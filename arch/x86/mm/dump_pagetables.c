--- conflicted
+++ resolved
@@ -76,12 +76,9 @@
 # ifdef CONFIG_X86_ESPFIX64
 	{ ESPFIX_BASE_ADDR,	"ESPfix Area", 16 },
 # endif
-<<<<<<< HEAD
-=======
 # ifdef CONFIG_EFI
 	{ EFI_VA_END,		"EFI Runtime Services" },
 # endif
->>>>>>> 5164bece
 	{ __START_KERNEL_map,   "High Kernel Mapping" },
 	{ MODULES_VADDR,        "Modules" },
 	{ MODULES_END,          "End Modules" },
