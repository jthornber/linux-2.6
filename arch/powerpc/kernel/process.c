/*
 *  Derived from "arch/i386/kernel/process.c"
 *    Copyright (C) 1995  Linus Torvalds
 *
 *  Updated and modified by Cort Dougan (cort@cs.nmt.edu) and
 *  Paul Mackerras (paulus@cs.anu.edu.au)
 *
 *  PowerPC version
 *    Copyright (C) 1995-1996 Gary Thomas (gdt@linuxppc.org)
 *
 *  This program is free software; you can redistribute it and/or
 *  modify it under the terms of the GNU General Public License
 *  as published by the Free Software Foundation; either version
 *  2 of the License, or (at your option) any later version.
 */

#include <linux/errno.h>
#include <linux/sched.h>
#include <linux/kernel.h>
#include <linux/mm.h>
#include <linux/smp.h>
#include <linux/stddef.h>
#include <linux/unistd.h>
#include <linux/ptrace.h>
#include <linux/slab.h>
#include <linux/user.h>
#include <linux/elf.h>
#include <linux/init.h>
#include <linux/prctl.h>
#include <linux/init_task.h>
#include <linux/module.h>
#include <linux/kallsyms.h>
#include <linux/mqueue.h>
#include <linux/hardirq.h>
#include <linux/utsname.h>
#include <linux/ftrace.h>
#include <linux/kernel_stat.h>
#include <linux/personality.h>
#include <linux/random.h>

#include <asm/pgtable.h>
#include <asm/uaccess.h>
#include <asm/system.h>
#include <asm/io.h>
#include <asm/processor.h>
#include <asm/mmu.h>
#include <asm/prom.h>
#include <asm/machdep.h>
#include <asm/time.h>
#include <asm/syscalls.h>
#ifdef CONFIG_PPC64
#include <asm/firmware.h>
#endif
#include <linux/kprobes.h>
#include <linux/kdebug.h>

extern unsigned long _get_SP(void);

#ifndef CONFIG_SMP
struct task_struct *last_task_used_math = NULL;
struct task_struct *last_task_used_altivec = NULL;
struct task_struct *last_task_used_vsx = NULL;
struct task_struct *last_task_used_spe = NULL;
#endif

/*
 * Make sure the floating-point register state in the
 * the thread_struct is up to date for task tsk.
 */
void flush_fp_to_thread(struct task_struct *tsk)
{
	if (tsk->thread.regs) {
		/*
		 * We need to disable preemption here because if we didn't,
		 * another process could get scheduled after the regs->msr
		 * test but before we have finished saving the FP registers
		 * to the thread_struct.  That process could take over the
		 * FPU, and then when we get scheduled again we would store
		 * bogus values for the remaining FP registers.
		 */
		preempt_disable();
		if (tsk->thread.regs->msr & MSR_FP) {
#ifdef CONFIG_SMP
			/*
			 * This should only ever be called for current or
			 * for a stopped child process.  Since we save away
			 * the FP register state on context switch on SMP,
			 * there is something wrong if a stopped child appears
			 * to still have its FP state in the CPU registers.
			 */
			BUG_ON(tsk != current);
#endif
			giveup_fpu(tsk);
		}
		preempt_enable();
	}
}

void enable_kernel_fp(void)
{
	WARN_ON(preemptible());

#ifdef CONFIG_SMP
	if (current->thread.regs && (current->thread.regs->msr & MSR_FP))
		giveup_fpu(current);
	else
		giveup_fpu(NULL);	/* just enables FP for kernel */
#else
	giveup_fpu(last_task_used_math);
#endif /* CONFIG_SMP */
}
EXPORT_SYMBOL(enable_kernel_fp);

#ifdef CONFIG_ALTIVEC
void enable_kernel_altivec(void)
{
	WARN_ON(preemptible());

#ifdef CONFIG_SMP
	if (current->thread.regs && (current->thread.regs->msr & MSR_VEC))
		giveup_altivec(current);
	else
		giveup_altivec(NULL);	/* just enable AltiVec for kernel - force */
#else
	giveup_altivec(last_task_used_altivec);
#endif /* CONFIG_SMP */
}
EXPORT_SYMBOL(enable_kernel_altivec);

/*
 * Make sure the VMX/Altivec register state in the
 * the thread_struct is up to date for task tsk.
 */
void flush_altivec_to_thread(struct task_struct *tsk)
{
	if (tsk->thread.regs) {
		preempt_disable();
		if (tsk->thread.regs->msr & MSR_VEC) {
#ifdef CONFIG_SMP
			BUG_ON(tsk != current);
#endif
			giveup_altivec(tsk);
		}
		preempt_enable();
	}
}
#endif /* CONFIG_ALTIVEC */

#ifdef CONFIG_VSX
#if 0
/* not currently used, but some crazy RAID module might want to later */
void enable_kernel_vsx(void)
{
	WARN_ON(preemptible());

#ifdef CONFIG_SMP
	if (current->thread.regs && (current->thread.regs->msr & MSR_VSX))
		giveup_vsx(current);
	else
		giveup_vsx(NULL);	/* just enable vsx for kernel - force */
#else
	giveup_vsx(last_task_used_vsx);
#endif /* CONFIG_SMP */
}
EXPORT_SYMBOL(enable_kernel_vsx);
#endif

void giveup_vsx(struct task_struct *tsk)
{
	giveup_fpu(tsk);
	giveup_altivec(tsk);
	__giveup_vsx(tsk);
}

void flush_vsx_to_thread(struct task_struct *tsk)
{
	if (tsk->thread.regs) {
		preempt_disable();
		if (tsk->thread.regs->msr & MSR_VSX) {
#ifdef CONFIG_SMP
			BUG_ON(tsk != current);
#endif
			giveup_vsx(tsk);
		}
		preempt_enable();
	}
}
#endif /* CONFIG_VSX */

#ifdef CONFIG_SPE

void enable_kernel_spe(void)
{
	WARN_ON(preemptible());

#ifdef CONFIG_SMP
	if (current->thread.regs && (current->thread.regs->msr & MSR_SPE))
		giveup_spe(current);
	else
		giveup_spe(NULL);	/* just enable SPE for kernel - force */
#else
	giveup_spe(last_task_used_spe);
#endif /* __SMP __ */
}
EXPORT_SYMBOL(enable_kernel_spe);

void flush_spe_to_thread(struct task_struct *tsk)
{
	if (tsk->thread.regs) {
		preempt_disable();
		if (tsk->thread.regs->msr & MSR_SPE) {
#ifdef CONFIG_SMP
			BUG_ON(tsk != current);
#endif
			giveup_spe(tsk);
		}
		preempt_enable();
	}
}
#endif /* CONFIG_SPE */

#ifndef CONFIG_SMP
/*
 * If we are doing lazy switching of CPU state (FP, altivec or SPE),
 * and the current task has some state, discard it.
 */
void discard_lazy_cpu_state(void)
{
	preempt_disable();
	if (last_task_used_math == current)
		last_task_used_math = NULL;
#ifdef CONFIG_ALTIVEC
	if (last_task_used_altivec == current)
		last_task_used_altivec = NULL;
#endif /* CONFIG_ALTIVEC */
#ifdef CONFIG_VSX
	if (last_task_used_vsx == current)
		last_task_used_vsx = NULL;
#endif /* CONFIG_VSX */
#ifdef CONFIG_SPE
	if (last_task_used_spe == current)
		last_task_used_spe = NULL;
#endif
	preempt_enable();
}
#endif /* CONFIG_SMP */

void do_dabr(struct pt_regs *regs, unsigned long address,
		    unsigned long error_code)
{
	siginfo_t info;

	if (notify_die(DIE_DABR_MATCH, "dabr_match", regs, error_code,
			11, SIGSEGV) == NOTIFY_STOP)
		return;

	if (debugger_dabr_match(regs))
		return;

	/* Clear the DAC and struct entries.  One shot trigger */
#if defined(CONFIG_BOOKE)
	mtspr(SPRN_DBCR0, mfspr(SPRN_DBCR0) & ~(DBSR_DAC1R | DBSR_DAC1W
							| DBCR0_IDM));
#endif

	/* Clear the DABR */
	set_dabr(0);

	/* Deliver the signal to userspace */
	info.si_signo = SIGTRAP;
	info.si_errno = 0;
	info.si_code = TRAP_HWBKPT;
	info.si_addr = (void __user *)address;
	force_sig_info(SIGTRAP, &info, current);
}

static DEFINE_PER_CPU(unsigned long, current_dabr);

int set_dabr(unsigned long dabr)
{
	__get_cpu_var(current_dabr) = dabr;

	if (ppc_md.set_dabr)
		return ppc_md.set_dabr(dabr);

	/* XXX should we have a CPU_FTR_HAS_DABR ? */
#if defined(CONFIG_BOOKE)
	mtspr(SPRN_DAC1, dabr);
#elif defined(CONFIG_PPC_BOOK3S)
	mtspr(SPRN_DABR, dabr);
#endif


	return 0;
}

#ifdef CONFIG_PPC64
DEFINE_PER_CPU(struct cpu_usage, cpu_usage_array);
#endif

struct task_struct *__switch_to(struct task_struct *prev,
	struct task_struct *new)
{
	struct thread_struct *new_thread, *old_thread;
	unsigned long flags;
	struct task_struct *last;

#ifdef CONFIG_SMP
	/* avoid complexity of lazy save/restore of fpu
	 * by just saving it every time we switch out if
	 * this task used the fpu during the last quantum.
	 *
	 * If it tries to use the fpu again, it'll trap and
	 * reload its fp regs.  So we don't have to do a restore
	 * every switch, just a save.
	 *  -- Cort
	 */
	if (prev->thread.regs && (prev->thread.regs->msr & MSR_FP))
		giveup_fpu(prev);
#ifdef CONFIG_ALTIVEC
	/*
	 * If the previous thread used altivec in the last quantum
	 * (thus changing altivec regs) then save them.
	 * We used to check the VRSAVE register but not all apps
	 * set it, so we don't rely on it now (and in fact we need
	 * to save & restore VSCR even if VRSAVE == 0).  -- paulus
	 *
	 * On SMP we always save/restore altivec regs just to avoid the
	 * complexity of changing processors.
	 *  -- Cort
	 */
	if (prev->thread.regs && (prev->thread.regs->msr & MSR_VEC))
		giveup_altivec(prev);
#endif /* CONFIG_ALTIVEC */
#ifdef CONFIG_VSX
	if (prev->thread.regs && (prev->thread.regs->msr & MSR_VSX))
		/* VMX and FPU registers are already save here */
		__giveup_vsx(prev);
#endif /* CONFIG_VSX */
#ifdef CONFIG_SPE
	/*
	 * If the previous thread used spe in the last quantum
	 * (thus changing spe regs) then save them.
	 *
	 * On SMP we always save/restore spe regs just to avoid the
	 * complexity of changing processors.
	 */
	if ((prev->thread.regs && (prev->thread.regs->msr & MSR_SPE)))
		giveup_spe(prev);
#endif /* CONFIG_SPE */

#else  /* CONFIG_SMP */
#ifdef CONFIG_ALTIVEC
	/* Avoid the trap.  On smp this this never happens since
	 * we don't set last_task_used_altivec -- Cort
	 */
	if (new->thread.regs && last_task_used_altivec == new)
		new->thread.regs->msr |= MSR_VEC;
#endif /* CONFIG_ALTIVEC */
#ifdef CONFIG_VSX
	if (new->thread.regs && last_task_used_vsx == new)
		new->thread.regs->msr |= MSR_VSX;
#endif /* CONFIG_VSX */
#ifdef CONFIG_SPE
	/* Avoid the trap.  On smp this this never happens since
	 * we don't set last_task_used_spe
	 */
	if (new->thread.regs && last_task_used_spe == new)
		new->thread.regs->msr |= MSR_SPE;
#endif /* CONFIG_SPE */

#endif /* CONFIG_SMP */

#if defined(CONFIG_BOOKE)
	/* If new thread DAC (HW breakpoint) is the same then leave it */
	if (new->thread.dabr)
		set_dabr(new->thread.dabr);
#else
	if (unlikely(__get_cpu_var(current_dabr) != new->thread.dabr))
		set_dabr(new->thread.dabr);
#endif


	new_thread = &new->thread;
	old_thread = &current->thread;

#ifdef CONFIG_PPC64
	/*
	 * Collect processor utilization data per process
	 */
	if (firmware_has_feature(FW_FEATURE_SPLPAR)) {
		struct cpu_usage *cu = &__get_cpu_var(cpu_usage_array);
		long unsigned start_tb, current_tb;
		start_tb = old_thread->start_tb;
		cu->current_tb = current_tb = mfspr(SPRN_PURR);
		old_thread->accum_tb += (current_tb - start_tb);
		new_thread->start_tb = current_tb;
	}
#endif

	local_irq_save(flags);

	account_system_vtime(current);
	account_process_vtime(current);
	calculate_steal_time();

	/*
	 * We can't take a PMU exception inside _switch() since there is a
	 * window where the kernel stack SLB and the kernel stack are out
	 * of sync. Hard disable here.
	 */
	hard_irq_disable();
	last = _switch(old_thread, new_thread);

	local_irq_restore(flags);

	return last;
}

static int instructions_to_print = 16;

static void show_instructions(struct pt_regs *regs)
{
	int i;
	unsigned long pc = regs->nip - (instructions_to_print * 3 / 4 *
			sizeof(int));

	printk("Instruction dump:");

	for (i = 0; i < instructions_to_print; i++) {
		int instr;

		if (!(i % 8))
			printk("\n");

#if !defined(CONFIG_BOOKE)
		/* If executing with the IMMU off, adjust pc rather
		 * than print XXXXXXXX.
		 */
		if (!(regs->msr & MSR_IR))
			pc = (unsigned long)phys_to_virt(pc);
#endif

		/* We use __get_user here *only* to avoid an OOPS on a
		 * bad address because the pc *should* only be a
		 * kernel address.
		 */
		if (!__kernel_text_address(pc) ||
		     __get_user(instr, (unsigned int __user *)pc)) {
			printk("XXXXXXXX ");
		} else {
			if (regs->nip == pc)
				printk("<%08x> ", instr);
			else
				printk("%08x ", instr);
		}

		pc += sizeof(int);
	}

	printk("\n");
}

static struct regbit {
	unsigned long bit;
	const char *name;
} msr_bits[] = {
	{MSR_EE,	"EE"},
	{MSR_PR,	"PR"},
	{MSR_FP,	"FP"},
	{MSR_VEC,	"VEC"},
	{MSR_VSX,	"VSX"},
	{MSR_ME,	"ME"},
	{MSR_CE,	"CE"},
	{MSR_DE,	"DE"},
	{MSR_IR,	"IR"},
	{MSR_DR,	"DR"},
	{0,		NULL}
};

static void printbits(unsigned long val, struct regbit *bits)
{
	const char *sep = "";

	printk("<");
	for (; bits->bit; ++bits)
		if (val & bits->bit) {
			printk("%s%s", sep, bits->name);
			sep = ",";
		}
	printk(">");
}

#ifdef CONFIG_PPC64
#define REG		"%016lx"
#define REGS_PER_LINE	4
#define LAST_VOLATILE	13
#else
#define REG		"%08lx"
#define REGS_PER_LINE	8
#define LAST_VOLATILE	12
#endif

void show_regs(struct pt_regs * regs)
{
	int i, trap;

	printk("NIP: "REG" LR: "REG" CTR: "REG"\n",
	       regs->nip, regs->link, regs->ctr);
	printk("REGS: %p TRAP: %04lx   %s  (%s)\n",
	       regs, regs->trap, print_tainted(), init_utsname()->release);
	printk("MSR: "REG" ", regs->msr);
	printbits(regs->msr, msr_bits);
	printk("  CR: %08lx  XER: %08lx\n", regs->ccr, regs->xer);
	trap = TRAP(regs);
	if (trap == 0x300 || trap == 0x600)
#if defined(CONFIG_4xx) || defined(CONFIG_BOOKE)
		printk("DEAR: "REG", ESR: "REG"\n", regs->dar, regs->dsisr);
#else
		printk("DAR: "REG", DSISR: "REG"\n", regs->dar, regs->dsisr);
#endif
	printk("TASK = %p[%d] '%s' THREAD: %p",
	       current, task_pid_nr(current), current->comm, task_thread_info(current));

#ifdef CONFIG_SMP
	printk(" CPU: %d", raw_smp_processor_id());
#endif /* CONFIG_SMP */

	for (i = 0;  i < 32;  i++) {
		if ((i % REGS_PER_LINE) == 0)
			printk("\nGPR%02d: ", i);
		printk(REG " ", regs->gpr[i]);
		if (i == LAST_VOLATILE && !FULL_REGS(regs))
			break;
	}
	printk("\n");
#ifdef CONFIG_KALLSYMS
	/*
	 * Lookup NIP late so we have the best change of getting the
	 * above info out without failing
	 */
	printk("NIP ["REG"] %pS\n", regs->nip, (void *)regs->nip);
	printk("LR ["REG"] %pS\n", regs->link, (void *)regs->link);
#endif
	show_stack(current, (unsigned long *) regs->gpr[1]);
	if (!user_mode(regs))
		show_instructions(regs);
}

void exit_thread(void)
{
	discard_lazy_cpu_state();
}

void flush_thread(void)
{
#ifdef CONFIG_PPC64
	struct thread_info *t = current_thread_info();

	if (test_ti_thread_flag(t, TIF_ABI_PENDING)) {
		clear_ti_thread_flag(t, TIF_ABI_PENDING);
		if (test_ti_thread_flag(t, TIF_32BIT))
			clear_ti_thread_flag(t, TIF_32BIT);
		else
			set_ti_thread_flag(t, TIF_32BIT);
	}
#endif

	discard_lazy_cpu_state();

	if (current->thread.dabr) {
		current->thread.dabr = 0;
		set_dabr(0);

#if defined(CONFIG_BOOKE)
		current->thread.dbcr0 &= ~(DBSR_DAC1R | DBSR_DAC1W);
#endif
	}
}

void
release_thread(struct task_struct *t)
{
}

/*
 * This gets called before we allocate a new thread and copy
 * the current task into it.
 */
void prepare_to_copy(struct task_struct *tsk)
{
	flush_fp_to_thread(current);
	flush_altivec_to_thread(current);
	flush_vsx_to_thread(current);
	flush_spe_to_thread(current);
}

/*
 * Copy a thread..
 */
int copy_thread(unsigned long clone_flags, unsigned long usp,
		unsigned long unused, struct task_struct *p,
		struct pt_regs *regs)
{
	struct pt_regs *childregs, *kregs;
	extern void ret_from_fork(void);
	unsigned long sp = (unsigned long)task_stack_page(p) + THREAD_SIZE;

	CHECK_FULL_REGS(regs);
	/* Copy registers */
	sp -= sizeof(struct pt_regs);
	childregs = (struct pt_regs *) sp;
	*childregs = *regs;
	if ((childregs->msr & MSR_PR) == 0) {
		/* for kernel thread, set `current' and stackptr in new task */
		childregs->gpr[1] = sp + sizeof(struct pt_regs);
#ifdef CONFIG_PPC32
		childregs->gpr[2] = (unsigned long) p;
#else
		clear_tsk_thread_flag(p, TIF_32BIT);
#endif
		p->thread.regs = NULL;	/* no user register state */
	} else {
		childregs->gpr[1] = usp;
		p->thread.regs = childregs;
		if (clone_flags & CLONE_SETTLS) {
#ifdef CONFIG_PPC64
			if (!test_thread_flag(TIF_32BIT))
				childregs->gpr[13] = childregs->gpr[6];
			else
#endif
				childregs->gpr[2] = childregs->gpr[6];
		}
	}
	childregs->gpr[3] = 0;  /* Result from fork() */
	sp -= STACK_FRAME_OVERHEAD;

	/*
	 * The way this works is that at some point in the future
	 * some task will call _switch to switch to the new task.
	 * That will pop off the stack frame created below and start
	 * the new task running at ret_from_fork.  The new task will
	 * do some house keeping and then return from the fork or clone
	 * system call, using the stack frame created above.
	 */
	sp -= sizeof(struct pt_regs);
	kregs = (struct pt_regs *) sp;
	sp -= STACK_FRAME_OVERHEAD;
	p->thread.ksp = sp;
	p->thread.ksp_limit = (unsigned long)task_stack_page(p) +
				_ALIGN_UP(sizeof(struct thread_info), 16);

#ifdef CONFIG_PPC_STD_MMU_64
	if (cpu_has_feature(CPU_FTR_SLB)) {
		unsigned long sp_vsid;
		unsigned long llp = mmu_psize_defs[mmu_linear_psize].sllp;

		if (cpu_has_feature(CPU_FTR_1T_SEGMENT))
			sp_vsid = get_kernel_vsid(sp, MMU_SEGSIZE_1T)
				<< SLB_VSID_SHIFT_1T;
		else
			sp_vsid = get_kernel_vsid(sp, MMU_SEGSIZE_256M)
				<< SLB_VSID_SHIFT;
		sp_vsid |= SLB_VSID_KERNEL | llp;
		p->thread.ksp_vsid = sp_vsid;
	}
#endif /* CONFIG_PPC_STD_MMU_64 */

	/*
	 * The PPC64 ABI makes use of a TOC to contain function 
	 * pointers.  The function (ret_from_except) is actually a pointer
	 * to the TOC entry.  The first entry is a pointer to the actual
	 * function.
 	 */
#ifdef CONFIG_PPC64
	kregs->nip = *((unsigned long *)ret_from_fork);
#else
	kregs->nip = (unsigned long)ret_from_fork;
#endif

	return 0;
}

/*
 * Set up a thread for executing a new program
 */
void start_thread(struct pt_regs *regs, unsigned long start, unsigned long sp)
{
#ifdef CONFIG_PPC64
	unsigned long load_addr = regs->gpr[2];	/* saved by ELF_PLAT_INIT */
#endif

	set_fs(USER_DS);

	/*
	 * If we exec out of a kernel thread then thread.regs will not be
	 * set.  Do it now.
	 */
	if (!current->thread.regs) {
		struct pt_regs *regs = task_stack_page(current) + THREAD_SIZE;
		current->thread.regs = regs - 1;
	}

	memset(regs->gpr, 0, sizeof(regs->gpr));
	regs->ctr = 0;
	regs->link = 0;
	regs->xer = 0;
	regs->ccr = 0;
	regs->gpr[1] = sp;

	/*
	 * We have just cleared all the nonvolatile GPRs, so make
	 * FULL_REGS(regs) return true.  This is necessary to allow
	 * ptrace to examine the thread immediately after exec.
	 */
	regs->trap &= ~1UL;

#ifdef CONFIG_PPC32
	regs->mq = 0;
	regs->nip = start;
	regs->msr = MSR_USER;
#else
	if (!test_thread_flag(TIF_32BIT)) {
		unsigned long entry, toc;

		/* start is a relocated pointer to the function descriptor for
		 * the elf _start routine.  The first entry in the function
		 * descriptor is the entry address of _start and the second
		 * entry is the TOC value we need to use.
		 */
		__get_user(entry, (unsigned long __user *)start);
		__get_user(toc, (unsigned long __user *)start+1);

		/* Check whether the e_entry function descriptor entries
		 * need to be relocated before we can use them.
		 */
		if (load_addr != 0) {
			entry += load_addr;
			toc   += load_addr;
		}
		regs->nip = entry;
		regs->gpr[2] = toc;
		regs->msr = MSR_USER64;
	} else {
		regs->nip = start;
		regs->gpr[2] = 0;
		regs->msr = MSR_USER32;
	}
#endif

	discard_lazy_cpu_state();
#ifdef CONFIG_VSX
	current->thread.used_vsr = 0;
#endif
	memset(current->thread.fpr, 0, sizeof(current->thread.fpr));
	current->thread.fpscr.val = 0;
#ifdef CONFIG_ALTIVEC
	memset(current->thread.vr, 0, sizeof(current->thread.vr));
	memset(&current->thread.vscr, 0, sizeof(current->thread.vscr));
	current->thread.vscr.u[3] = 0x00010000; /* Java mode disabled */
	current->thread.vrsave = 0;
	current->thread.used_vr = 0;
#endif /* CONFIG_ALTIVEC */
#ifdef CONFIG_SPE
	memset(current->thread.evr, 0, sizeof(current->thread.evr));
	current->thread.acc = 0;
	current->thread.spefscr = 0;
	current->thread.used_spe = 0;
#endif /* CONFIG_SPE */
}

#define PR_FP_ALL_EXCEPT (PR_FP_EXC_DIV | PR_FP_EXC_OVF | PR_FP_EXC_UND \
		| PR_FP_EXC_RES | PR_FP_EXC_INV)

int set_fpexc_mode(struct task_struct *tsk, unsigned int val)
{
	struct pt_regs *regs = tsk->thread.regs;

	/* This is a bit hairy.  If we are an SPE enabled  processor
	 * (have embedded fp) we store the IEEE exception enable flags in
	 * fpexc_mode.  fpexc_mode is also used for setting FP exception
	 * mode (asyn, precise, disabled) for 'Classic' FP. */
	if (val & PR_FP_EXC_SW_ENABLE) {
#ifdef CONFIG_SPE
		if (cpu_has_feature(CPU_FTR_SPE)) {
			tsk->thread.fpexc_mode = val &
				(PR_FP_EXC_SW_ENABLE | PR_FP_ALL_EXCEPT);
			return 0;
		} else {
			return -EINVAL;
		}
#else
		return -EINVAL;
#endif
	}

	/* on a CONFIG_SPE this does not hurt us.  The bits that
	 * __pack_fe01 use do not overlap with bits used for
	 * PR_FP_EXC_SW_ENABLE.  Additionally, the MSR[FE0,FE1] bits
	 * on CONFIG_SPE implementations are reserved so writing to
	 * them does not change anything */
	if (val > PR_FP_EXC_PRECISE)
		return -EINVAL;
	tsk->thread.fpexc_mode = __pack_fe01(val);
	if (regs != NULL && (regs->msr & MSR_FP) != 0)
		regs->msr = (regs->msr & ~(MSR_FE0|MSR_FE1))
			| tsk->thread.fpexc_mode;
	return 0;
}

int get_fpexc_mode(struct task_struct *tsk, unsigned long adr)
{
	unsigned int val;

	if (tsk->thread.fpexc_mode & PR_FP_EXC_SW_ENABLE)
#ifdef CONFIG_SPE
		if (cpu_has_feature(CPU_FTR_SPE))
			val = tsk->thread.fpexc_mode;
		else
			return -EINVAL;
#else
		return -EINVAL;
#endif
	else
		val = __unpack_fe01(tsk->thread.fpexc_mode);
	return put_user(val, (unsigned int __user *) adr);
}

int set_endian(struct task_struct *tsk, unsigned int val)
{
	struct pt_regs *regs = tsk->thread.regs;

	if ((val == PR_ENDIAN_LITTLE && !cpu_has_feature(CPU_FTR_REAL_LE)) ||
	    (val == PR_ENDIAN_PPC_LITTLE && !cpu_has_feature(CPU_FTR_PPC_LE)))
		return -EINVAL;

	if (regs == NULL)
		return -EINVAL;

	if (val == PR_ENDIAN_BIG)
		regs->msr &= ~MSR_LE;
	else if (val == PR_ENDIAN_LITTLE || val == PR_ENDIAN_PPC_LITTLE)
		regs->msr |= MSR_LE;
	else
		return -EINVAL;

	return 0;
}

int get_endian(struct task_struct *tsk, unsigned long adr)
{
	struct pt_regs *regs = tsk->thread.regs;
	unsigned int val;

	if (!cpu_has_feature(CPU_FTR_PPC_LE) &&
	    !cpu_has_feature(CPU_FTR_REAL_LE))
		return -EINVAL;

	if (regs == NULL)
		return -EINVAL;

	if (regs->msr & MSR_LE) {
		if (cpu_has_feature(CPU_FTR_REAL_LE))
			val = PR_ENDIAN_LITTLE;
		else
			val = PR_ENDIAN_PPC_LITTLE;
	} else
		val = PR_ENDIAN_BIG;

	return put_user(val, (unsigned int __user *)adr);
}

int set_unalign_ctl(struct task_struct *tsk, unsigned int val)
{
	tsk->thread.align_ctl = val;
	return 0;
}

int get_unalign_ctl(struct task_struct *tsk, unsigned long adr)
{
	return put_user(tsk->thread.align_ctl, (unsigned int __user *)adr);
}

#define TRUNC_PTR(x)	((typeof(x))(((unsigned long)(x)) & 0xffffffff))

int sys_clone(unsigned long clone_flags, unsigned long usp,
	      int __user *parent_tidp, void __user *child_threadptr,
	      int __user *child_tidp, int p6,
	      struct pt_regs *regs)
{
	CHECK_FULL_REGS(regs);
	if (usp == 0)
		usp = regs->gpr[1];	/* stack pointer for child */
#ifdef CONFIG_PPC64
	if (test_thread_flag(TIF_32BIT)) {
		parent_tidp = TRUNC_PTR(parent_tidp);
		child_tidp = TRUNC_PTR(child_tidp);
	}
#endif
 	return do_fork(clone_flags, usp, regs, 0, parent_tidp, child_tidp);
}

int sys_fork(unsigned long p1, unsigned long p2, unsigned long p3,
	     unsigned long p4, unsigned long p5, unsigned long p6,
	     struct pt_regs *regs)
{
	CHECK_FULL_REGS(regs);
	return do_fork(SIGCHLD, regs->gpr[1], regs, 0, NULL, NULL);
}

int sys_vfork(unsigned long p1, unsigned long p2, unsigned long p3,
	      unsigned long p4, unsigned long p5, unsigned long p6,
	      struct pt_regs *regs)
{
	CHECK_FULL_REGS(regs);
	return do_fork(CLONE_VFORK | CLONE_VM | SIGCHLD, regs->gpr[1],
			regs, 0, NULL, NULL);
}

int sys_execve(unsigned long a0, unsigned long a1, unsigned long a2,
	       unsigned long a3, unsigned long a4, unsigned long a5,
	       struct pt_regs *regs)
{
	int error;
	char *filename;

	filename = getname((char __user *) a0);
	error = PTR_ERR(filename);
	if (IS_ERR(filename))
		goto out;
	flush_fp_to_thread(current);
	flush_altivec_to_thread(current);
	flush_spe_to_thread(current);
	error = do_execve(filename, (char __user * __user *) a1,
			  (char __user * __user *) a2, regs);
	putname(filename);
out:
	return error;
}

#ifdef CONFIG_IRQSTACKS
static inline int valid_irq_stack(unsigned long sp, struct task_struct *p,
				  unsigned long nbytes)
{
	unsigned long stack_page;
	unsigned long cpu = task_cpu(p);

	/*
	 * Avoid crashing if the stack has overflowed and corrupted
	 * task_cpu(p), which is in the thread_info struct.
	 */
	if (cpu < NR_CPUS && cpu_possible(cpu)) {
		stack_page = (unsigned long) hardirq_ctx[cpu];
		if (sp >= stack_page + sizeof(struct thread_struct)
		    && sp <= stack_page + THREAD_SIZE - nbytes)
			return 1;

		stack_page = (unsigned long) softirq_ctx[cpu];
		if (sp >= stack_page + sizeof(struct thread_struct)
		    && sp <= stack_page + THREAD_SIZE - nbytes)
			return 1;
	}
	return 0;
}

#else
#define valid_irq_stack(sp, p, nb)	0
#endif /* CONFIG_IRQSTACKS */

int validate_sp(unsigned long sp, struct task_struct *p,
		       unsigned long nbytes)
{
	unsigned long stack_page = (unsigned long)task_stack_page(p);

	if (sp >= stack_page + sizeof(struct thread_struct)
	    && sp <= stack_page + THREAD_SIZE - nbytes)
		return 1;

	return valid_irq_stack(sp, p, nbytes);
}

EXPORT_SYMBOL(validate_sp);

unsigned long get_wchan(struct task_struct *p)
{
	unsigned long ip, sp;
	int count = 0;

	if (!p || p == current || p->state == TASK_RUNNING)
		return 0;

	sp = p->thread.ksp;
	if (!validate_sp(sp, p, STACK_FRAME_OVERHEAD))
		return 0;

	do {
		sp = *(unsigned long *)sp;
		if (!validate_sp(sp, p, STACK_FRAME_OVERHEAD))
			return 0;
		if (count > 0) {
			ip = ((unsigned long *)sp)[STACK_FRAME_LR_SAVE];
			if (!in_sched_functions(ip))
				return ip;
		}
	} while (count++ < 16);
	return 0;
}

static int kstack_depth_to_print = CONFIG_PRINT_STACK_DEPTH;

void show_stack(struct task_struct *tsk, unsigned long *stack)
{
	unsigned long sp, ip, lr, newsp;
	int count = 0;
	int firstframe = 1;
#ifdef CONFIG_FUNCTION_GRAPH_TRACER
	int curr_frame = current->curr_ret_stack;
	extern void return_to_handler(void);
	unsigned long rth = (unsigned long)return_to_handler;
	unsigned long mrth = -1;
#ifdef CONFIG_PPC64
	extern void mod_return_to_handler(void);
	rth = *(unsigned long *)rth;
	mrth = (unsigned long)mod_return_to_handler;
	mrth = *(unsigned long *)mrth;
#endif
#endif

	sp = (unsigned long) stack;
	if (tsk == NULL)
		tsk = current;
	if (sp == 0) {
		if (tsk == current)
			asm("mr %0,1" : "=r" (sp));
		else
			sp = tsk->thread.ksp;
	}

	lr = 0;
	printk("Call Trace:\n");
	do {
		if (!validate_sp(sp, tsk, STACK_FRAME_OVERHEAD))
			return;

		stack = (unsigned long *) sp;
		newsp = stack[0];
		ip = stack[STACK_FRAME_LR_SAVE];
		if (!firstframe || ip != lr) {
			printk("["REG"] ["REG"] %pS", sp, ip, (void *)ip);
#ifdef CONFIG_FUNCTION_GRAPH_TRACER
			if ((ip == rth || ip == mrth) && curr_frame >= 0) {
				printk(" (%pS)",
				       (void *)current->ret_stack[curr_frame].ret);
				curr_frame--;
			}
#endif
			if (firstframe)
				printk(" (unreliable)");
			printk("\n");
		}
		firstframe = 0;

		/*
		 * See if this is an exception frame.
		 * We look for the "regshere" marker in the current frame.
		 */
		if (validate_sp(sp, tsk, STACK_INT_FRAME_SIZE)
		    && stack[STACK_FRAME_MARKER] == STACK_FRAME_REGS_MARKER) {
			struct pt_regs *regs = (struct pt_regs *)
				(sp + STACK_FRAME_OVERHEAD);
			lr = regs->link;
			printk("--- Exception: %lx at %pS\n    LR = %pS\n",
			       regs->trap, (void *)regs->nip, (void *)lr);
			firstframe = 1;
		}

		sp = newsp;
	} while (count++ < kstack_depth_to_print);
}

void dump_stack(void)
{
	show_stack(current, NULL);
}
EXPORT_SYMBOL(dump_stack);

#ifdef CONFIG_PPC64
void ppc64_runlatch_on(void)
{
	unsigned long ctrl;

	if (cpu_has_feature(CPU_FTR_CTRL) && !test_thread_flag(TIF_RUNLATCH)) {
		HMT_medium();

		ctrl = mfspr(SPRN_CTRLF);
		ctrl |= CTRL_RUNLATCH;
		mtspr(SPRN_CTRLT, ctrl);

		set_thread_flag(TIF_RUNLATCH);
	}
}

void ppc64_runlatch_off(void)
{
	unsigned long ctrl;

	if (cpu_has_feature(CPU_FTR_CTRL) && test_thread_flag(TIF_RUNLATCH)) {
		HMT_medium();

		clear_thread_flag(TIF_RUNLATCH);

		ctrl = mfspr(SPRN_CTRLF);
		ctrl &= ~CTRL_RUNLATCH;
		mtspr(SPRN_CTRLT, ctrl);
	}
}
#endif

#if THREAD_SHIFT < PAGE_SHIFT

static struct kmem_cache *thread_info_cache;

struct thread_info *alloc_thread_info(struct task_struct *tsk)
{
	struct thread_info *ti;

	ti = kmem_cache_alloc(thread_info_cache, GFP_KERNEL);
	if (unlikely(ti == NULL))
		return NULL;
#ifdef CONFIG_DEBUG_STACK_USAGE
	memset(ti, 0, THREAD_SIZE);
#endif
	return ti;
}

void free_thread_info(struct thread_info *ti)
{
	kmem_cache_free(thread_info_cache, ti);
}

void thread_info_cache_init(void)
{
	thread_info_cache = kmem_cache_create("thread_info", THREAD_SIZE,
					      THREAD_SIZE, 0, NULL);
	BUG_ON(thread_info_cache == NULL);
}

#endif /* THREAD_SHIFT < PAGE_SHIFT */

unsigned long arch_align_stack(unsigned long sp)
{
	if (!(current->personality & ADDR_NO_RANDOMIZE) && randomize_va_space)
		sp -= get_random_int() & ~PAGE_MASK;
	return sp & ~0xf;
}

static inline unsigned long brk_rnd(void)
{
        unsigned long rnd = 0;

	/* 8MB for 32bit, 1GB for 64bit */
	if (is_32bit_task())
		rnd = (long)(get_random_int() % (1<<(23-PAGE_SHIFT)));
	else
		rnd = (long)(get_random_int() % (1<<(30-PAGE_SHIFT)));

	return rnd << PAGE_SHIFT;
}

unsigned long arch_randomize_brk(struct mm_struct *mm)
{
	unsigned long base = mm->brk;
	unsigned long ret;

<<<<<<< HEAD
#ifdef CONFIG_PPC64
=======
#ifdef CONFIG_PPC_STD_MMU_64
>>>>>>> 22763c5c
	/*
	 * If we are using 1TB segments and we are allowed to randomise
	 * the heap, we can put it above 1TB so it is backed by a 1TB
	 * segment. Otherwise the heap will be in the bottom 1TB
	 * which always uses 256MB segments and this may result in a
	 * performance penalty.
	 */
	if (!is_32bit_task() && (mmu_highuser_ssize == MMU_SEGSIZE_1T))
		base = max_t(unsigned long, mm->brk, 1UL << SID_SHIFT_1T);
#endif

	ret = PAGE_ALIGN(base + brk_rnd());

	if (ret < mm->brk)
		return mm->brk;

	return ret;
}

unsigned long randomize_et_dyn(unsigned long base)
{
	unsigned long ret = PAGE_ALIGN(base + brk_rnd());

	if (ret < base)
		return base;

	return ret;
}<|MERGE_RESOLUTION|>--- conflicted
+++ resolved
@@ -1172,11 +1172,7 @@
 	unsigned long base = mm->brk;
 	unsigned long ret;
 
-<<<<<<< HEAD
-#ifdef CONFIG_PPC64
-=======
 #ifdef CONFIG_PPC_STD_MMU_64
->>>>>>> 22763c5c
 	/*
 	 * If we are using 1TB segments and we are allowed to randomise
 	 * the heap, we can put it above 1TB so it is backed by a 1TB
