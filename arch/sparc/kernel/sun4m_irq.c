/*
 * sun4m irq support
 *
 *  djhr: Hacked out of irq.c into a CPU dependent version.
 *
 *  Copyright (C) 1995 David S. Miller (davem@caip.rutgers.edu)
 *  Copyright (C) 1995 Miguel de Icaza (miguel@nuclecu.unam.mx)
 *  Copyright (C) 1995 Pete A. Zaitcev (zaitcev@yahoo.com)
 *  Copyright (C) 1996 Dave Redman (djhr@tadpole.co.uk)
 */

#include <asm/timer.h>
#include <asm/traps.h>
#include <asm/pgalloc.h>
#include <asm/pgtable.h>
#include <asm/irq.h>
#include <asm/io.h>
#include <asm/cacheflush.h>

#include "irq.h"
#include "kernel.h"

/* Sample sun4m IRQ layout:
 *
 * 0x22 - Power
 * 0x24 - ESP SCSI
 * 0x26 - Lance ethernet
 * 0x2b - Floppy
 * 0x2c - Zilog uart
 * 0x32 - SBUS level 0
 * 0x33 - Parallel port, SBUS level 1
 * 0x35 - SBUS level 2
 * 0x37 - SBUS level 3
 * 0x39 - Audio, Graphics card, SBUS level 4
 * 0x3b - SBUS level 5
 * 0x3d - SBUS level 6
 *
 * Each interrupt source has a mask bit in the interrupt registers.
 * When the mask bit is set, this blocks interrupt deliver.  So you
 * clear the bit to enable the interrupt.
 *
 * Interrupts numbered less than 0x10 are software triggered interrupts
 * and unused by Linux.
 *
 * Interrupt level assignment on sun4m:
 *
 *	level		source
 * ------------------------------------------------------------
 *	  1		softint-1
 *	  2		softint-2, VME/SBUS level 1
 *	  3		softint-3, VME/SBUS level 2
 *	  4		softint-4, onboard SCSI
 *	  5		softint-5, VME/SBUS level 3
 *	  6		softint-6, onboard ETHERNET
 *	  7		softint-7, VME/SBUS level 4
 *	  8		softint-8, onboard VIDEO
 *	  9		softint-9, VME/SBUS level 5, Module Interrupt
 *	 10		softint-10, system counter/timer
 *	 11		softint-11, VME/SBUS level 6, Floppy
 *	 12		softint-12, Keyboard/Mouse, Serial
 *	 13		softint-13, VME/SBUS level 7, ISDN Audio
 *	 14		softint-14, per-processor counter/timer
 *	 15		softint-15, Asynchronous Errors (broadcast)
 *
 * Each interrupt source is masked distinctly in the sun4m interrupt
 * registers.  The PIL level alone is therefore ambiguous, since multiple
 * interrupt sources map to a single PIL.
 *
 * This ambiguity is resolved in the 'intr' property for device nodes
 * in the OF device tree.  Each 'intr' property entry is composed of
 * two 32-bit words.  The first word is the IRQ priority value, which
 * is what we're intersted in.  The second word is the IRQ vector, which
 * is unused.
 *
 * The low 4 bits of the IRQ priority indicate the PIL, and the upper
 * 4 bits indicate onboard vs. SBUS leveled vs. VME leveled.  0x20
 * means onboard, 0x30 means SBUS leveled, and 0x40 means VME leveled.
 *
 * For example, an 'intr' IRQ priority value of 0x24 is onboard SCSI
 * whereas a value of 0x33 is SBUS level 2.  Here are some sample
 * 'intr' property IRQ priority values from ss4, ss5, ss10, ss20, and
 * Tadpole S3 GX systems.
 *
 * esp:		0x24	onboard ESP SCSI
 * le:		0x26	onboard Lance ETHERNET
 * p9100:	0x32	SBUS level 1 P9100 video
 * bpp:		0x33	SBUS level 2 BPP parallel port device
 * DBRI:	0x39	SBUS level 5 DBRI ISDN audio
 * SUNW,leo:	0x39	SBUS level 5 LEO video
 * pcmcia:	0x3b	SBUS level 6 PCMCIA controller
 * uctrl:	0x3b	SBUS level 6 UCTRL device
 * modem:	0x3d	SBUS level 7 MODEM
 * zs:		0x2c	onboard keyboard/mouse/serial
 * floppy:	0x2b	onboard Floppy
 * power:	0x22	onboard power device (XXX unknown mask bit XXX)
 */


/* Code in entry.S needs to get at these register mappings.  */
struct sun4m_irq_percpu __iomem *sun4m_irq_percpu[SUN4M_NCPUS];
struct sun4m_irq_global __iomem *sun4m_irq_global;

<<<<<<< HEAD
=======
struct sun4m_handler_data {
	bool    percpu;
	long    mask;
};

>>>>>>> d762f438
/* Dave Redman (djhr@tadpole.co.uk)
 * The sun4m interrupt registers.
 */
#define SUN4M_INT_ENABLE	0x80000000
#define SUN4M_INT_E14		0x00000080
#define SUN4M_INT_E10		0x00080000

#define SUN4M_HARD_INT(x)	(0x000000001 << (x))
#define SUN4M_SOFT_INT(x)	(0x000010000 << (x))

#define	SUN4M_INT_MASKALL	0x80000000	  /* mask all interrupts */
#define	SUN4M_INT_MODULE_ERR	0x40000000	  /* module error */
#define	SUN4M_INT_M2S_WRITE_ERR	0x20000000	  /* write buffer error */
#define	SUN4M_INT_ECC_ERR	0x10000000	  /* ecc memory error */
#define	SUN4M_INT_VME_ERR	0x08000000	  /* vme async error */
#define	SUN4M_INT_FLOPPY	0x00400000	  /* floppy disk */
#define	SUN4M_INT_MODULE	0x00200000	  /* module interrupt */
#define	SUN4M_INT_VIDEO		0x00100000	  /* onboard video */
#define	SUN4M_INT_REALTIME	0x00080000	  /* system timer */
#define	SUN4M_INT_SCSI		0x00040000	  /* onboard scsi */
#define	SUN4M_INT_AUDIO		0x00020000	  /* audio/isdn */
#define	SUN4M_INT_ETHERNET	0x00010000	  /* onboard ethernet */
#define	SUN4M_INT_SERIAL	0x00008000	  /* serial ports */
#define	SUN4M_INT_KBDMS		0x00004000	  /* keyboard/mouse */
#define	SUN4M_INT_SBUSBITS	0x00003F80	  /* sbus int bits */
#define	SUN4M_INT_VMEBITS	0x0000007F	  /* vme int bits */

#define	SUN4M_INT_ERROR		(SUN4M_INT_MODULE_ERR |    \
				 SUN4M_INT_M2S_WRITE_ERR | \
				 SUN4M_INT_ECC_ERR |       \
				 SUN4M_INT_VME_ERR)

#define SUN4M_INT_SBUS(x)	(1 << (x+7))
#define SUN4M_INT_VME(x)	(1 << (x))

/* Interrupt levels used by OBP */
#define	OBP_INT_LEVEL_SOFT	0x10
#define	OBP_INT_LEVEL_ONBOARD	0x20
#define	OBP_INT_LEVEL_SBUS	0x30
#define	OBP_INT_LEVEL_VME	0x40

#define SUN4M_TIMER_IRQ         (OBP_INT_LEVEL_ONBOARD | 10)
<<<<<<< HEAD
#define SUM4M_PROFILE_IRQ       (OBP_INT_LEVEL_ONBOARD | 14)

static unsigned long irq_mask[0x50] = {
=======
#define SUN4M_PROFILE_IRQ       (OBP_INT_LEVEL_ONBOARD | 14)

static unsigned long sun4m_imask[0x50] = {
>>>>>>> d762f438
	/* 0x00 - SMP */
	0,  SUN4M_SOFT_INT(1),
	SUN4M_SOFT_INT(2),  SUN4M_SOFT_INT(3),
	SUN4M_SOFT_INT(4),  SUN4M_SOFT_INT(5),
	SUN4M_SOFT_INT(6),  SUN4M_SOFT_INT(7),
	SUN4M_SOFT_INT(8),  SUN4M_SOFT_INT(9),
	SUN4M_SOFT_INT(10), SUN4M_SOFT_INT(11),
	SUN4M_SOFT_INT(12), SUN4M_SOFT_INT(13),
	SUN4M_SOFT_INT(14), SUN4M_SOFT_INT(15),
	/* 0x10 - soft */
	0,  SUN4M_SOFT_INT(1),
	SUN4M_SOFT_INT(2),  SUN4M_SOFT_INT(3),
	SUN4M_SOFT_INT(4),  SUN4M_SOFT_INT(5),
	SUN4M_SOFT_INT(6),  SUN4M_SOFT_INT(7),
	SUN4M_SOFT_INT(8),  SUN4M_SOFT_INT(9),
	SUN4M_SOFT_INT(10), SUN4M_SOFT_INT(11),
	SUN4M_SOFT_INT(12), SUN4M_SOFT_INT(13),
	SUN4M_SOFT_INT(14), SUN4M_SOFT_INT(15),
	/* 0x20 - onboard */
	0, 0, 0, 0,
	SUN4M_INT_SCSI,  0, SUN4M_INT_ETHERNET, 0,
	SUN4M_INT_VIDEO, SUN4M_INT_MODULE,
	SUN4M_INT_REALTIME, SUN4M_INT_FLOPPY,
	(SUN4M_INT_SERIAL | SUN4M_INT_KBDMS),
<<<<<<< HEAD
	SUN4M_INT_AUDIO, 0, SUN4M_INT_MODULE_ERR,
=======
	SUN4M_INT_AUDIO, SUN4M_INT_E14, SUN4M_INT_MODULE_ERR,
>>>>>>> d762f438
	/* 0x30 - sbus */
	0, 0, SUN4M_INT_SBUS(0), SUN4M_INT_SBUS(1),
	0, SUN4M_INT_SBUS(2), 0, SUN4M_INT_SBUS(3),
	0, SUN4M_INT_SBUS(4), 0, SUN4M_INT_SBUS(5),
	0, SUN4M_INT_SBUS(6), 0, 0,
	/* 0x40 - vme */
	0, 0, SUN4M_INT_VME(0), SUN4M_INT_VME(1),
	0, SUN4M_INT_VME(2), 0, SUN4M_INT_VME(3),
	0, SUN4M_INT_VME(4), 0, SUN4M_INT_VME(5),
	0, SUN4M_INT_VME(6), 0, 0
};

<<<<<<< HEAD
static unsigned long sun4m_get_irqmask(unsigned int irq)
{
	unsigned long mask;

	if (irq < 0x50)
		mask = irq_mask[irq];
	else
		mask = 0;

	if (!mask)
		printk(KERN_ERR "sun4m_get_irqmask: IRQ%d has no valid mask!\n",
		       irq);

	return mask;
}

static void sun4m_disable_irq(unsigned int irq_nr)
=======
static void sun4m_mask_irq(struct irq_data *data)
>>>>>>> d762f438
{
	struct sun4m_handler_data *handler_data = data->handler_data;
	int cpu = smp_processor_id();

<<<<<<< HEAD
	mask = sun4m_get_irqmask(irq_nr);
	local_irq_save(flags);
	if (irq_nr > 15)
		sbus_writel(mask, &sun4m_irq_global->mask_set);
	else
		sbus_writel(mask, &sun4m_irq_percpu[cpu]->set);
	local_irq_restore(flags);
=======
	if (handler_data->mask) {
		unsigned long flags;

		local_irq_save(flags);
		if (handler_data->percpu) {
			sbus_writel(handler_data->mask, &sun4m_irq_percpu[cpu]->set);
		} else {
			sbus_writel(handler_data->mask, &sun4m_irq_global->mask_set);
		}
		local_irq_restore(flags);
	}
>>>>>>> d762f438
}

static void sun4m_unmask_irq(struct irq_data *data)
{
	struct sun4m_handler_data *handler_data = data->handler_data;
	int cpu = smp_processor_id();

<<<<<<< HEAD
	/* Dreadful floppy hack. When we use 0x2b instead of
	 * 0x0b the system blows (it starts to whistle!).
	 * So we continue to use 0x0b. Fixme ASAP. --P3
	 */
	if (irq_nr != 0x0b) {
		mask = sun4m_get_irqmask(irq_nr);
		local_irq_save(flags);
		if (irq_nr > 15)
			sbus_writel(mask, &sun4m_irq_global->mask_clear);
		else
			sbus_writel(mask, &sun4m_irq_percpu[cpu]->clear);
		local_irq_restore(flags);
	} else {
=======
	if (handler_data->mask) {
		unsigned long flags;

>>>>>>> d762f438
		local_irq_save(flags);
		if (handler_data->percpu) {
			sbus_writel(handler_data->mask, &sun4m_irq_percpu[cpu]->clear);
		} else {
			sbus_writel(handler_data->mask, &sun4m_irq_global->mask_clear);
		}
		local_irq_restore(flags);
	}
}

<<<<<<< HEAD
static unsigned long cpu_pil_to_imask[16] = {
/*0*/	0x00000000,
/*1*/	0x00000000,
/*2*/	SUN4M_INT_SBUS(0) | SUN4M_INT_VME(0),
/*3*/	SUN4M_INT_SBUS(1) | SUN4M_INT_VME(1),
/*4*/	SUN4M_INT_SCSI,
/*5*/	SUN4M_INT_SBUS(2) | SUN4M_INT_VME(2),
/*6*/	SUN4M_INT_ETHERNET,
/*7*/	SUN4M_INT_SBUS(3) | SUN4M_INT_VME(3),
/*8*/	SUN4M_INT_VIDEO,
/*9*/	SUN4M_INT_SBUS(4) | SUN4M_INT_VME(4) | SUN4M_INT_MODULE_ERR,
/*10*/	SUN4M_INT_REALTIME,
/*11*/	SUN4M_INT_SBUS(5) | SUN4M_INT_VME(5) | SUN4M_INT_FLOPPY,
/*12*/	SUN4M_INT_SERIAL  | SUN4M_INT_KBDMS,
/*13*/	SUN4M_INT_SBUS(6) | SUN4M_INT_VME(6) | SUN4M_INT_AUDIO,
/*14*/	SUN4M_INT_E14,
/*15*/	SUN4M_INT_ERROR,
};
=======
static unsigned int sun4m_startup_irq(struct irq_data *data)
{
	irq_link(data->irq);
	sun4m_unmask_irq(data);
	return 0;
}
>>>>>>> d762f438

static void sun4m_shutdown_irq(struct irq_data *data)
{
	sun4m_mask_irq(data);
	irq_unlink(data->irq);
}

static struct irq_chip sun4m_irq = {
	.name		= "sun4m",
	.irq_startup	= sun4m_startup_irq,
	.irq_shutdown	= sun4m_shutdown_irq,
	.irq_mask	= sun4m_mask_irq,
	.irq_unmask	= sun4m_unmask_irq,
};


static unsigned int sun4m_build_device_irq(struct platform_device *op,
					   unsigned int real_irq)
{
	struct sun4m_handler_data *handler_data;
	unsigned int irq;
	unsigned int pil;

	if (real_irq >= OBP_INT_LEVEL_VME) {
		prom_printf("Bogus sun4m IRQ %u\n", real_irq);
		prom_halt();
	}
	pil = (real_irq & 0xf);
	irq = irq_alloc(real_irq, pil);

	if (irq == 0)
		goto out;

	handler_data = irq_get_handler_data(irq);
	if (unlikely(handler_data))
		goto out;

	handler_data = kzalloc(sizeof(struct sun4m_handler_data), GFP_ATOMIC);
	if (unlikely(!handler_data)) {
		prom_printf("IRQ: kzalloc(sun4m_handler_data) failed.\n");
		prom_halt();
	}

	handler_data->mask = sun4m_imask[real_irq];
	handler_data->percpu = real_irq < OBP_INT_LEVEL_ONBOARD;
	irq_set_chip_and_handler_name(irq, &sun4m_irq,
	                              handle_level_irq, "level");
	irq_set_handler_data(irq, handler_data);

out:
	return irq;
}

#ifdef CONFIG_SMP
static void sun4m_send_ipi(int cpu, int level)
{
<<<<<<< HEAD
	unsigned long mask = sun4m_get_irqmask(level);

	sbus_writel(mask, &sun4m_irq_percpu[cpu]->set);
=======
	sbus_writel(SUN4M_SOFT_INT(level), &sun4m_irq_percpu[cpu]->set);
>>>>>>> d762f438
}

static void sun4m_clear_ipi(int cpu, int level)
{
<<<<<<< HEAD
	unsigned long mask = sun4m_get_irqmask(level);

	sbus_writel(mask, &sun4m_irq_percpu[cpu]->clear);
=======
	sbus_writel(SUN4M_SOFT_INT(level), &sun4m_irq_percpu[cpu]->clear);
>>>>>>> d762f438
}

static void sun4m_set_udt(int cpu)
{
	sbus_writel(cpu, &sun4m_irq_global->interrupt_target);
}
#endif

struct sun4m_timer_percpu {
	u32		l14_limit;
	u32		l14_count;
	u32		l14_limit_noclear;
	u32		user_timer_start_stop;
};

static struct sun4m_timer_percpu __iomem *timers_percpu[SUN4M_NCPUS];

struct sun4m_timer_global {
	u32		l10_limit;
	u32		l10_count;
	u32		l10_limit_noclear;
	u32		reserved;
	u32		timer_config;
};

static struct sun4m_timer_global __iomem *timers_global;


unsigned int lvl14_resolution = (((1000000/HZ) + 1) << 10);

static void sun4m_clear_clock_irq(void)
{
	sbus_readl(&timers_global->l10_limit);
}

void sun4m_nmi(struct pt_regs *regs)
{
	unsigned long afsr, afar, si;

	printk(KERN_ERR "Aieee: sun4m NMI received!\n");
	/* XXX HyperSparc hack XXX */
	__asm__ __volatile__("mov 0x500, %%g1\n\t"
			     "lda [%%g1] 0x4, %0\n\t"
			     "mov 0x600, %%g1\n\t"
			     "lda [%%g1] 0x4, %1\n\t" :
			     "=r" (afsr), "=r" (afar));
	printk(KERN_ERR "afsr=%08lx afar=%08lx\n", afsr, afar);
	si = sbus_readl(&sun4m_irq_global->pending);
	printk(KERN_ERR "si=%08lx\n", si);
	if (si & SUN4M_INT_MODULE_ERR)
		printk(KERN_ERR "Module async error\n");
	if (si & SUN4M_INT_M2S_WRITE_ERR)
		printk(KERN_ERR "MBus/SBus async error\n");
	if (si & SUN4M_INT_ECC_ERR)
		printk(KERN_ERR "ECC memory error\n");
	if (si & SUN4M_INT_VME_ERR)
		printk(KERN_ERR "VME async error\n");
	printk(KERN_ERR "you lose buddy boy...\n");
	show_regs(regs);
	prom_halt();
}

void sun4m_unmask_profile_irq(void)
{
	unsigned long flags;

	local_irq_save(flags);
	sbus_writel(sun4m_imask[SUN4M_PROFILE_IRQ], &sun4m_irq_global->mask_clear);
	local_irq_restore(flags);
}

void sun4m_clear_profile_irq(int cpu)
{
	sbus_readl(&timers_percpu[cpu]->l14_limit);
}

static void sun4m_load_profile_irq(int cpu, unsigned int limit)
{
	sbus_writel(limit, &timers_percpu[cpu]->l14_limit);
}

static void __init sun4m_init_timers(irq_handler_t counter_fn)
{
	struct device_node *dp = of_find_node_by_name(NULL, "counter");
	int i, err, len, num_cpu_timers;
	unsigned int irq;
	const u32 *addr;

	if (!dp) {
		printk(KERN_ERR "sun4m_init_timers: No 'counter' node.\n");
		return;
	}

	addr = of_get_property(dp, "address", &len);
	of_node_put(dp);
	if (!addr) {
		printk(KERN_ERR "sun4m_init_timers: No 'address' prop.\n");
		return;
	}

	num_cpu_timers = (len / sizeof(u32)) - 1;
	for (i = 0; i < num_cpu_timers; i++) {
		timers_percpu[i] = (void __iomem *)
			(unsigned long) addr[i];
	}
	timers_global = (void __iomem *)
		(unsigned long) addr[num_cpu_timers];

	sbus_writel((((1000000/HZ) + 1) << 10), &timers_global->l10_limit);

	master_l10_counter = &timers_global->l10_count;

<<<<<<< HEAD
	err = request_irq(SUN4M_TIMER_IRQ, counter_fn,
			  (IRQF_DISABLED | SA_STATIC_ALLOC), "timer", NULL);
=======
	irq = sun4m_build_device_irq(NULL, SUN4M_TIMER_IRQ);

	err = request_irq(irq, counter_fn, IRQF_TIMER, "timer", NULL);
>>>>>>> d762f438
	if (err) {
		printk(KERN_ERR "sun4m_init_timers: Register IRQ error %d.\n",
			err);
		return;
	}

	for (i = 0; i < num_cpu_timers; i++)
		sbus_writel(0, &timers_percpu[i]->l14_limit);
	if (num_cpu_timers == 4)
		sbus_writel(SUN4M_INT_E14, &sun4m_irq_global->mask_set);

#ifdef CONFIG_SMP
	{
		unsigned long flags;
		struct tt_entry *trap_table = &sparc_ttable[SP_TRAP_IRQ1 + (14 - 1)];

		/* For SMP we use the level 14 ticker, however the bootup code
		 * has copied the firmware's level 14 vector into the boot cpu's
		 * trap table, we must fix this now or we get squashed.
		 */
		local_irq_save(flags);
		trap_table->inst_one = lvl14_save[0];
		trap_table->inst_two = lvl14_save[1];
		trap_table->inst_three = lvl14_save[2];
		trap_table->inst_four = lvl14_save[3];
		local_flush_cache_all();
		local_irq_restore(flags);
	}
#endif
}

void __init sun4m_init_IRQ(void)
{
	struct device_node *dp = of_find_node_by_name(NULL, "interrupt");
	int len, i, mid, num_cpu_iregs;
	const u32 *addr;

	if (!dp) {
		printk(KERN_ERR "sun4m_init_IRQ: No 'interrupt' node.\n");
		return;
	}

	addr = of_get_property(dp, "address", &len);
	of_node_put(dp);
	if (!addr) {
		printk(KERN_ERR "sun4m_init_IRQ: No 'address' prop.\n");
		return;
	}

	num_cpu_iregs = (len / sizeof(u32)) - 1;
	for (i = 0; i < num_cpu_iregs; i++) {
		sun4m_irq_percpu[i] = (void __iomem *)
			(unsigned long) addr[i];
	}
	sun4m_irq_global = (void __iomem *)
		(unsigned long) addr[num_cpu_iregs];

	local_irq_disable();

	sbus_writel(~SUN4M_INT_MASKALL, &sun4m_irq_global->mask_set);
	for (i = 0; !cpu_find_by_instance(i, NULL, &mid); i++)
		sbus_writel(~0x17fff, &sun4m_irq_percpu[mid]->clear);

	if (num_cpu_iregs == 4)
		sbus_writel(0, &sun4m_irq_global->interrupt_target);

	BTFIXUPSET_CALL(clear_clock_irq, sun4m_clear_clock_irq, BTFIXUPCALL_NORM);
	BTFIXUPSET_CALL(load_profile_irq, sun4m_load_profile_irq, BTFIXUPCALL_NORM);

	sparc_irq_config.init_timers = sun4m_init_timers;
<<<<<<< HEAD
=======
	sparc_irq_config.build_device_irq = sun4m_build_device_irq;
>>>>>>> d762f438

#ifdef CONFIG_SMP
	BTFIXUPSET_CALL(set_cpu_int, sun4m_send_ipi, BTFIXUPCALL_NORM);
	BTFIXUPSET_CALL(clear_cpu_int, sun4m_clear_ipi, BTFIXUPCALL_NORM);
	BTFIXUPSET_CALL(set_irq_udt, sun4m_set_udt, BTFIXUPCALL_NORM);
#endif

	/* Cannot enable interrupts until OBP ticker is disabled. */
}<|MERGE_RESOLUTION|>--- conflicted
+++ resolved
@@ -100,14 +100,11 @@
 struct sun4m_irq_percpu __iomem *sun4m_irq_percpu[SUN4M_NCPUS];
 struct sun4m_irq_global __iomem *sun4m_irq_global;
 
-<<<<<<< HEAD
-=======
 struct sun4m_handler_data {
 	bool    percpu;
 	long    mask;
 };
 
->>>>>>> d762f438
 /* Dave Redman (djhr@tadpole.co.uk)
  * The sun4m interrupt registers.
  */
@@ -150,15 +147,9 @@
 #define	OBP_INT_LEVEL_VME	0x40
 
 #define SUN4M_TIMER_IRQ         (OBP_INT_LEVEL_ONBOARD | 10)
-<<<<<<< HEAD
-#define SUM4M_PROFILE_IRQ       (OBP_INT_LEVEL_ONBOARD | 14)
-
-static unsigned long irq_mask[0x50] = {
-=======
 #define SUN4M_PROFILE_IRQ       (OBP_INT_LEVEL_ONBOARD | 14)
 
 static unsigned long sun4m_imask[0x50] = {
->>>>>>> d762f438
 	/* 0x00 - SMP */
 	0,  SUN4M_SOFT_INT(1),
 	SUN4M_SOFT_INT(2),  SUN4M_SOFT_INT(3),
@@ -183,11 +174,7 @@
 	SUN4M_INT_VIDEO, SUN4M_INT_MODULE,
 	SUN4M_INT_REALTIME, SUN4M_INT_FLOPPY,
 	(SUN4M_INT_SERIAL | SUN4M_INT_KBDMS),
-<<<<<<< HEAD
-	SUN4M_INT_AUDIO, 0, SUN4M_INT_MODULE_ERR,
-=======
 	SUN4M_INT_AUDIO, SUN4M_INT_E14, SUN4M_INT_MODULE_ERR,
->>>>>>> d762f438
 	/* 0x30 - sbus */
 	0, 0, SUN4M_INT_SBUS(0), SUN4M_INT_SBUS(1),
 	0, SUN4M_INT_SBUS(2), 0, SUN4M_INT_SBUS(3),
@@ -200,40 +187,11 @@
 	0, SUN4M_INT_VME(6), 0, 0
 };
 
-<<<<<<< HEAD
-static unsigned long sun4m_get_irqmask(unsigned int irq)
-{
-	unsigned long mask;
-
-	if (irq < 0x50)
-		mask = irq_mask[irq];
-	else
-		mask = 0;
-
-	if (!mask)
-		printk(KERN_ERR "sun4m_get_irqmask: IRQ%d has no valid mask!\n",
-		       irq);
-
-	return mask;
-}
-
-static void sun4m_disable_irq(unsigned int irq_nr)
-=======
 static void sun4m_mask_irq(struct irq_data *data)
->>>>>>> d762f438
 {
 	struct sun4m_handler_data *handler_data = data->handler_data;
 	int cpu = smp_processor_id();
 
-<<<<<<< HEAD
-	mask = sun4m_get_irqmask(irq_nr);
-	local_irq_save(flags);
-	if (irq_nr > 15)
-		sbus_writel(mask, &sun4m_irq_global->mask_set);
-	else
-		sbus_writel(mask, &sun4m_irq_percpu[cpu]->set);
-	local_irq_restore(flags);
-=======
 	if (handler_data->mask) {
 		unsigned long flags;
 
@@ -245,7 +203,6 @@
 		}
 		local_irq_restore(flags);
 	}
->>>>>>> d762f438
 }
 
 static void sun4m_unmask_irq(struct irq_data *data)
@@ -253,25 +210,9 @@
 	struct sun4m_handler_data *handler_data = data->handler_data;
 	int cpu = smp_processor_id();
 
-<<<<<<< HEAD
-	/* Dreadful floppy hack. When we use 0x2b instead of
-	 * 0x0b the system blows (it starts to whistle!).
-	 * So we continue to use 0x0b. Fixme ASAP. --P3
-	 */
-	if (irq_nr != 0x0b) {
-		mask = sun4m_get_irqmask(irq_nr);
-		local_irq_save(flags);
-		if (irq_nr > 15)
-			sbus_writel(mask, &sun4m_irq_global->mask_clear);
-		else
-			sbus_writel(mask, &sun4m_irq_percpu[cpu]->clear);
-		local_irq_restore(flags);
-	} else {
-=======
 	if (handler_data->mask) {
 		unsigned long flags;
 
->>>>>>> d762f438
 		local_irq_save(flags);
 		if (handler_data->percpu) {
 			sbus_writel(handler_data->mask, &sun4m_irq_percpu[cpu]->clear);
@@ -282,33 +223,12 @@
 	}
 }
 
-<<<<<<< HEAD
-static unsigned long cpu_pil_to_imask[16] = {
-/*0*/	0x00000000,
-/*1*/	0x00000000,
-/*2*/	SUN4M_INT_SBUS(0) | SUN4M_INT_VME(0),
-/*3*/	SUN4M_INT_SBUS(1) | SUN4M_INT_VME(1),
-/*4*/	SUN4M_INT_SCSI,
-/*5*/	SUN4M_INT_SBUS(2) | SUN4M_INT_VME(2),
-/*6*/	SUN4M_INT_ETHERNET,
-/*7*/	SUN4M_INT_SBUS(3) | SUN4M_INT_VME(3),
-/*8*/	SUN4M_INT_VIDEO,
-/*9*/	SUN4M_INT_SBUS(4) | SUN4M_INT_VME(4) | SUN4M_INT_MODULE_ERR,
-/*10*/	SUN4M_INT_REALTIME,
-/*11*/	SUN4M_INT_SBUS(5) | SUN4M_INT_VME(5) | SUN4M_INT_FLOPPY,
-/*12*/	SUN4M_INT_SERIAL  | SUN4M_INT_KBDMS,
-/*13*/	SUN4M_INT_SBUS(6) | SUN4M_INT_VME(6) | SUN4M_INT_AUDIO,
-/*14*/	SUN4M_INT_E14,
-/*15*/	SUN4M_INT_ERROR,
-};
-=======
 static unsigned int sun4m_startup_irq(struct irq_data *data)
 {
 	irq_link(data->irq);
 	sun4m_unmask_irq(data);
 	return 0;
 }
->>>>>>> d762f438
 
 static void sun4m_shutdown_irq(struct irq_data *data)
 {
@@ -365,24 +285,12 @@
 #ifdef CONFIG_SMP
 static void sun4m_send_ipi(int cpu, int level)
 {
-<<<<<<< HEAD
-	unsigned long mask = sun4m_get_irqmask(level);
-
-	sbus_writel(mask, &sun4m_irq_percpu[cpu]->set);
-=======
 	sbus_writel(SUN4M_SOFT_INT(level), &sun4m_irq_percpu[cpu]->set);
->>>>>>> d762f438
 }
 
 static void sun4m_clear_ipi(int cpu, int level)
 {
-<<<<<<< HEAD
-	unsigned long mask = sun4m_get_irqmask(level);
-
-	sbus_writel(mask, &sun4m_irq_percpu[cpu]->clear);
-=======
 	sbus_writel(SUN4M_SOFT_INT(level), &sun4m_irq_percpu[cpu]->clear);
->>>>>>> d762f438
 }
 
 static void sun4m_set_udt(int cpu)
@@ -495,14 +403,9 @@
 
 	master_l10_counter = &timers_global->l10_count;
 
-<<<<<<< HEAD
-	err = request_irq(SUN4M_TIMER_IRQ, counter_fn,
-			  (IRQF_DISABLED | SA_STATIC_ALLOC), "timer", NULL);
-=======
 	irq = sun4m_build_device_irq(NULL, SUN4M_TIMER_IRQ);
 
 	err = request_irq(irq, counter_fn, IRQF_TIMER, "timer", NULL);
->>>>>>> d762f438
 	if (err) {
 		printk(KERN_ERR "sun4m_init_timers: Register IRQ error %d.\n",
 			err);
@@ -573,10 +476,7 @@
 	BTFIXUPSET_CALL(load_profile_irq, sun4m_load_profile_irq, BTFIXUPCALL_NORM);
 
 	sparc_irq_config.init_timers = sun4m_init_timers;
-<<<<<<< HEAD
-=======
 	sparc_irq_config.build_device_irq = sun4m_build_device_irq;
->>>>>>> d762f438
 
 #ifdef CONFIG_SMP
 	BTFIXUPSET_CALL(set_cpu_int, sun4m_send_ipi, BTFIXUPCALL_NORM);
