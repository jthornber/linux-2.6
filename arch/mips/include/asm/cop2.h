--- conflicted
+++ resolved
@@ -37,25 +37,15 @@
 
 #define cop2_present		1
 #define cop2_lazy_restore	1
-<<<<<<< HEAD
-#define cop2_save(r)		do { (r); } while (0)
-#define cop2_restore(r)		do { (r); } while (0)
-=======
 #define cop2_save(r)		do { (void)(r); } while (0)
 #define cop2_restore(r)		do { (void)(r); } while (0)
->>>>>>> 5164bece
 
 #else
 
 #define cop2_present		0
 #define cop2_lazy_restore	0
-<<<<<<< HEAD
-#define cop2_save(r)		do { (r); } while (0)
-#define cop2_restore(r)		do { (r); } while (0)
-=======
 #define cop2_save(r)		do { (void)(r); } while (0)
 #define cop2_restore(r)		do { (void)(r); } while (0)
->>>>>>> 5164bece
 #endif
 
 enum cu2_ops {
