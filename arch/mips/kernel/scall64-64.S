/*
 * This file is subject to the terms and conditions of the GNU General Public
 * License.  See the file "COPYING" in the main directory of this archive
 * for more details.
 *
 * Copyright (C) 1995, 96, 97, 98, 99, 2000, 01, 02 by Ralf Baechle
 * Copyright (C) 1999, 2000 Silicon Graphics, Inc.
 * Copyright (C) 2001 MIPS Technologies, Inc.
 */
#include <linux/errno.h>
#include <asm/asm.h>
#include <asm/asmmacro.h>
#include <asm/irqflags.h>
#include <asm/mipsregs.h>
#include <asm/regdef.h>
#include <asm/stackframe.h>
#include <asm/asm-offsets.h>
#include <asm/sysmips.h>
#include <asm/thread_info.h>
#include <asm/unistd.h>
#include <asm/war.h>

#ifndef CONFIG_BINFMT_ELF32
/* Neither O32 nor N32, so define handle_sys here */
#define handle_sys64 handle_sys
#endif

	.align	5
NESTED(handle_sys64, PT_SIZE, sp)
#if !defined(CONFIG_MIPS32_O32) && !defined(CONFIG_MIPS32_N32)
	/*
	 * When 32-bit compatibility is configured scall_o32.S
	 * already did this.
	 */
	.set	noat
	SAVE_SOME
	TRACE_IRQS_ON_RELOAD
	STI
	.set	at
#endif

	dsubu	t0, v0, __NR_64_Linux	# check syscall number
	sltiu	t0, t0, __NR_64_Linux_syscalls + 1
#if !defined(CONFIG_MIPS32_O32) && !defined(CONFIG_MIPS32_N32)
	ld	t1, PT_EPC(sp)		# skip syscall on return
	daddiu	t1, 4			# skip to next instruction
	sd	t1, PT_EPC(sp)
#endif
	beqz	t0, illegal_syscall

	dsll	t0, v0, 3		# offset into table
	ld	t2, (sys_call_table - (__NR_64_Linux * 8))(t0)
					# syscall routine

	sd	a3, PT_R26(sp)		# save a3 for syscall restarting

	li	t1, _TIF_WORK_SYSCALL_ENTRY
	LONG_L	t0, TI_FLAGS($28)	# syscall tracing enabled?
	and	t0, t1, t0
	bnez	t0, syscall_trace_entry

	jalr	t2			# Do The Real Thing (TM)

	li	t0, -EMAXERRNO - 1	# error?
	sltu	t0, t0, v0
	sd	t0, PT_R7(sp)		# set error flag
	beqz	t0, 1f

	ld	t1, PT_R2(sp)		# syscall number
	dnegu	v0			# error
	sd	t1, PT_R0(sp)		# save it for syscall restarting
1:	sd	v0, PT_R2(sp)		# result

n64_syscall_exit:
	j	syscall_exit_partial

/* ------------------------------------------------------------------------ */

syscall_trace_entry:
	SAVE_STATIC
	move	s0, t2
	move	a0, sp
	daddiu	a1, v0, __NR_64_Linux
	jal	syscall_trace_enter

	bltz	v0, 2f			# seccomp failed? Skip syscall

	move	t0, s0
	RESTORE_STATIC
	ld	a0, PT_R4(sp)		# Restore argument registers
	ld	a1, PT_R5(sp)
	ld	a2, PT_R6(sp)
	ld	a3, PT_R7(sp)
	ld	a4, PT_R8(sp)
	ld	a5, PT_R9(sp)
	jalr	t0

	li	t0, -EMAXERRNO - 1	# error?
	sltu	t0, t0, v0
	sd	t0, PT_R7(sp)		# set error flag
	beqz	t0, 1f

	ld	t1, PT_R2(sp)		# syscall number
	dnegu	v0			# error
	sd	t1, PT_R0(sp)		# save it for syscall restarting
1:	sd	v0, PT_R2(sp)		# result

2:	j	syscall_exit

illegal_syscall:
	/* This also isn't a 64-bit syscall, throw an error.  */
	li	v0, ENOSYS			# error
	sd	v0, PT_R2(sp)
	li	t0, 1				# set error flag
	sd	t0, PT_R7(sp)
	j	n64_syscall_exit
	END(handle_sys64)

	.align	3
	.type	sys_call_table, @object
EXPORT(sys_call_table)
	PTR	sys_read			/* 5000 */
	PTR	sys_write
	PTR	sys_open
	PTR	sys_close
	PTR	sys_newstat
	PTR	sys_newfstat			/* 5005 */
	PTR	sys_newlstat
	PTR	sys_poll
	PTR	sys_lseek
	PTR	sys_mips_mmap
	PTR	sys_mprotect			/* 5010 */
	PTR	sys_munmap
	PTR	sys_brk
	PTR	sys_rt_sigaction
	PTR	sys_rt_sigprocmask
	PTR	sys_ioctl			/* 5015 */
	PTR	sys_pread64
	PTR	sys_pwrite64
	PTR	sys_readv
	PTR	sys_writev
	PTR	sys_access			/* 5020 */
	PTR	sysm_pipe
	PTR	sys_select
	PTR	sys_sched_yield
	PTR	sys_mremap
	PTR	sys_msync			/* 5025 */
	PTR	sys_mincore
	PTR	sys_madvise
	PTR	sys_shmget
	PTR	sys_shmat
	PTR	sys_shmctl			/* 5030 */
	PTR	sys_dup
	PTR	sys_dup2
	PTR	sys_pause
	PTR	sys_nanosleep
	PTR	sys_getitimer			/* 5035 */
	PTR	sys_setitimer
	PTR	sys_alarm
	PTR	sys_getpid
	PTR	sys_sendfile64
	PTR	sys_socket			/* 5040 */
	PTR	sys_connect
	PTR	sys_accept
	PTR	sys_sendto
	PTR	sys_recvfrom
	PTR	sys_sendmsg			/* 5045 */
	PTR	sys_recvmsg
	PTR	sys_shutdown
	PTR	sys_bind
	PTR	sys_listen
	PTR	sys_getsockname			/* 5050 */
	PTR	sys_getpeername
	PTR	sys_socketpair
	PTR	sys_setsockopt
	PTR	sys_getsockopt
	PTR	__sys_clone			/* 5055 */
	PTR	__sys_fork
	PTR	sys_execve
	PTR	sys_exit
	PTR	sys_wait4
	PTR	sys_kill			/* 5060 */
	PTR	sys_newuname
	PTR	sys_semget
	PTR	sys_semop
	PTR	sys_semctl
	PTR	sys_shmdt			/* 5065 */
	PTR	sys_msgget
	PTR	sys_msgsnd
	PTR	sys_msgrcv
	PTR	sys_msgctl
	PTR	sys_fcntl			/* 5070 */
	PTR	sys_flock
	PTR	sys_fsync
	PTR	sys_fdatasync
	PTR	sys_truncate
	PTR	sys_ftruncate			/* 5075 */
	PTR	sys_getdents
	PTR	sys_getcwd
	PTR	sys_chdir
	PTR	sys_fchdir
	PTR	sys_rename			/* 5080 */
	PTR	sys_mkdir
	PTR	sys_rmdir
	PTR	sys_creat
	PTR	sys_link
	PTR	sys_unlink			/* 5085 */
	PTR	sys_symlink
	PTR	sys_readlink
	PTR	sys_chmod
	PTR	sys_fchmod
	PTR	sys_chown			/* 5090 */
	PTR	sys_fchown
	PTR	sys_lchown
	PTR	sys_umask
	PTR	sys_gettimeofday
	PTR	sys_getrlimit			/* 5095 */
	PTR	sys_getrusage
	PTR	sys_sysinfo
	PTR	sys_times
	PTR	sys_ptrace
	PTR	sys_getuid			/* 5100 */
	PTR	sys_syslog
	PTR	sys_getgid
	PTR	sys_setuid
	PTR	sys_setgid
	PTR	sys_geteuid			/* 5105 */
	PTR	sys_getegid
	PTR	sys_setpgid
	PTR	sys_getppid
	PTR	sys_getpgrp
	PTR	sys_setsid			/* 5110 */
	PTR	sys_setreuid
	PTR	sys_setregid
	PTR	sys_getgroups
	PTR	sys_setgroups
	PTR	sys_setresuid			/* 5115 */
	PTR	sys_getresuid
	PTR	sys_setresgid
	PTR	sys_getresgid
	PTR	sys_getpgid
	PTR	sys_setfsuid			/* 5120 */
	PTR	sys_setfsgid
	PTR	sys_getsid
	PTR	sys_capget
	PTR	sys_capset
	PTR	sys_rt_sigpending		/* 5125 */
	PTR	sys_rt_sigtimedwait
	PTR	sys_rt_sigqueueinfo
	PTR	sys_rt_sigsuspend
	PTR	sys_sigaltstack
	PTR	sys_utime			/* 5130 */
	PTR	sys_mknod
	PTR	sys_personality
	PTR	sys_ustat
	PTR	sys_statfs
	PTR	sys_fstatfs			/* 5135 */
	PTR	sys_sysfs
	PTR	sys_getpriority
	PTR	sys_setpriority
	PTR	sys_sched_setparam
	PTR	sys_sched_getparam		/* 5140 */
	PTR	sys_sched_setscheduler
	PTR	sys_sched_getscheduler
	PTR	sys_sched_get_priority_max
	PTR	sys_sched_get_priority_min
	PTR	sys_sched_rr_get_interval	/* 5145 */
	PTR	sys_mlock
	PTR	sys_munlock
	PTR	sys_mlockall
	PTR	sys_munlockall
	PTR	sys_vhangup			/* 5150 */
	PTR	sys_pivot_root
	PTR	sys_sysctl
	PTR	sys_prctl
	PTR	sys_adjtimex
	PTR	sys_setrlimit			/* 5155 */
	PTR	sys_chroot
	PTR	sys_sync
	PTR	sys_acct
	PTR	sys_settimeofday
	PTR	sys_mount			/* 5160 */
	PTR	sys_umount
	PTR	sys_swapon
	PTR	sys_swapoff
	PTR	sys_reboot
	PTR	sys_sethostname			/* 5165 */
	PTR	sys_setdomainname
	PTR	sys_ni_syscall			/* was create_module */
	PTR	sys_init_module
	PTR	sys_delete_module
	PTR	sys_ni_syscall			/* 5170, was get_kernel_syms */
	PTR	sys_ni_syscall			/* was query_module */
	PTR	sys_quotactl
	PTR	sys_ni_syscall			/* was nfsservctl */
	PTR	sys_ni_syscall			/* res. for getpmsg */
	PTR	sys_ni_syscall			/* 5175	 for putpmsg */
	PTR	sys_ni_syscall			/* res. for afs_syscall */
	PTR	sys_ni_syscall			/* res. for security */
	PTR	sys_gettid
	PTR	sys_readahead
	PTR	sys_setxattr			/* 5180 */
	PTR	sys_lsetxattr
	PTR	sys_fsetxattr
	PTR	sys_getxattr
	PTR	sys_lgetxattr
	PTR	sys_fgetxattr			/* 5185 */
	PTR	sys_listxattr
	PTR	sys_llistxattr
	PTR	sys_flistxattr
	PTR	sys_removexattr
	PTR	sys_lremovexattr		/* 5190 */
	PTR	sys_fremovexattr
	PTR	sys_tkill
	PTR	sys_ni_syscall
	PTR	sys_futex
	PTR	sys_sched_setaffinity		/* 5195 */
	PTR	sys_sched_getaffinity
	PTR	sys_cacheflush
	PTR	sys_cachectl
	PTR	sys_sysmips
	PTR	sys_io_setup			/* 5200 */
	PTR	sys_io_destroy
	PTR	sys_io_getevents
	PTR	sys_io_submit
	PTR	sys_io_cancel
	PTR	sys_exit_group			/* 5205 */
	PTR	sys_lookup_dcookie
	PTR	sys_epoll_create
	PTR	sys_epoll_ctl
	PTR	sys_epoll_wait
	PTR	sys_remap_file_pages		/* 5210 */
	PTR	sys_rt_sigreturn
	PTR	sys_set_tid_address
	PTR	sys_restart_syscall
	PTR	sys_semtimedop
	PTR	sys_fadvise64_64		/* 5215 */
	PTR	sys_timer_create
	PTR	sys_timer_settime
	PTR	sys_timer_gettime
	PTR	sys_timer_getoverrun
	PTR	sys_timer_delete		/* 5220 */
	PTR	sys_clock_settime
	PTR	sys_clock_gettime
	PTR	sys_clock_getres
	PTR	sys_clock_nanosleep
	PTR	sys_tgkill			/* 5225 */
	PTR	sys_utimes
	PTR	sys_mbind
	PTR	sys_get_mempolicy
	PTR	sys_set_mempolicy
	PTR	sys_mq_open			/* 5230 */
	PTR	sys_mq_unlink
	PTR	sys_mq_timedsend
	PTR	sys_mq_timedreceive
	PTR	sys_mq_notify
	PTR	sys_mq_getsetattr		/* 5235 */
	PTR	sys_ni_syscall			/* sys_vserver */
	PTR	sys_waitid
	PTR	sys_ni_syscall			/* available, was setaltroot */
	PTR	sys_add_key
	PTR	sys_request_key			/* 5240 */
	PTR	sys_keyctl
	PTR	sys_set_thread_area
	PTR	sys_inotify_init
	PTR	sys_inotify_add_watch
	PTR	sys_inotify_rm_watch		/* 5245 */
	PTR	sys_migrate_pages
	PTR	sys_openat
	PTR	sys_mkdirat
	PTR	sys_mknodat
	PTR	sys_fchownat			/* 5250 */
	PTR	sys_futimesat
	PTR	sys_newfstatat
	PTR	sys_unlinkat
	PTR	sys_renameat
	PTR	sys_linkat			/* 5255 */
	PTR	sys_symlinkat
	PTR	sys_readlinkat
	PTR	sys_fchmodat
	PTR	sys_faccessat
	PTR	sys_pselect6			/* 5260 */
	PTR	sys_ppoll
	PTR	sys_unshare
	PTR	sys_splice
	PTR	sys_sync_file_range
	PTR	sys_tee				/* 5265 */
	PTR	sys_vmsplice
	PTR	sys_move_pages
	PTR	sys_set_robust_list
	PTR	sys_get_robust_list
	PTR	sys_kexec_load			/* 5270 */
	PTR	sys_getcpu
	PTR	sys_epoll_pwait
	PTR	sys_ioprio_set
	PTR	sys_ioprio_get
	PTR	sys_utimensat			/* 5275 */
	PTR	sys_signalfd
	PTR	sys_ni_syscall			/* was timerfd */
	PTR	sys_eventfd
	PTR	sys_fallocate
	PTR	sys_timerfd_create		/* 5280 */
	PTR	sys_timerfd_gettime
	PTR	sys_timerfd_settime
	PTR	sys_signalfd4
	PTR	sys_eventfd2
	PTR	sys_epoll_create1		/* 5285 */
	PTR	sys_dup3
	PTR	sys_pipe2
	PTR	sys_inotify_init1
	PTR	sys_preadv
	PTR	sys_pwritev			/* 5290 */
	PTR	sys_rt_tgsigqueueinfo
	PTR	sys_perf_event_open
	PTR	sys_accept4
	PTR	sys_recvmmsg
	PTR	sys_fanotify_init		/* 5295 */
	PTR	sys_fanotify_mark
	PTR	sys_prlimit64
	PTR	sys_name_to_handle_at
	PTR	sys_open_by_handle_at
	PTR	sys_clock_adjtime		/* 5300 */
	PTR	sys_syncfs
	PTR	sys_sendmmsg
	PTR	sys_setns
	PTR	sys_process_vm_readv
	PTR	sys_process_vm_writev		/* 5305 */
	PTR	sys_kcmp
	PTR	sys_finit_module
	PTR	sys_getdents64
	PTR	sys_sched_setattr
	PTR	sys_sched_getattr		/* 5310 */
	PTR	sys_renameat2
	PTR	sys_seccomp
	PTR	sys_getrandom
	PTR	sys_memfd_create
<<<<<<< HEAD
=======
	PTR	sys_bpf				/* 5315 */
>>>>>>> 5164bece
	.size	sys_call_table,.-sys_call_table<|MERGE_RESOLUTION|>--- conflicted
+++ resolved
@@ -434,8 +434,5 @@
 	PTR	sys_seccomp
 	PTR	sys_getrandom
 	PTR	sys_memfd_create
-<<<<<<< HEAD
-=======
 	PTR	sys_bpf				/* 5315 */
->>>>>>> 5164bece
 	.size	sys_call_table,.-sys_call_table