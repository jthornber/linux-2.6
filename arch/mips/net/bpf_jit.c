/*
 * Just-In-Time compiler for BPF filters on MIPS
 *
 * Copyright (c) 2014 Imagination Technologies Ltd.
 * Author: Markos Chandras <markos.chandras@imgtec.com>
 *
 * This program is free software; you can redistribute it and/or modify it
 * under the terms of the GNU General Public License as published by the
 * Free Software Foundation; version 2 of the License.
 */

#include <linux/bitops.h>
#include <linux/compiler.h>
#include <linux/errno.h>
#include <linux/filter.h>
#include <linux/if_vlan.h>
#include <linux/kconfig.h>
#include <linux/moduleloader.h>
#include <linux/netdevice.h>
#include <linux/string.h>
#include <linux/slab.h>
#include <linux/types.h>
#include <asm/bitops.h>
#include <asm/cacheflush.h>
#include <asm/cpu-features.h>
#include <asm/uasm.h>

#include "bpf_jit.h"

/* ABI
 *
 * s0	1st scratch register
 * s1	2nd scratch register
 * s2	offset register
 * s3	BPF register A
 * s4	BPF register X
 * s5	*skb
 * s6	*scratch memory
 *
 * On entry (*bpf_func)(*skb, *filter)
 * a0 = MIPS_R_A0 = skb;
 * a1 = MIPS_R_A1 = filter;
 *
 * Stack
 * ...
 * M[15]
 * M[14]
 * M[13]
 * ...
 * M[0] <-- r_M
 * saved reg k-1
 * saved reg k-2
 * ...
 * saved reg 0 <-- r_sp
 * <no argument area>
 *
 *                     Packet layout
 *
 * <--------------------- len ------------------------>
 * <--skb-len(r_skb_hl)-->< ----- skb->data_len ------>
 * ----------------------------------------------------
 * |                  skb->data                       |
 * ----------------------------------------------------
 */

#define RSIZE	(sizeof(unsigned long))
#define ptr typeof(unsigned long)

/* ABI specific return values */
#ifdef CONFIG_32BIT /* O32 */
#ifdef CONFIG_CPU_LITTLE_ENDIAN
#define r_err	MIPS_R_V1
#define r_val	MIPS_R_V0
#else /* CONFIG_CPU_LITTLE_ENDIAN */
#define r_err	MIPS_R_V0
#define r_val	MIPS_R_V1
#endif
#else /* N64 */
#define r_err	MIPS_R_V0
#define r_val	MIPS_R_V0
#endif

#define r_ret	MIPS_R_V0

/*
 * Use 2 scratch registers to avoid pipeline interlocks.
 * There is no overhead during epilogue and prologue since
 * any of the $s0-$s6 registers will only be preserved if
 * they are going to actually be used.
 */
#define r_s0		MIPS_R_S0 /* scratch reg 1 */
#define r_s1		MIPS_R_S1 /* scratch reg 2 */
#define r_off		MIPS_R_S2
#define r_A		MIPS_R_S3
#define r_X		MIPS_R_S4
#define r_skb		MIPS_R_S5
#define r_M		MIPS_R_S6
#define r_tmp_imm	MIPS_R_T6 /* No need to preserve this */
#define r_tmp		MIPS_R_T7 /* No need to preserve this */
#define r_zero		MIPS_R_ZERO
#define r_sp		MIPS_R_SP
#define r_ra		MIPS_R_RA

#define SCRATCH_OFF(k)		(4 * (k))

/* JIT flags */
#define SEEN_CALL		(1 << BPF_MEMWORDS)
#define SEEN_SREG_SFT		(BPF_MEMWORDS + 1)
#define SEEN_SREG_BASE		(1 << SEEN_SREG_SFT)
#define SEEN_SREG(x)		(SEEN_SREG_BASE << (x))
#define SEEN_S0			SEEN_SREG(0)
#define SEEN_S1			SEEN_SREG(1)
#define SEEN_OFF		SEEN_SREG(2)
#define SEEN_A			SEEN_SREG(3)
#define SEEN_X			SEEN_SREG(4)
#define SEEN_SKB		SEEN_SREG(5)
#define SEEN_MEM		SEEN_SREG(6)

/* Arguments used by JIT */
#define ARGS_USED_BY_JIT	2 /* only applicable to 64-bit */

#define SBIT(x)			(1 << (x)) /* Signed version of BIT() */

/**
 * struct jit_ctx - JIT context
 * @skf:		The sk_filter
 * @prologue_bytes:	Number of bytes for prologue
 * @idx:		Instruction index
 * @flags:		JIT flags
 * @offsets:		Instruction offsets
 * @target:		Memory location for the compiled filter
 */
struct jit_ctx {
	const struct bpf_prog *skf;
	unsigned int prologue_bytes;
	u32 idx;
	u32 flags;
	u32 *offsets;
	u32 *target;
};


static inline int optimize_div(u32 *k)
{
	/* power of 2 divides can be implemented with right shift */
	if (!(*k & (*k-1))) {
		*k = ilog2(*k);
		return 1;
	}

	return 0;
}

static inline void emit_jit_reg_move(ptr dst, ptr src, struct jit_ctx *ctx);

/* Simply emit the instruction if the JIT memory space has been allocated */
#define emit_instr(ctx, func, ...)			\
do {							\
	if ((ctx)->target != NULL) {			\
		u32 *p = &(ctx)->target[ctx->idx];	\
		uasm_i_##func(&p, ##__VA_ARGS__);	\
	}						\
	(ctx)->idx++;					\
} while (0)

/*
 * Similar to emit_instr but it must be used when we need to emit
 * 32-bit or 64-bit instructions
 */
#define emit_long_instr(ctx, func, ...)			\
do {							\
	if ((ctx)->target != NULL) {			\
		u32 *p = &(ctx)->target[ctx->idx];	\
		UASM_i_##func(&p, ##__VA_ARGS__);	\
	}						\
	(ctx)->idx++;					\
} while (0)

/* Determine if immediate is within the 16-bit signed range */
static inline bool is_range16(s32 imm)
{
	return !(imm >= SBIT(15) || imm < -SBIT(15));
}

static inline void emit_addu(unsigned int dst, unsigned int src1,
			     unsigned int src2, struct jit_ctx *ctx)
{
	emit_instr(ctx, addu, dst, src1, src2);
}

static inline void emit_nop(struct jit_ctx *ctx)
{
	emit_instr(ctx, nop);
}

/* Load a u32 immediate to a register */
static inline void emit_load_imm(unsigned int dst, u32 imm, struct jit_ctx *ctx)
{
	if (ctx->target != NULL) {
		/* addiu can only handle s16 */
		if (!is_range16(imm)) {
			u32 *p = &ctx->target[ctx->idx];
			uasm_i_lui(&p, r_tmp_imm, (s32)imm >> 16);
			p = &ctx->target[ctx->idx + 1];
			uasm_i_ori(&p, dst, r_tmp_imm, imm & 0xffff);
		} else {
			u32 *p = &ctx->target[ctx->idx];
			uasm_i_addiu(&p, dst, r_zero, imm);
		}
	}
	ctx->idx++;

	if (!is_range16(imm))
		ctx->idx++;
}

static inline void emit_or(unsigned int dst, unsigned int src1,
			   unsigned int src2, struct jit_ctx *ctx)
{
	emit_instr(ctx, or, dst, src1, src2);
}

static inline void emit_ori(unsigned int dst, unsigned src, u32 imm,
			    struct jit_ctx *ctx)
{
	if (imm >= BIT(16)) {
		emit_load_imm(r_tmp, imm, ctx);
		emit_or(dst, src, r_tmp, ctx);
	} else {
		emit_instr(ctx, ori, dst, src, imm);
	}
}

static inline void emit_daddiu(unsigned int dst, unsigned int src,
			       int imm, struct jit_ctx *ctx)
{
	/*
	 * Only used for stack, so the imm is relatively small
	 * and it fits in 15-bits
	 */
	emit_instr(ctx, daddiu, dst, src, imm);
}

static inline void emit_addiu(unsigned int dst, unsigned int src,
			      u32 imm, struct jit_ctx *ctx)
{
	if (!is_range16(imm)) {
		emit_load_imm(r_tmp, imm, ctx);
		emit_addu(dst, r_tmp, src, ctx);
	} else {
		emit_instr(ctx, addiu, dst, src, imm);
	}
}

static inline void emit_and(unsigned int dst, unsigned int src1,
			    unsigned int src2, struct jit_ctx *ctx)
{
	emit_instr(ctx, and, dst, src1, src2);
}

static inline void emit_andi(unsigned int dst, unsigned int src,
			     u32 imm, struct jit_ctx *ctx)
{
	/* If imm does not fit in u16 then load it to register */
	if (imm >= BIT(16)) {
		emit_load_imm(r_tmp, imm, ctx);
		emit_and(dst, src, r_tmp, ctx);
	} else {
		emit_instr(ctx, andi, dst, src, imm);
	}
}

static inline void emit_xor(unsigned int dst, unsigned int src1,
			    unsigned int src2, struct jit_ctx *ctx)
{
	emit_instr(ctx, xor, dst, src1, src2);
}

static inline void emit_xori(ptr dst, ptr src, u32 imm, struct jit_ctx *ctx)
{
	/* If imm does not fit in u16 then load it to register */
	if (imm >= BIT(16)) {
		emit_load_imm(r_tmp, imm, ctx);
		emit_xor(dst, src, r_tmp, ctx);
	} else {
		emit_instr(ctx, xori, dst, src, imm);
	}
}

static inline void emit_stack_offset(int offset, struct jit_ctx *ctx)
{
	emit_long_instr(ctx, ADDIU, r_sp, r_sp, offset);
}

static inline void emit_subu(unsigned int dst, unsigned int src1,
			     unsigned int src2, struct jit_ctx *ctx)
{
	emit_instr(ctx, subu, dst, src1, src2);
}

static inline void emit_neg(unsigned int reg, struct jit_ctx *ctx)
{
	emit_subu(reg, r_zero, reg, ctx);
}

static inline void emit_sllv(unsigned int dst, unsigned int src,
			     unsigned int sa, struct jit_ctx *ctx)
{
	emit_instr(ctx, sllv, dst, src, sa);
}

static inline void emit_sll(unsigned int dst, unsigned int src,
			    unsigned int sa, struct jit_ctx *ctx)
{
	/* sa is 5-bits long */
	if (sa >= BIT(5))
		/* Shifting >= 32 results in zero */
		emit_jit_reg_move(dst, r_zero, ctx);
	else
		emit_instr(ctx, sll, dst, src, sa);
}

static inline void emit_srlv(unsigned int dst, unsigned int src,
			     unsigned int sa, struct jit_ctx *ctx)
{
	emit_instr(ctx, srlv, dst, src, sa);
}

static inline void emit_srl(unsigned int dst, unsigned int src,
			    unsigned int sa, struct jit_ctx *ctx)
{
	/* sa is 5-bits long */
	if (sa >= BIT(5))
		/* Shifting >= 32 results in zero */
		emit_jit_reg_move(dst, r_zero, ctx);
	else
		emit_instr(ctx, srl, dst, src, sa);
}

static inline void emit_slt(unsigned int dst, unsigned int src1,
			    unsigned int src2, struct jit_ctx *ctx)
{
	emit_instr(ctx, slt, dst, src1, src2);
}

static inline void emit_sltu(unsigned int dst, unsigned int src1,
			     unsigned int src2, struct jit_ctx *ctx)
{
	emit_instr(ctx, sltu, dst, src1, src2);
}

static inline void emit_sltiu(unsigned dst, unsigned int src,
			      unsigned int imm, struct jit_ctx *ctx)
{
	/* 16 bit immediate */
	if (!is_range16((s32)imm)) {
		emit_load_imm(r_tmp, imm, ctx);
		emit_sltu(dst, src, r_tmp, ctx);
	} else {
		emit_instr(ctx, sltiu, dst, src, imm);
	}

}

/* Store register on the stack */
static inline void emit_store_stack_reg(ptr reg, ptr base,
					unsigned int offset,
					struct jit_ctx *ctx)
{
	emit_long_instr(ctx, SW, reg, offset, base);
}

static inline void emit_store(ptr reg, ptr base, unsigned int offset,
			      struct jit_ctx *ctx)
{
	emit_instr(ctx, sw, reg, offset, base);
}

static inline void emit_load_stack_reg(ptr reg, ptr base,
				       unsigned int offset,
				       struct jit_ctx *ctx)
{
	emit_long_instr(ctx, LW, reg, offset, base);
}

static inline void emit_load(unsigned int reg, unsigned int base,
			     unsigned int offset, struct jit_ctx *ctx)
{
	emit_instr(ctx, lw, reg, offset, base);
}

static inline void emit_load_byte(unsigned int reg, unsigned int base,
				  unsigned int offset, struct jit_ctx *ctx)
{
	emit_instr(ctx, lb, reg, offset, base);
}

static inline void emit_half_load(unsigned int reg, unsigned int base,
				  unsigned int offset, struct jit_ctx *ctx)
{
	emit_instr(ctx, lh, reg, offset, base);
}

static inline void emit_mul(unsigned int dst, unsigned int src1,
			    unsigned int src2, struct jit_ctx *ctx)
{
	emit_instr(ctx, mul, dst, src1, src2);
}

static inline void emit_div(unsigned int dst, unsigned int src,
			    struct jit_ctx *ctx)
{
	if (ctx->target != NULL) {
		u32 *p = &ctx->target[ctx->idx];
		uasm_i_divu(&p, dst, src);
		p = &ctx->target[ctx->idx + 1];
		uasm_i_mflo(&p, dst);
	}
	ctx->idx += 2; /* 2 insts */
}

static inline void emit_mod(unsigned int dst, unsigned int src,
			    struct jit_ctx *ctx)
{
	if (ctx->target != NULL) {
		u32 *p = &ctx->target[ctx->idx];
		uasm_i_divu(&p, dst, src);
		p = &ctx->target[ctx->idx + 1];
		uasm_i_mfhi(&p, dst);
	}
	ctx->idx += 2; /* 2 insts */
}

static inline void emit_dsll(unsigned int dst, unsigned int src,
			     unsigned int sa, struct jit_ctx *ctx)
{
	emit_instr(ctx, dsll, dst, src, sa);
}

static inline void emit_dsrl32(unsigned int dst, unsigned int src,
			       unsigned int sa, struct jit_ctx *ctx)
{
	emit_instr(ctx, dsrl32, dst, src, sa);
}

static inline void emit_wsbh(unsigned int dst, unsigned int src,
			     struct jit_ctx *ctx)
{
	emit_instr(ctx, wsbh, dst, src);
}

/* load pointer to register */
static inline void emit_load_ptr(unsigned int dst, unsigned int src,
				     int imm, struct jit_ctx *ctx)
{
	/* src contains the base addr of the 32/64-pointer */
	emit_long_instr(ctx, LW, dst, imm, src);
}

/* load a function pointer to register */
static inline void emit_load_func(unsigned int reg, ptr imm,
				  struct jit_ctx *ctx)
{
	if (config_enabled(CONFIG_64BIT)) {
		/* At this point imm is always 64-bit */
		emit_load_imm(r_tmp, (u64)imm >> 32, ctx);
		emit_dsll(r_tmp_imm, r_tmp, 16, ctx); /* left shift by 16 */
		emit_ori(r_tmp, r_tmp_imm, (imm >> 16) & 0xffff, ctx);
		emit_dsll(r_tmp_imm, r_tmp, 16, ctx); /* left shift by 16 */
		emit_ori(reg, r_tmp_imm, imm & 0xffff, ctx);
	} else {
		emit_load_imm(reg, imm, ctx);
	}
}

/* Move to real MIPS register */
static inline void emit_reg_move(ptr dst, ptr src, struct jit_ctx *ctx)
{
	emit_long_instr(ctx, ADDU, dst, src, r_zero);
}

/* Move to JIT (32-bit) register */
static inline void emit_jit_reg_move(ptr dst, ptr src, struct jit_ctx *ctx)
{
	emit_addu(dst, src, r_zero, ctx);
}

/* Compute the immediate value for PC-relative branches. */
static inline u32 b_imm(unsigned int tgt, struct jit_ctx *ctx)
{
	if (ctx->target == NULL)
		return 0;

	/*
	 * We want a pc-relative branch. We only do forward branches
	 * so tgt is always after pc. tgt is the instruction offset
	 * we want to jump to.

	 * Branch on MIPS:
	 * I: target_offset <- sign_extend(offset)
	 * I+1: PC += target_offset (delay slot)
	 *
	 * ctx->idx currently points to the branch instruction
	 * but the offset is added to the delay slot so we need
	 * to subtract 4.
	 */
	return ctx->offsets[tgt] -
		(ctx->idx * 4 - ctx->prologue_bytes) - 4;
}

static inline void emit_bcond(int cond, unsigned int reg1, unsigned int reg2,
			     unsigned int imm, struct jit_ctx *ctx)
{
	if (ctx->target != NULL) {
		u32 *p = &ctx->target[ctx->idx];

		switch (cond) {
		case MIPS_COND_EQ:
			uasm_i_beq(&p, reg1, reg2, imm);
			break;
		case MIPS_COND_NE:
			uasm_i_bne(&p, reg1, reg2, imm);
			break;
		case MIPS_COND_ALL:
			uasm_i_b(&p, imm);
			break;
		default:
			pr_warn("%s: Unhandled branch conditional: %d\n",
				__func__, cond);
		}
	}
	ctx->idx++;
}

static inline void emit_b(unsigned int imm, struct jit_ctx *ctx)
{
	emit_bcond(MIPS_COND_ALL, r_zero, r_zero, imm, ctx);
}

static inline void emit_jalr(unsigned int link, unsigned int reg,
			     struct jit_ctx *ctx)
{
	emit_instr(ctx, jalr, link, reg);
}

static inline void emit_jr(unsigned int reg, struct jit_ctx *ctx)
{
	emit_instr(ctx, jr, reg);
}

static inline u16 align_sp(unsigned int num)
{
	/* Double word alignment for 32-bit, quadword for 64-bit */
	unsigned int align = config_enabled(CONFIG_64BIT) ? 16 : 8;
	num = (num + (align - 1)) & -align;
	return num;
}

static bool is_load_to_a(u16 inst)
{
	switch (inst) {
	case BPF_LD | BPF_W | BPF_LEN:
	case BPF_LD | BPF_W | BPF_ABS:
	case BPF_LD | BPF_H | BPF_ABS:
	case BPF_LD | BPF_B | BPF_ABS:
		return true;
	default:
		return false;
	}
}

static void save_bpf_jit_regs(struct jit_ctx *ctx, unsigned offset)
{
	int i = 0, real_off = 0;
	u32 sflags, tmp_flags;

	/* Adjust the stack pointer */
	emit_stack_offset(-align_sp(offset), ctx);

	if (ctx->flags & SEEN_CALL) {
		/* Argument save area */
		if (config_enabled(CONFIG_64BIT))
			/* Bottom of current frame */
			real_off = align_sp(offset) - RSIZE;
		else
			/* Top of previous frame */
			real_off = align_sp(offset) + RSIZE;
		emit_store_stack_reg(MIPS_R_A0, r_sp, real_off, ctx);
		emit_store_stack_reg(MIPS_R_A1, r_sp, real_off + RSIZE, ctx);

		real_off = 0;
	}

	tmp_flags = sflags = ctx->flags >> SEEN_SREG_SFT;
	/* sflags is essentially a bitmap */
	while (tmp_flags) {
		if ((sflags >> i) & 0x1) {
			emit_store_stack_reg(MIPS_R_S0 + i, r_sp, real_off,
					     ctx);
			real_off += RSIZE;
		}
		i++;
		tmp_flags >>= 1;
	}

	/* save return address */
	if (ctx->flags & SEEN_CALL) {
		emit_store_stack_reg(r_ra, r_sp, real_off, ctx);
		real_off += RSIZE;
	}

	/* Setup r_M leaving the alignment gap if necessary */
	if (ctx->flags & SEEN_MEM) {
		if (real_off % (RSIZE * 2))
			real_off += RSIZE;
		emit_long_instr(ctx, ADDIU, r_M, r_sp, real_off);
	}
}

static void restore_bpf_jit_regs(struct jit_ctx *ctx,
				 unsigned int offset)
{
	int i, real_off = 0;
	u32 sflags, tmp_flags;

	if (ctx->flags & SEEN_CALL) {
		if (config_enabled(CONFIG_64BIT))
			/* Bottom of current frame */
			real_off = align_sp(offset) - RSIZE;
		else
			/* Top of previous frame */
			real_off = align_sp(offset) + RSIZE;
		emit_load_stack_reg(MIPS_R_A0, r_sp, real_off, ctx);
		emit_load_stack_reg(MIPS_R_A1, r_sp, real_off + RSIZE, ctx);

		real_off = 0;
	}

	tmp_flags = sflags = ctx->flags >> SEEN_SREG_SFT;
	/* sflags is a bitmap */
	i = 0;
	while (tmp_flags) {
		if ((sflags >> i) & 0x1) {
			emit_load_stack_reg(MIPS_R_S0 + i, r_sp, real_off,
					    ctx);
			real_off += RSIZE;
		}
		i++;
		tmp_flags >>= 1;
	}

	/* restore return address */
	if (ctx->flags & SEEN_CALL)
		emit_load_stack_reg(r_ra, r_sp, real_off, ctx);

	/* Restore the sp and discard the scrach memory */
	emit_stack_offset(align_sp(offset), ctx);
}

static unsigned int get_stack_depth(struct jit_ctx *ctx)
{
	int sp_off = 0;


	/* How may s* regs do we need to preserved? */
	sp_off += hweight32(ctx->flags >> SEEN_SREG_SFT) * RSIZE;

	if (ctx->flags & SEEN_MEM)
		sp_off += 4 * BPF_MEMWORDS; /* BPF_MEMWORDS are 32-bit */

	if (ctx->flags & SEEN_CALL)
		/*
		 * The JIT code make calls to external functions using 2
		 * arguments. Therefore, for o32 we don't need to allocate
		 * space because we don't care if the argumetns are lost
		 * across calls. We do need however to preserve incoming
		 * arguments but the space is already allocated for us by
		 * the caller. On the other hand, for n64, we need to allocate
		 * this space ourselves. We need to preserve $ra as well.
		 */
		sp_off += config_enabled(CONFIG_64BIT) ?
			(ARGS_USED_BY_JIT + 1) * RSIZE : RSIZE;

	/*
	 * Subtract the bytes for the last registers since we only care about
	 * the location on the stack pointer.
	 */
	return sp_off - RSIZE;
}

static void build_prologue(struct jit_ctx *ctx)
{
	u16 first_inst = ctx->skf->insns[0].code;
	int sp_off;

	/* Calculate the total offset for the stack pointer */
	sp_off = get_stack_depth(ctx);
	save_bpf_jit_regs(ctx, sp_off);

	if (ctx->flags & SEEN_SKB)
		emit_reg_move(r_skb, MIPS_R_A0, ctx);

	if (ctx->flags & SEEN_X)
		emit_jit_reg_move(r_X, r_zero, ctx);

	/* Do not leak kernel data to userspace */
	if ((first_inst != (BPF_RET | BPF_K)) && !(is_load_to_a(first_inst)))
		emit_jit_reg_move(r_A, r_zero, ctx);
}

static void build_epilogue(struct jit_ctx *ctx)
{
	unsigned int sp_off;

	/* Calculate the total offset for the stack pointer */

	sp_off = get_stack_depth(ctx);
	restore_bpf_jit_regs(ctx, sp_off);

	/* Return */
	emit_jr(r_ra, ctx);
	emit_nop(ctx);
}

static u64 jit_get_skb_b(struct sk_buff *skb, unsigned offset)
{
	u8 ret;
	int err;

	err = skb_copy_bits(skb, offset, &ret, 1);

	return (u64)err << 32 | ret;
}

static u64 jit_get_skb_h(struct sk_buff *skb, unsigned offset)
{
	u16 ret;
	int err;

	err = skb_copy_bits(skb, offset, &ret, 2);

	return (u64)err << 32 | ntohs(ret);
}

static u64 jit_get_skb_w(struct sk_buff *skb, unsigned offset)
{
	u32 ret;
	int err;

	err = skb_copy_bits(skb, offset, &ret, 4);

	return (u64)err << 32 | ntohl(ret);
}

static int build_body(struct jit_ctx *ctx)
{
	void *load_func[] = {jit_get_skb_b, jit_get_skb_h, jit_get_skb_w};
	const struct bpf_prog *prog = ctx->skf;
	const struct sock_filter *inst;
	unsigned int i, off, load_order, condt;
	u32 k, b_off __maybe_unused;
	int tmp;

	for (i = 0; i < prog->len; i++) {
		u16 code;

		inst = &(prog->insns[i]);
		pr_debug("%s: code->0x%02x, jt->0x%x, jf->0x%x, k->0x%x\n",
			 __func__, inst->code, inst->jt, inst->jf, inst->k);
		k = inst->k;
		code = bpf_anc_helper(inst);

		if (ctx->target == NULL)
			ctx->offsets[i] = ctx->idx * 4;

		switch (code) {
		case BPF_LD | BPF_IMM:
			/* A <- k ==> li r_A, k */
			ctx->flags |= SEEN_A;
			emit_load_imm(r_A, k, ctx);
			break;
		case BPF_LD | BPF_W | BPF_LEN:
			BUILD_BUG_ON(FIELD_SIZEOF(struct sk_buff, len) != 4);
			/* A <- len ==> lw r_A, offset(skb) */
			ctx->flags |= SEEN_SKB | SEEN_A;
			off = offsetof(struct sk_buff, len);
			emit_load(r_A, r_skb, off, ctx);
			break;
		case BPF_LD | BPF_MEM:
			/* A <- M[k] ==> lw r_A, offset(M) */
			ctx->flags |= SEEN_MEM | SEEN_A;
			emit_load(r_A, r_M, SCRATCH_OFF(k), ctx);
			break;
		case BPF_LD | BPF_W | BPF_ABS:
			/* A <- P[k:4] */
			load_order = 2;
			goto load;
		case BPF_LD | BPF_H | BPF_ABS:
			/* A <- P[k:2] */
			load_order = 1;
			goto load;
		case BPF_LD | BPF_B | BPF_ABS:
			/* A <- P[k:1] */
			load_order = 0;
load:
			/* the interpreter will deal with the negative K */
			if ((int)k < 0)
				return -ENOTSUPP;

			emit_load_imm(r_off, k, ctx);
load_common:
			/*
			 * We may got here from the indirect loads so
			 * return if offset is negative.
			 */
			emit_slt(r_s0, r_off, r_zero, ctx);
			emit_bcond(MIPS_COND_NE, r_s0, r_zero,
				   b_imm(prog->len, ctx), ctx);
			emit_reg_move(r_ret, r_zero, ctx);

			ctx->flags |= SEEN_CALL | SEEN_OFF | SEEN_S0 |
				SEEN_SKB | SEEN_A;

			emit_load_func(r_s0, (ptr)load_func[load_order],
				      ctx);
			emit_reg_move(MIPS_R_A0, r_skb, ctx);
			emit_jalr(MIPS_R_RA, r_s0, ctx);
			/* Load second argument to delay slot */
			emit_reg_move(MIPS_R_A1, r_off, ctx);
			/* Check the error value */
			if (config_enabled(CONFIG_64BIT)) {
				/* Get error code from the top 32-bits */
				emit_dsrl32(r_s0, r_val, 0, ctx);
				/* Branch to 3 instructions ahead */
				emit_bcond(MIPS_COND_NE, r_s0, r_zero, 3 << 2,
					   ctx);
			} else {
				/* Branch to 3 instructions ahead */
				emit_bcond(MIPS_COND_NE, r_err, r_zero, 3 << 2,
					   ctx);
			}
			emit_nop(ctx);
			/* We are good */
			emit_b(b_imm(i + 1, ctx), ctx);
			emit_jit_reg_move(r_A, r_val, ctx);
			/* Return with error */
			emit_b(b_imm(prog->len, ctx), ctx);
			emit_reg_move(r_ret, r_zero, ctx);
			break;
		case BPF_LD | BPF_W | BPF_IND:
			/* A <- P[X + k:4] */
			load_order = 2;
			goto load_ind;
		case BPF_LD | BPF_H | BPF_IND:
			/* A <- P[X + k:2] */
			load_order = 1;
			goto load_ind;
		case BPF_LD | BPF_B | BPF_IND:
			/* A <- P[X + k:1] */
			load_order = 0;
load_ind:
			ctx->flags |= SEEN_OFF | SEEN_X;
			emit_addiu(r_off, r_X, k, ctx);
			goto load_common;
		case BPF_LDX | BPF_IMM:
			/* X <- k */
			ctx->flags |= SEEN_X;
			emit_load_imm(r_X, k, ctx);
			break;
		case BPF_LDX | BPF_MEM:
			/* X <- M[k] */
			ctx->flags |= SEEN_X | SEEN_MEM;
			emit_load(r_X, r_M, SCRATCH_OFF(k), ctx);
			break;
		case BPF_LDX | BPF_W | BPF_LEN:
			/* X <- len */
			ctx->flags |= SEEN_X | SEEN_SKB;
			off = offsetof(struct sk_buff, len);
			emit_load(r_X, r_skb, off, ctx);
			break;
		case BPF_LDX | BPF_B | BPF_MSH:
			/* the interpreter will deal with the negative K */
			if ((int)k < 0)
				return -ENOTSUPP;

			/* X <- 4 * (P[k:1] & 0xf) */
			ctx->flags |= SEEN_X | SEEN_CALL | SEEN_S0 | SEEN_SKB;
			/* Load offset to a1 */
			emit_load_func(r_s0, (ptr)jit_get_skb_b, ctx);
			/*
			 * This may emit two instructions so it may not fit
			 * in the delay slot. So use a0 in the delay slot.
			 */
			emit_load_imm(MIPS_R_A1, k, ctx);
			emit_jalr(MIPS_R_RA, r_s0, ctx);
			emit_reg_move(MIPS_R_A0, r_skb, ctx); /* delay slot */
			/* Check the error value */
			if (config_enabled(CONFIG_64BIT)) {
				/* Top 32-bits of $v0 on 64-bit */
				emit_dsrl32(r_s0, r_val, 0, ctx);
				emit_bcond(MIPS_COND_NE, r_s0, r_zero,
					   3 << 2, ctx);
			} else {
				emit_bcond(MIPS_COND_NE, r_err, r_zero,
					   3 << 2, ctx);
			}
			/* No need for delay slot */
			/* We are good */
			/* X <- P[1:K] & 0xf */
			emit_andi(r_X, r_val, 0xf, ctx);
			/* X << 2 */
			emit_b(b_imm(i + 1, ctx), ctx);
			emit_sll(r_X, r_X, 2, ctx); /* delay slot */
			/* Return with error */
			emit_b(b_imm(prog->len, ctx), ctx);
			emit_load_imm(r_ret, 0, ctx); /* delay slot */
			break;
		case BPF_ST:
			/* M[k] <- A */
			ctx->flags |= SEEN_MEM | SEEN_A;
			emit_store(r_A, r_M, SCRATCH_OFF(k), ctx);
			break;
		case BPF_STX:
			/* M[k] <- X */
			ctx->flags |= SEEN_MEM | SEEN_X;
			emit_store(r_X, r_M, SCRATCH_OFF(k), ctx);
			break;
		case BPF_ALU | BPF_ADD | BPF_K:
			/* A += K */
			ctx->flags |= SEEN_A;
			emit_addiu(r_A, r_A, k, ctx);
			break;
		case BPF_ALU | BPF_ADD | BPF_X:
			/* A += X */
			ctx->flags |= SEEN_A | SEEN_X;
			emit_addu(r_A, r_A, r_X, ctx);
			break;
		case BPF_ALU | BPF_SUB | BPF_K:
			/* A -= K */
			ctx->flags |= SEEN_A;
			emit_addiu(r_A, r_A, -k, ctx);
			break;
		case BPF_ALU | BPF_SUB | BPF_X:
			/* A -= X */
			ctx->flags |= SEEN_A | SEEN_X;
			emit_subu(r_A, r_A, r_X, ctx);
			break;
		case BPF_ALU | BPF_MUL | BPF_K:
			/* A *= K */
			/* Load K to scratch register before MUL */
			ctx->flags |= SEEN_A | SEEN_S0;
			emit_load_imm(r_s0, k, ctx);
			emit_mul(r_A, r_A, r_s0, ctx);
			break;
		case BPF_ALU | BPF_MUL | BPF_X:
			/* A *= X */
			ctx->flags |= SEEN_A | SEEN_X;
			emit_mul(r_A, r_A, r_X, ctx);
			break;
		case BPF_ALU | BPF_DIV | BPF_K:
			/* A /= k */
			if (k == 1)
				break;
			if (optimize_div(&k)) {
				ctx->flags |= SEEN_A;
				emit_srl(r_A, r_A, k, ctx);
				break;
			}
			ctx->flags |= SEEN_A | SEEN_S0;
			emit_load_imm(r_s0, k, ctx);
			emit_div(r_A, r_s0, ctx);
			break;
		case BPF_ALU | BPF_MOD | BPF_K:
			/* A %= k */
			if (k == 1) {
				ctx->flags |= SEEN_A;
				emit_jit_reg_move(r_A, r_zero, ctx);
			} else {
				ctx->flags |= SEEN_A | SEEN_S0;
				emit_load_imm(r_s0, k, ctx);
				emit_mod(r_A, r_s0, ctx);
			}
			break;
		case BPF_ALU | BPF_DIV | BPF_X:
			/* A /= X */
			ctx->flags |= SEEN_X | SEEN_A;
			/* Check if r_X is zero */
			emit_bcond(MIPS_COND_EQ, r_X, r_zero,
				   b_imm(prog->len, ctx), ctx);
			emit_load_imm(r_val, 0, ctx); /* delay slot */
			emit_div(r_A, r_X, ctx);
			break;
		case BPF_ALU | BPF_MOD | BPF_X:
			/* A %= X */
			ctx->flags |= SEEN_X | SEEN_A;
			/* Check if r_X is zero */
			emit_bcond(MIPS_COND_EQ, r_X, r_zero,
				   b_imm(prog->len, ctx), ctx);
			emit_load_imm(r_val, 0, ctx); /* delay slot */
			emit_mod(r_A, r_X, ctx);
			break;
		case BPF_ALU | BPF_OR | BPF_K:
			/* A |= K */
			ctx->flags |= SEEN_A;
			emit_ori(r_A, r_A, k, ctx);
			break;
		case BPF_ALU | BPF_OR | BPF_X:
			/* A |= X */
			ctx->flags |= SEEN_A;
			emit_ori(r_A, r_A, r_X, ctx);
			break;
		case BPF_ALU | BPF_XOR | BPF_K:
			/* A ^= k */
			ctx->flags |= SEEN_A;
			emit_xori(r_A, r_A, k, ctx);
			break;
		case BPF_ANC | SKF_AD_ALU_XOR_X:
		case BPF_ALU | BPF_XOR | BPF_X:
			/* A ^= X */
			ctx->flags |= SEEN_A;
			emit_xor(r_A, r_A, r_X, ctx);
			break;
		case BPF_ALU | BPF_AND | BPF_K:
			/* A &= K */
			ctx->flags |= SEEN_A;
			emit_andi(r_A, r_A, k, ctx);
			break;
		case BPF_ALU | BPF_AND | BPF_X:
			/* A &= X */
			ctx->flags |= SEEN_A | SEEN_X;
			emit_and(r_A, r_A, r_X, ctx);
			break;
		case BPF_ALU | BPF_LSH | BPF_K:
			/* A <<= K */
			ctx->flags |= SEEN_A;
			emit_sll(r_A, r_A, k, ctx);
			break;
		case BPF_ALU | BPF_LSH | BPF_X:
			/* A <<= X */
			ctx->flags |= SEEN_A | SEEN_X;
			emit_sllv(r_A, r_A, r_X, ctx);
			break;
		case BPF_ALU | BPF_RSH | BPF_K:
			/* A >>= K */
			ctx->flags |= SEEN_A;
			emit_srl(r_A, r_A, k, ctx);
			break;
		case BPF_ALU | BPF_RSH | BPF_X:
			ctx->flags |= SEEN_A | SEEN_X;
			emit_srlv(r_A, r_A, r_X, ctx);
			break;
		case BPF_ALU | BPF_NEG:
			/* A = -A */
			ctx->flags |= SEEN_A;
			emit_neg(r_A, ctx);
			break;
		case BPF_JMP | BPF_JA:
			/* pc += K */
			emit_b(b_imm(i + k + 1, ctx), ctx);
			emit_nop(ctx);
			break;
		case BPF_JMP | BPF_JEQ | BPF_K:
			/* pc += ( A == K ) ? pc->jt : pc->jf */
			condt = MIPS_COND_EQ | MIPS_COND_K;
			goto jmp_cmp;
		case BPF_JMP | BPF_JEQ | BPF_X:
			ctx->flags |= SEEN_X;
			/* pc += ( A == X ) ? pc->jt : pc->jf */
			condt = MIPS_COND_EQ | MIPS_COND_X;
			goto jmp_cmp;
		case BPF_JMP | BPF_JGE | BPF_K:
			/* pc += ( A >= K ) ? pc->jt : pc->jf */
			condt = MIPS_COND_GE | MIPS_COND_K;
			goto jmp_cmp;
		case BPF_JMP | BPF_JGE | BPF_X:
			ctx->flags |= SEEN_X;
			/* pc += ( A >= X ) ? pc->jt : pc->jf */
			condt = MIPS_COND_GE | MIPS_COND_X;
			goto jmp_cmp;
		case BPF_JMP | BPF_JGT | BPF_K:
			/* pc += ( A > K ) ? pc->jt : pc->jf */
			condt = MIPS_COND_GT | MIPS_COND_K;
			goto jmp_cmp;
		case BPF_JMP | BPF_JGT | BPF_X:
			ctx->flags |= SEEN_X;
			/* pc += ( A > X ) ? pc->jt : pc->jf */
			condt = MIPS_COND_GT | MIPS_COND_X;
jmp_cmp:
			/* Greater or Equal */
			if ((condt & MIPS_COND_GE) ||
			    (condt & MIPS_COND_GT)) {
				if (condt & MIPS_COND_K) { /* K */
					ctx->flags |= SEEN_S0 | SEEN_A;
					emit_sltiu(r_s0, r_A, k, ctx);
				} else { /* X */
					ctx->flags |= SEEN_S0 | SEEN_A |
						SEEN_X;
					emit_sltu(r_s0, r_A, r_X, ctx);
				}
				/* A < (K|X) ? r_scrach = 1 */
				b_off = b_imm(i + inst->jf + 1, ctx);
				emit_bcond(MIPS_COND_NE, r_s0, r_zero, b_off,
					   ctx);
				emit_nop(ctx);
				/* A > (K|X) ? scratch = 0 */
				if (condt & MIPS_COND_GT) {
					/* Checking for equality */
					ctx->flags |= SEEN_S0 | SEEN_A | SEEN_X;
					if (condt & MIPS_COND_K)
						emit_load_imm(r_s0, k, ctx);
					else
						emit_jit_reg_move(r_s0, r_X,
								  ctx);
					b_off = b_imm(i + inst->jf + 1, ctx);
					emit_bcond(MIPS_COND_EQ, r_A, r_s0,
						   b_off, ctx);
					emit_nop(ctx);
					/* Finally, A > K|X */
					b_off = b_imm(i + inst->jt + 1, ctx);
					emit_b(b_off, ctx);
					emit_nop(ctx);
				} else {
					/* A >= (K|X) so jump */
					b_off = b_imm(i + inst->jt + 1, ctx);
					emit_b(b_off, ctx);
					emit_nop(ctx);
				}
			} else {
				/* A == K|X */
				if (condt & MIPS_COND_K) { /* K */
					ctx->flags |= SEEN_S0 | SEEN_A;
					emit_load_imm(r_s0, k, ctx);
					/* jump true */
					b_off = b_imm(i + inst->jt + 1, ctx);
					emit_bcond(MIPS_COND_EQ, r_A, r_s0,
						   b_off, ctx);
					emit_nop(ctx);
					/* jump false */
					b_off = b_imm(i + inst->jf + 1,
						      ctx);
					emit_bcond(MIPS_COND_NE, r_A, r_s0,
						   b_off, ctx);
					emit_nop(ctx);
				} else { /* X */
					/* jump true */
					ctx->flags |= SEEN_A | SEEN_X;
					b_off = b_imm(i + inst->jt + 1,
						      ctx);
					emit_bcond(MIPS_COND_EQ, r_A, r_X,
						   b_off, ctx);
					emit_nop(ctx);
					/* jump false */
					b_off = b_imm(i + inst->jf + 1, ctx);
					emit_bcond(MIPS_COND_NE, r_A, r_X,
						   b_off, ctx);
					emit_nop(ctx);
				}
			}
			break;
		case BPF_JMP | BPF_JSET | BPF_K:
			ctx->flags |= SEEN_S0 | SEEN_S1 | SEEN_A;
			/* pc += (A & K) ? pc -> jt : pc -> jf */
			emit_load_imm(r_s1, k, ctx);
			emit_and(r_s0, r_A, r_s1, ctx);
			/* jump true */
			b_off = b_imm(i + inst->jt + 1, ctx);
			emit_bcond(MIPS_COND_NE, r_s0, r_zero, b_off, ctx);
			emit_nop(ctx);
			/* jump false */
			b_off = b_imm(i + inst->jf + 1, ctx);
			emit_b(b_off, ctx);
			emit_nop(ctx);
			break;
		case BPF_JMP | BPF_JSET | BPF_X:
			ctx->flags |= SEEN_S0 | SEEN_X | SEEN_A;
			/* pc += (A & X) ? pc -> jt : pc -> jf */
			emit_and(r_s0, r_A, r_X, ctx);
			/* jump true */
			b_off = b_imm(i + inst->jt + 1, ctx);
			emit_bcond(MIPS_COND_NE, r_s0, r_zero, b_off, ctx);
			emit_nop(ctx);
			/* jump false */
			b_off = b_imm(i + inst->jf + 1, ctx);
			emit_b(b_off, ctx);
			emit_nop(ctx);
			break;
		case BPF_RET | BPF_A:
			ctx->flags |= SEEN_A;
			if (i != prog->len - 1)
				/*
				 * If this is not the last instruction
				 * then jump to the epilogue
				 */
				emit_b(b_imm(prog->len, ctx), ctx);
			emit_reg_move(r_ret, r_A, ctx); /* delay slot */
			break;
		case BPF_RET | BPF_K:
			/*
			 * It can emit two instructions so it does not fit on
			 * the delay slot.
			 */
			emit_load_imm(r_ret, k, ctx);
			if (i != prog->len - 1) {
				/*
				 * If this is not the last instruction
				 * then jump to the epilogue
				 */
				emit_b(b_imm(prog->len, ctx), ctx);
				emit_nop(ctx);
			}
			break;
		case BPF_MISC | BPF_TAX:
			/* X = A */
			ctx->flags |= SEEN_X | SEEN_A;
			emit_jit_reg_move(r_X, r_A, ctx);
			break;
		case BPF_MISC | BPF_TXA:
			/* A = X */
			ctx->flags |= SEEN_A | SEEN_X;
			emit_jit_reg_move(r_A, r_X, ctx);
			break;
		/* AUX */
		case BPF_ANC | SKF_AD_PROTOCOL:
			/* A = ntohs(skb->protocol */
			ctx->flags |= SEEN_SKB | SEEN_OFF | SEEN_A;
			BUILD_BUG_ON(FIELD_SIZEOF(struct sk_buff,
						  protocol) != 2);
			off = offsetof(struct sk_buff, protocol);
			emit_half_load(r_A, r_skb, off, ctx);
#ifdef CONFIG_CPU_LITTLE_ENDIAN
			/* This needs little endian fixup */
			if (cpu_has_wsbh) {
				/* R2 and later have the wsbh instruction */
				emit_wsbh(r_A, r_A, ctx);
			} else {
				/* Get first byte */
				emit_andi(r_tmp_imm, r_A, 0xff, ctx);
				/* Shift it */
				emit_sll(r_tmp, r_tmp_imm, 8, ctx);
				/* Get second byte */
				emit_srl(r_tmp_imm, r_A, 8, ctx);
				emit_andi(r_tmp_imm, r_tmp_imm, 0xff, ctx);
				/* Put everyting together in r_A */
				emit_or(r_A, r_tmp, r_tmp_imm, ctx);
			}
#endif
			break;
		case BPF_ANC | SKF_AD_CPU:
			ctx->flags |= SEEN_A | SEEN_OFF;
			/* A = current_thread_info()->cpu */
			BUILD_BUG_ON(FIELD_SIZEOF(struct thread_info,
						  cpu) != 4);
			off = offsetof(struct thread_info, cpu);
			/* $28/gp points to the thread_info struct */
			emit_load(r_A, 28, off, ctx);
			break;
		case BPF_ANC | SKF_AD_IFINDEX:
			/* A = skb->dev->ifindex */
			ctx->flags |= SEEN_SKB | SEEN_A | SEEN_S0;
			off = offsetof(struct sk_buff, dev);
			/* Load *dev pointer */
			emit_load_ptr(r_s0, r_skb, off, ctx);
			/* error (0) in the delay slot */
			emit_bcond(MIPS_COND_EQ, r_s0, r_zero,
				   b_imm(prog->len, ctx), ctx);
			emit_reg_move(r_ret, r_zero, ctx);
			BUILD_BUG_ON(FIELD_SIZEOF(struct net_device,
						  ifindex) != 4);
			off = offsetof(struct net_device, ifindex);
			emit_load(r_A, r_s0, off, ctx);
			break;
		case BPF_ANC | SKF_AD_MARK:
			ctx->flags |= SEEN_SKB | SEEN_A;
			BUILD_BUG_ON(FIELD_SIZEOF(struct sk_buff, mark) != 4);
			off = offsetof(struct sk_buff, mark);
			emit_load(r_A, r_skb, off, ctx);
			break;
		case BPF_ANC | SKF_AD_RXHASH:
			ctx->flags |= SEEN_SKB | SEEN_A;
			BUILD_BUG_ON(FIELD_SIZEOF(struct sk_buff, hash) != 4);
			off = offsetof(struct sk_buff, hash);
			emit_load(r_A, r_skb, off, ctx);
			break;
		case BPF_ANC | SKF_AD_VLAN_TAG:
		case BPF_ANC | SKF_AD_VLAN_TAG_PRESENT:
			ctx->flags |= SEEN_SKB | SEEN_S0 | SEEN_A;
			BUILD_BUG_ON(FIELD_SIZEOF(struct sk_buff,
						  vlan_tci) != 2);
			off = offsetof(struct sk_buff, vlan_tci);
			emit_half_load(r_s0, r_skb, off, ctx);
			if (code == (BPF_ANC | SKF_AD_VLAN_TAG)) {
				emit_andi(r_A, r_s0, (u16)~VLAN_TAG_PRESENT, ctx);
			} else {
				emit_andi(r_A, r_s0, VLAN_TAG_PRESENT, ctx);
				/* return 1 if present */
				emit_sltu(r_A, r_zero, r_A, ctx);
			}
			break;
		case BPF_ANC | SKF_AD_PKTTYPE:
			ctx->flags |= SEEN_SKB;

<<<<<<< HEAD
			tmp = off = pkt_type_offset();

			if (tmp < 0)
				return -1;
			emit_load_byte(r_tmp, r_skb, off, ctx);
=======
			emit_load_byte(r_tmp, r_skb, PKT_TYPE_OFFSET(), ctx);
>>>>>>> 5164bece
			/* Keep only the last 3 bits */
			emit_andi(r_A, r_tmp, PKT_TYPE_MAX, ctx);
#ifdef __BIG_ENDIAN_BITFIELD
			/* Get the actual packet type to the lower 3 bits */
			emit_srl(r_A, r_A, 5, ctx);
#endif
			break;
		case BPF_ANC | SKF_AD_QUEUE:
			ctx->flags |= SEEN_SKB | SEEN_A;
			BUILD_BUG_ON(FIELD_SIZEOF(struct sk_buff,
						  queue_mapping) != 2);
			BUILD_BUG_ON(offsetof(struct sk_buff,
					      queue_mapping) > 0xff);
			off = offsetof(struct sk_buff, queue_mapping);
			emit_half_load(r_A, r_skb, off, ctx);
			break;
		default:
			pr_debug("%s: Unhandled opcode: 0x%02x\n", __FILE__,
				 inst->code);
			return -1;
		}
	}

	/* compute offsets only during the first pass */
	if (ctx->target == NULL)
		ctx->offsets[i] = ctx->idx * 4;

	return 0;
}

int bpf_jit_enable __read_mostly;

void bpf_jit_compile(struct bpf_prog *fp)
{
	struct jit_ctx ctx;
	unsigned int alloc_size, tmp_idx;

	if (!bpf_jit_enable)
		return;

	memset(&ctx, 0, sizeof(ctx));

	ctx.offsets = kcalloc(fp->len, sizeof(*ctx.offsets), GFP_KERNEL);
	if (ctx.offsets == NULL)
		return;

	ctx.skf = fp;

	if (build_body(&ctx))
		goto out;

	tmp_idx = ctx.idx;
	build_prologue(&ctx);
	ctx.prologue_bytes = (ctx.idx - tmp_idx) * 4;
	/* just to complete the ctx.idx count */
	build_epilogue(&ctx);

	alloc_size = 4 * ctx.idx;
	ctx.target = module_alloc(alloc_size);
	if (ctx.target == NULL)
		goto out;

	/* Clean it */
	memset(ctx.target, 0, alloc_size);

	ctx.idx = 0;

	/* Generate the actual JIT code */
	build_prologue(&ctx);
	build_body(&ctx);
	build_epilogue(&ctx);

	/* Update the icache */
	flush_icache_range((ptr)ctx.target, (ptr)(ctx.target + ctx.idx));

	if (bpf_jit_enable > 1)
		/* Dump JIT code */
		bpf_jit_dump(fp->len, alloc_size, 2, ctx.target);

	fp->bpf_func = (void *)ctx.target;
	fp->jited = true;

out:
	kfree(ctx.offsets);
}

void bpf_jit_free(struct bpf_prog *fp)
{
	if (fp->jited)
		module_free(NULL, fp->bpf_func);

	bpf_prog_unlock_free(fp);
}<|MERGE_RESOLUTION|>--- conflicted
+++ resolved
@@ -759,7 +759,6 @@
 	const struct sock_filter *inst;
 	unsigned int i, off, load_order, condt;
 	u32 k, b_off __maybe_unused;
-	int tmp;
 
 	for (i = 0; i < prog->len; i++) {
 		u16 code;
@@ -1299,15 +1298,7 @@
 		case BPF_ANC | SKF_AD_PKTTYPE:
 			ctx->flags |= SEEN_SKB;
 
-<<<<<<< HEAD
-			tmp = off = pkt_type_offset();
-
-			if (tmp < 0)
-				return -1;
-			emit_load_byte(r_tmp, r_skb, off, ctx);
-=======
 			emit_load_byte(r_tmp, r_skb, PKT_TYPE_OFFSET(), ctx);
->>>>>>> 5164bece
 			/* Keep only the last 3 bits */
 			emit_andi(r_A, r_tmp, PKT_TYPE_MAX, ctx);
 #ifdef __BIG_ENDIAN_BITFIELD
