--- conflicted
+++ resolved
@@ -81,10 +81,7 @@
 			asm("mcr p15, 0, %0, c13, c0, 3"
 			    : : "r" (val));
 		} else {
-<<<<<<< HEAD
-=======
 #ifdef CONFIG_KUSER_HELPERS
->>>>>>> 5164bece
 			/*
 			 * User space must never try to access this
 			 * directly.  Expect your app to break
@@ -93,10 +90,7 @@
 			 * entry-armv.S for details)
 			 */
 			*((unsigned int *)0xffff0ff0) = val;
-<<<<<<< HEAD
-=======
 #endif
->>>>>>> 5164bece
 		}
 
 	}
