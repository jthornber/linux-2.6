/*
 * This program is free software; you can redistribute it and/or modify
 * it under the terms of the GNU General Public License version 2 as
 * published by the Free Software Foundation.
 *
 * This program is distributed in the hope that it will be useful,
 * but WITHOUT ANY WARRANTY; without even the implied warranty of
 * MERCHANTABILITY or FITNESS FOR A PARTICULAR PURPOSE.  See the
 * GNU General Public License for more details.
 *
 * You should have received a copy of the GNU General Public License
 * along with this program; if not, write to the Free Software
 * Foundation, Inc., 59 Temple Place - Suite 330, Boston, MA 02111-1307, USA.
 *
 * Copyright (C) 2012 ARM Limited
 *
 * Author: Will Deacon <will.deacon@arm.com>
 */
#define pr_fmt(fmt) "CPU PMU: " fmt

#include <linux/bitmap.h>
#include <linux/export.h>
#include <linux/kernel.h>
#include <linux/of.h>
#include <linux/platform_device.h>
#include <linux/slab.h>
#include <linux/spinlock.h>
#include <linux/irq.h>
#include <linux/irqdesc.h>

#include <asm/cputype.h>
#include <asm/irq_regs.h>
#include <asm/pmu.h>

/* Set at runtime when we know what CPU type we are. */
static struct arm_pmu *cpu_pmu;

/*
 * Despite the names, these two functions are CPU-specific and are used
 * by the OProfile/perf code.
 */
const char *perf_pmu_name(void)
{
	if (!cpu_pmu)
		return NULL;

	return cpu_pmu->name;
}
EXPORT_SYMBOL_GPL(perf_pmu_name);

int perf_num_counters(void)
{
	int max_events = 0;

	if (cpu_pmu != NULL)
		max_events = cpu_pmu->num_events;

	return max_events;
}
EXPORT_SYMBOL_GPL(perf_num_counters);

/* Include the PMU-specific implementations. */
#include "perf_event_xscale.c"
#include "perf_event_v6.c"
#include "perf_event_v7.c"

static void cpu_pmu_enable_percpu_irq(void *data)
{
	int irq = *(int *)data;

	enable_percpu_irq(irq, IRQ_TYPE_NONE);
}

static void cpu_pmu_disable_percpu_irq(void *data)
{
	int irq = *(int *)data;

	disable_percpu_irq(irq);
}

static void cpu_pmu_free_irq(struct arm_pmu *cpu_pmu)
{
	int i, irq, irqs;
	struct platform_device *pmu_device = cpu_pmu->plat_device;
	struct pmu_hw_events __percpu *hw_events = cpu_pmu->hw_events;

	irqs = min(pmu_device->num_resources, num_possible_cpus());

	irq = platform_get_irq(pmu_device, 0);
	if (irq >= 0 && irq_is_percpu(irq)) {
		on_each_cpu(cpu_pmu_disable_percpu_irq, &irq, 1);
<<<<<<< HEAD
		free_percpu_irq(irq, &percpu_pmu);
=======
		free_percpu_irq(irq, &hw_events->percpu_pmu);
>>>>>>> 5164bece
	} else {
		for (i = 0; i < irqs; ++i) {
			if (!cpumask_test_and_clear_cpu(i, &cpu_pmu->active_irqs))
				continue;
			irq = platform_get_irq(pmu_device, i);
			if (irq >= 0)
				free_irq(irq, per_cpu_ptr(&hw_events->percpu_pmu, i));
		}
	}
}

static int cpu_pmu_request_irq(struct arm_pmu *cpu_pmu, irq_handler_t handler)
{
	int i, err, irq, irqs;
	struct platform_device *pmu_device = cpu_pmu->plat_device;
	struct pmu_hw_events __percpu *hw_events = cpu_pmu->hw_events;

	if (!pmu_device)
		return -ENODEV;

	irqs = min(pmu_device->num_resources, num_possible_cpus());
	if (irqs < 1) {
		pr_warn_once("perf/ARM: No irqs for PMU defined, sampling events not supported\n");
		return 0;
	}

	irq = platform_get_irq(pmu_device, 0);
	if (irq >= 0 && irq_is_percpu(irq)) {
		err = request_percpu_irq(irq, handler, "arm-pmu",
					 &hw_events->percpu_pmu);
		if (err) {
			pr_err("unable to request IRQ%d for ARM PMU counters\n",
				irq);
			return err;
		}
		on_each_cpu(cpu_pmu_enable_percpu_irq, &irq, 1);
	} else {
		for (i = 0; i < irqs; ++i) {
			err = 0;
			irq = platform_get_irq(pmu_device, i);
			if (irq < 0)
				continue;

			/*
			 * If we have a single PMU interrupt that we can't shift,
			 * assume that we're running on a uniprocessor machine and
			 * continue. Otherwise, continue without this interrupt.
			 */
			if (irq_set_affinity(irq, cpumask_of(i)) && irqs > 1) {
				pr_warn("unable to set irq affinity (irq=%d, cpu=%u)\n",
					irq, i);
				continue;
			}

			err = request_irq(irq, handler,
					  IRQF_NOBALANCING | IRQF_NO_THREAD, "arm-pmu",
					  per_cpu_ptr(&hw_events->percpu_pmu, i));
			if (err) {
				pr_err("unable to request IRQ%d for ARM PMU counters\n",
					irq);
				return err;
			}

			cpumask_set_cpu(i, &cpu_pmu->active_irqs);
		}
	}

	return 0;
}

/*
 * PMU hardware loses all context when a CPU goes offline.
 * When a CPU is hotplugged back in, since some hardware registers are
 * UNKNOWN at reset, the PMU must be explicitly reset to avoid reading
 * junk values out of them.
 */
static int cpu_pmu_notify(struct notifier_block *b, unsigned long action,
			  void *hcpu)
{
	struct arm_pmu *pmu = container_of(b, struct arm_pmu, hotplug_nb);

	if ((action & ~CPU_TASKS_FROZEN) != CPU_STARTING)
		return NOTIFY_DONE;

	if (pmu->reset)
		pmu->reset(pmu);
	else
		return NOTIFY_DONE;

	return NOTIFY_OK;
}

static int cpu_pmu_init(struct arm_pmu *cpu_pmu)
{
	int err;
	int cpu;
	struct pmu_hw_events __percpu *cpu_hw_events;

	cpu_hw_events = alloc_percpu(struct pmu_hw_events);
	if (!cpu_hw_events)
		return -ENOMEM;

	cpu_pmu->hotplug_nb.notifier_call = cpu_pmu_notify;
	err = register_cpu_notifier(&cpu_pmu->hotplug_nb);
	if (err)
		goto out_hw_events;

	for_each_possible_cpu(cpu) {
		struct pmu_hw_events *events = per_cpu_ptr(cpu_hw_events, cpu);
		raw_spin_lock_init(&events->pmu_lock);
		events->percpu_pmu = cpu_pmu;
	}

	cpu_pmu->hw_events	= cpu_hw_events;
	cpu_pmu->request_irq	= cpu_pmu_request_irq;
	cpu_pmu->free_irq	= cpu_pmu_free_irq;

	/* Ensure the PMU has sane values out of reset. */
	if (cpu_pmu->reset)
		on_each_cpu(cpu_pmu->reset, cpu_pmu, 1);

	/* If no interrupts available, set the corresponding capability flag */
	if (!platform_get_irq(cpu_pmu->plat_device, 0))
		cpu_pmu->pmu.capabilities |= PERF_PMU_CAP_NO_INTERRUPT;

	return 0;

out_hw_events:
	free_percpu(cpu_hw_events);
	return err;
}

static void cpu_pmu_destroy(struct arm_pmu *cpu_pmu)
{
	unregister_cpu_notifier(&cpu_pmu->hotplug_nb);
	free_percpu(cpu_pmu->hw_events);
}

/*
 * PMU platform driver and devicetree bindings.
 */
static struct of_device_id cpu_pmu_of_device_ids[] = {
	{.compatible = "arm,cortex-a17-pmu",	.data = armv7_a17_pmu_init},
	{.compatible = "arm,cortex-a15-pmu",	.data = armv7_a15_pmu_init},
	{.compatible = "arm,cortex-a12-pmu",	.data = armv7_a12_pmu_init},
	{.compatible = "arm,cortex-a9-pmu",	.data = armv7_a9_pmu_init},
	{.compatible = "arm,cortex-a8-pmu",	.data = armv7_a8_pmu_init},
	{.compatible = "arm,cortex-a7-pmu",	.data = armv7_a7_pmu_init},
	{.compatible = "arm,cortex-a5-pmu",	.data = armv7_a5_pmu_init},
	{.compatible = "arm,arm11mpcore-pmu",	.data = armv6mpcore_pmu_init},
	{.compatible = "arm,arm1176-pmu",	.data = armv6_1176_pmu_init},
	{.compatible = "arm,arm1136-pmu",	.data = armv6_1136_pmu_init},
	{.compatible = "qcom,krait-pmu",	.data = krait_pmu_init},
	{},
};

static struct platform_device_id cpu_pmu_plat_device_ids[] = {
	{.name = "arm-pmu"},
	{.name = "armv6-pmu"},
	{.name = "armv7-pmu"},
	{.name = "xscale-pmu"},
	{},
};

static const struct pmu_probe_info pmu_probe_table[] = {
	ARM_PMU_PROBE(ARM_CPU_PART_ARM1136, armv6_1136_pmu_init),
	ARM_PMU_PROBE(ARM_CPU_PART_ARM1156, armv6_1156_pmu_init),
	ARM_PMU_PROBE(ARM_CPU_PART_ARM1176, armv6_1176_pmu_init),
	ARM_PMU_PROBE(ARM_CPU_PART_ARM11MPCORE, armv6mpcore_pmu_init),
	ARM_PMU_PROBE(ARM_CPU_PART_CORTEX_A8, armv7_a8_pmu_init),
	ARM_PMU_PROBE(ARM_CPU_PART_CORTEX_A9, armv7_a9_pmu_init),
	XSCALE_PMU_PROBE(ARM_CPU_XSCALE_ARCH_V1, xscale1pmu_init),
	XSCALE_PMU_PROBE(ARM_CPU_XSCALE_ARCH_V2, xscale2pmu_init),
	{ /* sentinel value */ }
};

/*
 * CPU PMU identification and probing.
 */
static int probe_current_pmu(struct arm_pmu *pmu)
{
	int cpu = get_cpu();
	unsigned int cpuid = read_cpuid_id();
	int ret = -ENODEV;
	const struct pmu_probe_info *info;

	pr_info("probing PMU on CPU %d\n", cpu);

	for (info = pmu_probe_table; info->init != NULL; info++) {
		if ((cpuid & info->mask) != info->cpuid)
			continue;
		ret = info->init(pmu);
		break;
	}

	put_cpu();
	return ret;
}

static int cpu_pmu_device_probe(struct platform_device *pdev)
{
	const struct of_device_id *of_id;
	const int (*init_fn)(struct arm_pmu *);
	struct device_node *node = pdev->dev.of_node;
	struct arm_pmu *pmu;
	int ret = -ENODEV;

	if (cpu_pmu) {
		pr_info("attempt to register multiple PMU devices!\n");
		return -ENOSPC;
	}

	pmu = kzalloc(sizeof(struct arm_pmu), GFP_KERNEL);
	if (!pmu) {
		pr_info("failed to allocate PMU device!\n");
		return -ENOMEM;
	}

	cpu_pmu = pmu;
	cpu_pmu->plat_device = pdev;

	if (node && (of_id = of_match_node(cpu_pmu_of_device_ids, pdev->dev.of_node))) {
		init_fn = of_id->data;
		ret = init_fn(pmu);
	} else {
		ret = probe_current_pmu(pmu);
	}

	if (ret) {
		pr_info("failed to probe PMU!\n");
		goto out_free;
	}

	ret = cpu_pmu_init(cpu_pmu);
	if (ret)
		goto out_free;

	ret = armpmu_register(cpu_pmu, -1);
	if (ret)
		goto out_destroy;

	return 0;

out_destroy:
	cpu_pmu_destroy(cpu_pmu);
out_free:
	pr_info("failed to register PMU devices!\n");
	kfree(pmu);
	return ret;
}

static struct platform_driver cpu_pmu_driver = {
	.driver		= {
		.name	= "arm-pmu",
		.pm	= &armpmu_dev_pm_ops,
		.of_match_table = cpu_pmu_of_device_ids,
	},
	.probe		= cpu_pmu_device_probe,
	.id_table	= cpu_pmu_plat_device_ids,
};

static int __init register_pmu_driver(void)
{
	return platform_driver_register(&cpu_pmu_driver);
}
device_initcall(register_pmu_driver);<|MERGE_RESOLUTION|>--- conflicted
+++ resolved
@@ -89,11 +89,7 @@
 	irq = platform_get_irq(pmu_device, 0);
 	if (irq >= 0 && irq_is_percpu(irq)) {
 		on_each_cpu(cpu_pmu_disable_percpu_irq, &irq, 1);
-<<<<<<< HEAD
-		free_percpu_irq(irq, &percpu_pmu);
-=======
 		free_percpu_irq(irq, &hw_events->percpu_pmu);
->>>>>>> 5164bece
 	} else {
 		for (i = 0; i < irqs; ++i) {
 			if (!cpumask_test_and_clear_cpu(i, &cpu_pmu->active_irqs))
