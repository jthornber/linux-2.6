/*
 * Driver for Marvell NETA network card for Armada XP and Armada 370 SoCs.
 *
 * Copyright (C) 2012 Marvell
 *
 * Rami Rosen <rosenr@marvell.com>
 * Thomas Petazzoni <thomas.petazzoni@free-electrons.com>
 *
 * This file is licensed under the terms of the GNU General Public
 * License version 2. This program is licensed "as is" without any
 * warranty of any kind, whether express or implied.
 */

#include <linux/kernel.h>
#include <linux/netdevice.h>
#include <linux/etherdevice.h>
#include <linux/platform_device.h>
#include <linux/skbuff.h>
#include <linux/inetdevice.h>
#include <linux/mbus.h>
#include <linux/module.h>
#include <linux/interrupt.h>
#include <net/ip.h>
#include <net/ipv6.h>
#include <linux/io.h>
#include <linux/of.h>
#include <linux/of_irq.h>
#include <linux/of_mdio.h>
#include <linux/of_net.h>
#include <linux/of_address.h>
#include <linux/phy.h>
#include <linux/clk.h>

/* Registers */
#define MVNETA_RXQ_CONFIG_REG(q)                (0x1400 + ((q) << 2))
#define      MVNETA_RXQ_HW_BUF_ALLOC            BIT(1)
#define      MVNETA_RXQ_PKT_OFFSET_ALL_MASK     (0xf    << 8)
#define      MVNETA_RXQ_PKT_OFFSET_MASK(offs)   ((offs) << 8)
#define MVNETA_RXQ_THRESHOLD_REG(q)             (0x14c0 + ((q) << 2))
#define      MVNETA_RXQ_NON_OCCUPIED(v)         ((v) << 16)
#define MVNETA_RXQ_BASE_ADDR_REG(q)             (0x1480 + ((q) << 2))
#define MVNETA_RXQ_SIZE_REG(q)                  (0x14a0 + ((q) << 2))
#define      MVNETA_RXQ_BUF_SIZE_SHIFT          19
#define      MVNETA_RXQ_BUF_SIZE_MASK           (0x1fff << 19)
#define MVNETA_RXQ_STATUS_REG(q)                (0x14e0 + ((q) << 2))
#define      MVNETA_RXQ_OCCUPIED_ALL_MASK       0x3fff
#define MVNETA_RXQ_STATUS_UPDATE_REG(q)         (0x1500 + ((q) << 2))
#define      MVNETA_RXQ_ADD_NON_OCCUPIED_SHIFT  16
#define      MVNETA_RXQ_ADD_NON_OCCUPIED_MAX    255
#define MVNETA_PORT_RX_RESET                    0x1cc0
#define      MVNETA_PORT_RX_DMA_RESET           BIT(0)
#define MVNETA_PHY_ADDR                         0x2000
#define      MVNETA_PHY_ADDR_MASK               0x1f
#define MVNETA_MBUS_RETRY                       0x2010
#define MVNETA_UNIT_INTR_CAUSE                  0x2080
#define MVNETA_UNIT_CONTROL                     0x20B0
#define      MVNETA_PHY_POLLING_ENABLE          BIT(1)
#define MVNETA_WIN_BASE(w)                      (0x2200 + ((w) << 3))
#define MVNETA_WIN_SIZE(w)                      (0x2204 + ((w) << 3))
#define MVNETA_WIN_REMAP(w)                     (0x2280 + ((w) << 2))
#define MVNETA_BASE_ADDR_ENABLE                 0x2290
#define MVNETA_PORT_CONFIG                      0x2400
#define      MVNETA_UNI_PROMISC_MODE            BIT(0)
#define      MVNETA_DEF_RXQ(q)                  ((q) << 1)
#define      MVNETA_DEF_RXQ_ARP(q)              ((q) << 4)
#define      MVNETA_TX_UNSET_ERR_SUM            BIT(12)
#define      MVNETA_DEF_RXQ_TCP(q)              ((q) << 16)
#define      MVNETA_DEF_RXQ_UDP(q)              ((q) << 19)
#define      MVNETA_DEF_RXQ_BPDU(q)             ((q) << 22)
#define      MVNETA_RX_CSUM_WITH_PSEUDO_HDR     BIT(25)
#define      MVNETA_PORT_CONFIG_DEFL_VALUE(q)   (MVNETA_DEF_RXQ(q)       | \
						 MVNETA_DEF_RXQ_ARP(q)	 | \
						 MVNETA_DEF_RXQ_TCP(q)	 | \
						 MVNETA_DEF_RXQ_UDP(q)	 | \
						 MVNETA_DEF_RXQ_BPDU(q)	 | \
						 MVNETA_TX_UNSET_ERR_SUM | \
						 MVNETA_RX_CSUM_WITH_PSEUDO_HDR)
#define MVNETA_PORT_CONFIG_EXTEND                0x2404
#define MVNETA_MAC_ADDR_LOW                      0x2414
#define MVNETA_MAC_ADDR_HIGH                     0x2418
#define MVNETA_SDMA_CONFIG                       0x241c
#define      MVNETA_SDMA_BRST_SIZE_16            4
#define      MVNETA_RX_BRST_SZ_MASK(burst)       ((burst) << 1)
#define      MVNETA_RX_NO_DATA_SWAP              BIT(4)
#define      MVNETA_TX_NO_DATA_SWAP              BIT(5)
#define      MVNETA_DESC_SWAP                    BIT(6)
#define      MVNETA_TX_BRST_SZ_MASK(burst)       ((burst) << 22)
#define MVNETA_PORT_STATUS                       0x2444
#define      MVNETA_TX_IN_PRGRS                  BIT(1)
#define      MVNETA_TX_FIFO_EMPTY                BIT(8)
#define MVNETA_RX_MIN_FRAME_SIZE                 0x247c
#define MVNETA_SERDES_CFG			 0x24A0
#define      MVNETA_SGMII_SERDES_PROTO		 0x0cc7
<<<<<<< HEAD
#define      MVNETA_RGMII_SERDES_PROTO		 0x0667
=======
#define      MVNETA_QSGMII_SERDES_PROTO		 0x0667
>>>>>>> 4a2eac80
#define MVNETA_TYPE_PRIO                         0x24bc
#define      MVNETA_FORCE_UNI                    BIT(21)
#define MVNETA_TXQ_CMD_1                         0x24e4
#define MVNETA_TXQ_CMD                           0x2448
#define      MVNETA_TXQ_DISABLE_SHIFT            8
#define      MVNETA_TXQ_ENABLE_MASK              0x000000ff
#define MVNETA_ACC_MODE                          0x2500
#define MVNETA_CPU_MAP(cpu)                      (0x2540 + ((cpu) << 2))
#define      MVNETA_CPU_RXQ_ACCESS_ALL_MASK      0x000000ff
#define      MVNETA_CPU_TXQ_ACCESS_ALL_MASK      0x0000ff00
#define MVNETA_RXQ_TIME_COAL_REG(q)              (0x2580 + ((q) << 2))

/* Exception Interrupt Port/Queue Cause register */

#define MVNETA_INTR_NEW_CAUSE                    0x25a0
#define MVNETA_INTR_NEW_MASK                     0x25a4

/* bits  0..7  = TXQ SENT, one bit per queue.
 * bits  8..15 = RXQ OCCUP, one bit per queue.
 * bits 16..23 = RXQ FREE, one bit per queue.
 * bit  29 = OLD_REG_SUM, see old reg ?
 * bit  30 = TX_ERR_SUM, one bit for 4 ports
 * bit  31 = MISC_SUM,   one bit for 4 ports
 */
#define      MVNETA_TX_INTR_MASK(nr_txqs)        (((1 << nr_txqs) - 1) << 0)
#define      MVNETA_TX_INTR_MASK_ALL             (0xff << 0)
#define      MVNETA_RX_INTR_MASK(nr_rxqs)        (((1 << nr_rxqs) - 1) << 8)
#define      MVNETA_RX_INTR_MASK_ALL             (0xff << 8)

#define MVNETA_INTR_OLD_CAUSE                    0x25a8
#define MVNETA_INTR_OLD_MASK                     0x25ac

/* Data Path Port/Queue Cause Register */
#define MVNETA_INTR_MISC_CAUSE                   0x25b0
#define MVNETA_INTR_MISC_MASK                    0x25b4

#define      MVNETA_CAUSE_PHY_STATUS_CHANGE      BIT(0)
#define      MVNETA_CAUSE_LINK_CHANGE            BIT(1)
#define      MVNETA_CAUSE_PTP                    BIT(4)

#define      MVNETA_CAUSE_INTERNAL_ADDR_ERR      BIT(7)
#define      MVNETA_CAUSE_RX_OVERRUN             BIT(8)
#define      MVNETA_CAUSE_RX_CRC_ERROR           BIT(9)
#define      MVNETA_CAUSE_RX_LARGE_PKT           BIT(10)
#define      MVNETA_CAUSE_TX_UNDERUN             BIT(11)
#define      MVNETA_CAUSE_PRBS_ERR               BIT(12)
#define      MVNETA_CAUSE_PSC_SYNC_CHANGE        BIT(13)
#define      MVNETA_CAUSE_SERDES_SYNC_ERR        BIT(14)

#define      MVNETA_CAUSE_BMU_ALLOC_ERR_SHIFT    16
#define      MVNETA_CAUSE_BMU_ALLOC_ERR_ALL_MASK   (0xF << MVNETA_CAUSE_BMU_ALLOC_ERR_SHIFT)
#define      MVNETA_CAUSE_BMU_ALLOC_ERR_MASK(pool) (1 << (MVNETA_CAUSE_BMU_ALLOC_ERR_SHIFT + (pool)))

#define      MVNETA_CAUSE_TXQ_ERROR_SHIFT        24
#define      MVNETA_CAUSE_TXQ_ERROR_ALL_MASK     (0xFF << MVNETA_CAUSE_TXQ_ERROR_SHIFT)
#define      MVNETA_CAUSE_TXQ_ERROR_MASK(q)      (1 << (MVNETA_CAUSE_TXQ_ERROR_SHIFT + (q)))

#define MVNETA_INTR_ENABLE                       0x25b8
#define      MVNETA_TXQ_INTR_ENABLE_ALL_MASK     0x0000ff00
#define      MVNETA_RXQ_INTR_ENABLE_ALL_MASK     0xff000000  // note: neta says it's 0x000000FF

#define MVNETA_RXQ_CMD                           0x2680
#define      MVNETA_RXQ_DISABLE_SHIFT            8
#define      MVNETA_RXQ_ENABLE_MASK              0x000000ff
#define MVETH_TXQ_TOKEN_COUNT_REG(q)             (0x2700 + ((q) << 4))
#define MVETH_TXQ_TOKEN_CFG_REG(q)               (0x2704 + ((q) << 4))
#define MVNETA_GMAC_CTRL_0                       0x2c00
#define      MVNETA_GMAC_MAX_RX_SIZE_SHIFT       2
#define      MVNETA_GMAC_MAX_RX_SIZE_MASK        0x7ffc
#define      MVNETA_GMAC0_PORT_ENABLE            BIT(0)
#define MVNETA_GMAC_CTRL_2                       0x2c08
#define      MVNETA_GMAC2_PCS_ENABLE             BIT(3)
#define      MVNETA_GMAC2_PORT_RGMII             BIT(4)
#define      MVNETA_GMAC2_PORT_RESET             BIT(6)
#define MVNETA_GMAC_STATUS                       0x2c10
#define      MVNETA_GMAC_LINK_UP                 BIT(0)
#define      MVNETA_GMAC_SPEED_1000              BIT(1)
#define      MVNETA_GMAC_SPEED_100               BIT(2)
#define      MVNETA_GMAC_FULL_DUPLEX             BIT(3)
#define      MVNETA_GMAC_RX_FLOW_CTRL_ENABLE     BIT(4)
#define      MVNETA_GMAC_TX_FLOW_CTRL_ENABLE     BIT(5)
#define      MVNETA_GMAC_RX_FLOW_CTRL_ACTIVE     BIT(6)
#define      MVNETA_GMAC_TX_FLOW_CTRL_ACTIVE     BIT(7)
#define MVNETA_GMAC_AUTONEG_CONFIG               0x2c0c
#define      MVNETA_GMAC_FORCE_LINK_DOWN         BIT(0)
#define      MVNETA_GMAC_FORCE_LINK_PASS         BIT(1)
#define      MVNETA_GMAC_CONFIG_MII_SPEED        BIT(5)
#define      MVNETA_GMAC_CONFIG_GMII_SPEED       BIT(6)
#define      MVNETA_GMAC_AN_SPEED_EN             BIT(7)
#define      MVNETA_GMAC_CONFIG_FULL_DUPLEX      BIT(12)
#define      MVNETA_GMAC_AN_DUPLEX_EN            BIT(13)
#define MVNETA_MIB_COUNTERS_BASE                 0x3080
#define      MVNETA_MIB_LATE_COLLISION           0x7c
#define MVNETA_DA_FILT_SPEC_MCAST                0x3400
#define MVNETA_DA_FILT_OTH_MCAST                 0x3500
#define MVNETA_DA_FILT_UCAST_BASE                0x3600
#define MVNETA_TXQ_BASE_ADDR_REG(q)              (0x3c00 + ((q) << 2))
#define MVNETA_TXQ_SIZE_REG(q)                   (0x3c20 + ((q) << 2))
#define      MVNETA_TXQ_SENT_THRESH_ALL_MASK     0x3fff0000
#define      MVNETA_TXQ_SENT_THRESH_MASK(coal)   ((coal) << 16)
#define MVNETA_TXQ_UPDATE_REG(q)                 (0x3c60 + ((q) << 2))
#define      MVNETA_TXQ_DEC_SENT_SHIFT           16
#define MVNETA_TXQ_STATUS_REG(q)                 (0x3c40 + ((q) << 2))
#define      MVNETA_TXQ_SENT_DESC_SHIFT          16
#define      MVNETA_TXQ_SENT_DESC_MASK           0x3fff0000
#define MVNETA_PORT_TX_RESET                     0x3cf0
#define      MVNETA_PORT_TX_DMA_RESET            BIT(0)
#define MVNETA_TX_MTU                            0x3e0c
#define MVNETA_TX_TOKEN_SIZE                     0x3e14
#define      MVNETA_TX_TOKEN_SIZE_MAX            0xffffffff
#define MVNETA_TXQ_TOKEN_SIZE_REG(q)             (0x3e40 + ((q) << 2))
#define      MVNETA_TXQ_TOKEN_SIZE_MAX           0x7fffffff

#define MVNETA_CAUSE_TXQ_SENT_DESC_ALL_MASK	 0xff

/* Descriptor ring Macros */
#define MVNETA_QUEUE_NEXT_DESC(q, index)	\
	(((index) < (q)->last_desc) ? ((index) + 1) : 0)

/* Various constants */

/* Coalescing */
#define MVNETA_TXDONE_COAL_PKTS		16
#define MVNETA_RX_COAL_PKTS		32
#define MVNETA_RX_COAL_USEC		100

/* Napi polling weight */
#define MVNETA_RX_POLL_WEIGHT		64

/* The two bytes Marvell header. Either contains a special value used
 * by Marvell switches when a specific hardware mode is enabled (not
 * supported by this driver) or is filled automatically by zeroes on
 * the RX side. Those two bytes being at the front of the Ethernet
 * header, they allow to have the IP header aligned on a 4 bytes
 * boundary automatically: the hardware skips those two bytes on its
 * own.
 */
#define MVNETA_MH_SIZE			2

#define MVNETA_VLAN_TAG_LEN             4

#define MVNETA_CPU_D_CACHE_LINE_SIZE    32
#define MVNETA_TX_CSUM_MAX_SIZE		9800
#define MVNETA_ACC_MODE_EXT		1

/* Timeout constants */
#define MVNETA_TX_DISABLE_TIMEOUT_MSEC	1000
#define MVNETA_RX_DISABLE_TIMEOUT_MSEC	1000
#define MVNETA_TX_FIFO_EMPTY_TIMEOUT	10000

#define MVNETA_TX_MTU_MAX		0x3ffff

/* Max number of Rx descriptors */
#define MVNETA_MAX_RXD 128

/* Max number of Tx descriptors */
#define MVNETA_MAX_TXD 532

/* descriptor aligned size */
#define MVNETA_DESC_ALIGNED_SIZE	32

#define MVNETA_RX_PKT_SIZE(mtu) \
	ALIGN((mtu) + MVNETA_MH_SIZE + MVNETA_VLAN_TAG_LEN + \
	      ETH_HLEN + ETH_FCS_LEN,			     \
	      MVNETA_CPU_D_CACHE_LINE_SIZE)

#define MVNETA_RX_BUF_SIZE(pkt_size)   ((pkt_size) + NET_SKB_PAD)

struct mvneta_pcpu_stats {
	struct	u64_stats_sync syncp;
	u64	rx_packets;
	u64	rx_bytes;
	u64	tx_packets;
	u64	tx_bytes;
};

struct mvneta_port {
	int pkt_size;
	unsigned int frag_size;
	void __iomem *base;
	struct mvneta_rx_queue *rxqs;
	struct mvneta_tx_queue *txqs;
	struct net_device *dev;

	u32 cause_rx_tx;
	struct napi_struct napi;

	/* Napi weight */
	int weight;

	/* Core clock */
	struct clk *clk;
	u8 mcast_count[256];
	u16 tx_ring_size;
	u16 rx_ring_size;
	struct mvneta_pcpu_stats *stats;

	struct mii_bus *mii_bus;
	struct phy_device *phy_dev;
	phy_interface_t phy_interface;
	struct device_node *phy_node;
	unsigned int link;
	unsigned int duplex;
	unsigned int speed;
};

/* The mvneta_tx_desc and mvneta_rx_desc structures describe the
 * layout of the transmit and reception DMA descriptors, and their
 * layout is therefore defined by the hardware design
 */

#define MVNETA_TX_L3_OFF_SHIFT	0
#define MVNETA_TX_IP_HLEN_SHIFT	8
#define MVNETA_TX_L4_UDP	BIT(16)
#define MVNETA_TX_L3_IP6	BIT(17)
#define MVNETA_TXD_IP_CSUM	BIT(18)
#define MVNETA_TXD_Z_PAD	BIT(19)
#define MVNETA_TXD_L_DESC	BIT(20)
#define MVNETA_TXD_F_DESC	BIT(21)
#define MVNETA_TXD_FLZ_DESC	(MVNETA_TXD_Z_PAD  | \
				 MVNETA_TXD_L_DESC | \
				 MVNETA_TXD_F_DESC)
#define MVNETA_TX_L4_CSUM_FULL	BIT(30)
#define MVNETA_TX_L4_CSUM_NOT	BIT(31)

#define MVNETA_RXD_ERR_CRC		0x0
#define MVNETA_RXD_ERR_SUMMARY		BIT(16)
#define MVNETA_RXD_ERR_OVERRUN		BIT(17)
#define MVNETA_RXD_ERR_LEN		BIT(18)
#define MVNETA_RXD_ERR_RESOURCE		(BIT(17) | BIT(18))
#define MVNETA_RXD_ERR_CODE_MASK	(BIT(17) | BIT(18))
#define MVNETA_RXD_L3_IP4		BIT(25)
#define MVNETA_RXD_FIRST_LAST_DESC	(BIT(26) | BIT(27))
#define MVNETA_RXD_L4_CSUM_OK		BIT(30)

#if defined(__LITTLE_ENDIAN)
struct mvneta_tx_desc {
	u32  command;		/* Options used by HW for packet transmitting.*/
	u16  reserverd1;	/* csum_l4 (for future use)		*/
	u16  data_size;		/* Data size of transmitted packet in bytes */
	u32  buf_phys_addr;	/* Physical addr of transmitted buffer	*/
	u32  reserved2;		/* hw_cmd - (for future use, PMT)	*/
	u32  reserved3[4];	/* Reserved - (for future use)		*/
};

struct mvneta_rx_desc {
	u32  status;		/* Info about received packet		*/
	u16  reserved1;		/* pnc_info - (for future use, PnC)	*/
	u16  data_size;		/* Size of received packet in bytes	*/

	u32  buf_phys_addr;	/* Physical address of the buffer	*/
	u32  reserved2;		/* pnc_flow_id  (for future use, PnC)	*/

	u32  buf_cookie;	/* cookie for access to RX buffer in rx path */
	u16  reserved3;		/* prefetch_cmd, for future use		*/
	u16  reserved4;		/* csum_l4 - (for future use, PnC)	*/

	u32  reserved5;		/* pnc_extra PnC (for future use, PnC)	*/
	u32  reserved6;		/* hw_cmd (for future use, PnC and HWF)	*/
};
#else
struct mvneta_tx_desc {
	u16  data_size;		/* Data size of transmitted packet in bytes */
	u16  reserverd1;	/* csum_l4 (for future use)		*/
	u32  command;		/* Options used by HW for packet transmitting.*/
	u32  reserved2;		/* hw_cmd - (for future use, PMT)	*/
	u32  buf_phys_addr;	/* Physical addr of transmitted buffer	*/
	u32  reserved3[4];	/* Reserved - (for future use)		*/
};

struct mvneta_rx_desc {
	u16  data_size;		/* Size of received packet in bytes	*/
	u16  reserved1;		/* pnc_info - (for future use, PnC)	*/
	u32  status;		/* Info about received packet		*/

	u32  reserved2;		/* pnc_flow_id  (for future use, PnC)	*/
	u32  buf_phys_addr;	/* Physical address of the buffer	*/

	u16  reserved4;		/* csum_l4 - (for future use, PnC)	*/
	u16  reserved3;		/* prefetch_cmd, for future use		*/
	u32  buf_cookie;	/* cookie for access to RX buffer in rx path */

	u32  reserved5;		/* pnc_extra PnC (for future use, PnC)	*/
	u32  reserved6;		/* hw_cmd (for future use, PnC and HWF)	*/
};
#endif

struct mvneta_tx_queue {
	/* Number of this TX queue, in the range 0-7 */
	u8 id;

	/* Number of TX DMA descriptors in the descriptor ring */
	int size;

	/* Number of currently used TX DMA descriptor in the
	 * descriptor ring
	 */
	int count;

	/* Array of transmitted skb */
	struct sk_buff **tx_skb;

	/* Index of last TX DMA descriptor that was inserted */
	int txq_put_index;

	/* Index of the TX DMA descriptor to be cleaned up */
	int txq_get_index;

	u32 done_pkts_coal;

	/* Virtual address of the TX DMA descriptors array */
	struct mvneta_tx_desc *descs;

	/* DMA address of the TX DMA descriptors array */
	dma_addr_t descs_phys;

	/* Index of the last TX DMA descriptor */
	int last_desc;

	/* Index of the next TX DMA descriptor to process */
	int next_desc_to_proc;
};

struct mvneta_rx_queue {
	/* rx queue number, in the range 0-7 */
	u8 id;

	/* num of rx descriptors in the rx descriptor ring */
	int size;

	/* counter of times when mvneta_refill() failed */
	int missed;

	u32 pkts_coal;
	u32 time_coal;

	/* Virtual address of the RX DMA descriptors array */
	struct mvneta_rx_desc *descs;

	/* DMA address of the RX DMA descriptors array */
	dma_addr_t descs_phys;

	/* Index of the last RX DMA descriptor */
	int last_desc;

	/* Index of the next RX DMA descriptor to process */
	int next_desc_to_proc;
};

static int rxq_number = 8;
static int txq_number = 8;

static int rxq_def;

static int rx_copybreak __read_mostly = 256;

#define MVNETA_DRIVER_NAME "mvneta"
#define MVNETA_DRIVER_VERSION "1.0"

/* Utility/helper methods */

/* Write helper method */
static void mvreg_write(struct mvneta_port *pp, u32 offset, u32 data)
{
	writel(data, pp->base + offset);
}

/* Read helper method */
static u32 mvreg_read(struct mvneta_port *pp, u32 offset)
{
	return readl(pp->base + offset);
}

/* Increment txq get counter */
static void mvneta_txq_inc_get(struct mvneta_tx_queue *txq)
{
	txq->txq_get_index++;
	if (txq->txq_get_index == txq->size)
		txq->txq_get_index = 0;
}

/* Increment txq put counter */
static void mvneta_txq_inc_put(struct mvneta_tx_queue *txq)
{
	txq->txq_put_index++;
	if (txq->txq_put_index == txq->size)
		txq->txq_put_index = 0;
}


/* Clear all MIB counters */
static void mvneta_mib_counters_clear(struct mvneta_port *pp)
{
	int i;
	u32 dummy;

	/* Perform dummy reads from MIB counters */
	for (i = 0; i < MVNETA_MIB_LATE_COLLISION; i += 4)
		dummy = mvreg_read(pp, (MVNETA_MIB_COUNTERS_BASE + i));
}

/* Get System Network Statistics */
struct rtnl_link_stats64 *mvneta_get_stats64(struct net_device *dev,
					     struct rtnl_link_stats64 *stats)
{
	struct mvneta_port *pp = netdev_priv(dev);
	unsigned int start;
	int cpu;

	for_each_possible_cpu(cpu) {
		struct mvneta_pcpu_stats *cpu_stats;
		u64 rx_packets;
		u64 rx_bytes;
		u64 tx_packets;
		u64 tx_bytes;

		cpu_stats = per_cpu_ptr(pp->stats, cpu);
		do {
			start = u64_stats_fetch_begin_irq(&cpu_stats->syncp);
			rx_packets = cpu_stats->rx_packets;
			rx_bytes   = cpu_stats->rx_bytes;
			tx_packets = cpu_stats->tx_packets;
			tx_bytes   = cpu_stats->tx_bytes;
		} while (u64_stats_fetch_retry_irq(&cpu_stats->syncp, start));

		stats->rx_packets += rx_packets;
		stats->rx_bytes   += rx_bytes;
		stats->tx_packets += tx_packets;
		stats->tx_bytes   += tx_bytes;
	}

	stats->rx_errors	= dev->stats.rx_errors;
	stats->rx_dropped	= dev->stats.rx_dropped;

	stats->tx_dropped	= dev->stats.tx_dropped;

	return stats;
}

/* Rx descriptors helper methods */

/* Checks whether the RX descriptor having this status is both the first
 * and the last descriptor for the RX packet. Each RX packet is currently
 * received through a single RX descriptor, so not having each RX
 * descriptor with its first and last bits set is an error
 */
static int mvneta_rxq_desc_is_first_last(u32 status)
{
	return (status & MVNETA_RXD_FIRST_LAST_DESC) ==
		MVNETA_RXD_FIRST_LAST_DESC;
}

/* Add number of descriptors ready to receive new packets */
static void mvneta_rxq_non_occup_desc_add(struct mvneta_port *pp,
					  struct mvneta_rx_queue *rxq,
					  int ndescs)
{
	/* Only MVNETA_RXQ_ADD_NON_OCCUPIED_MAX (255) descriptors can
	 * be added at once
	 */
	while (ndescs > MVNETA_RXQ_ADD_NON_OCCUPIED_MAX) {
		mvreg_write(pp, MVNETA_RXQ_STATUS_UPDATE_REG(rxq->id),
			    (MVNETA_RXQ_ADD_NON_OCCUPIED_MAX <<
			     MVNETA_RXQ_ADD_NON_OCCUPIED_SHIFT));
		ndescs -= MVNETA_RXQ_ADD_NON_OCCUPIED_MAX;
	}

	mvreg_write(pp, MVNETA_RXQ_STATUS_UPDATE_REG(rxq->id),
		    (ndescs << MVNETA_RXQ_ADD_NON_OCCUPIED_SHIFT));
}

/* Get number of RX descriptors occupied by received packets */
static int mvneta_rxq_busy_desc_num_get(struct mvneta_port *pp,
					struct mvneta_rx_queue *rxq)
{
	u32 val;

	val = mvreg_read(pp, MVNETA_RXQ_STATUS_REG(rxq->id));
	return val & MVNETA_RXQ_OCCUPIED_ALL_MASK;
}

/* Update num of rx desc called upon return from rx path or
 * from mvneta_rxq_drop_pkts().
 */
static void mvneta_rxq_desc_num_update(struct mvneta_port *pp,
				       struct mvneta_rx_queue *rxq,
				       int rx_done, int rx_filled)
{
	u32 val;

	if ((rx_done <= 0xff) && (rx_filled <= 0xff)) {
		val = rx_done |
		  (rx_filled << MVNETA_RXQ_ADD_NON_OCCUPIED_SHIFT);
		mvreg_write(pp, MVNETA_RXQ_STATUS_UPDATE_REG(rxq->id), val);
		return;
	}

	/* Only 255 descriptors can be added at once */
	while ((rx_done > 0) || (rx_filled > 0)) {
		if (rx_done <= 0xff) {
			val = rx_done;
			rx_done = 0;
		} else {
			val = 0xff;
			rx_done -= 0xff;
		}
		if (rx_filled <= 0xff) {
			val |= rx_filled << MVNETA_RXQ_ADD_NON_OCCUPIED_SHIFT;
			rx_filled = 0;
		} else {
			val |= 0xff << MVNETA_RXQ_ADD_NON_OCCUPIED_SHIFT;
			rx_filled -= 0xff;
		}
		mvreg_write(pp, MVNETA_RXQ_STATUS_UPDATE_REG(rxq->id), val);
	}
}

/* Get pointer to next RX descriptor to be processed by SW */
static struct mvneta_rx_desc *
mvneta_rxq_next_desc_get(struct mvneta_rx_queue *rxq)
{
	int rx_desc = rxq->next_desc_to_proc;

	rxq->next_desc_to_proc = MVNETA_QUEUE_NEXT_DESC(rxq, rx_desc);
	prefetch(rxq->descs + rxq->next_desc_to_proc);
	return rxq->descs + rx_desc;
}

/* Change maximum receive size of the port. */
static void mvneta_max_rx_size_set(struct mvneta_port *pp, int max_rx_size)
{
	u32 val;

	val =  mvreg_read(pp, MVNETA_GMAC_CTRL_0);
	val &= ~MVNETA_GMAC_MAX_RX_SIZE_MASK;
	val |= ((max_rx_size - MVNETA_MH_SIZE) / 2) <<
		MVNETA_GMAC_MAX_RX_SIZE_SHIFT;
	mvreg_write(pp, MVNETA_GMAC_CTRL_0, val);
}


/* Set rx queue offset */
static void mvneta_rxq_offset_set(struct mvneta_port *pp,
				  struct mvneta_rx_queue *rxq,
				  int offset)
{
	u32 val;

	val = mvreg_read(pp, MVNETA_RXQ_CONFIG_REG(rxq->id));
	val &= ~MVNETA_RXQ_PKT_OFFSET_ALL_MASK;

	/* Offset is in */
	val |= MVNETA_RXQ_PKT_OFFSET_MASK(offset >> 3);
	mvreg_write(pp, MVNETA_RXQ_CONFIG_REG(rxq->id), val);
}


/* Tx descriptors helper methods */

/* Update HW with number of TX descriptors to be sent */
static void mvneta_txq_pend_desc_add(struct mvneta_port *pp,
				     struct mvneta_tx_queue *txq,
				     int pend_desc)
{
	u32 val;

	/* Only 255 descriptors can be added at once ; Assume caller
	 * process TX desriptors in quanta less than 256
	 */
	val = pend_desc;
	mvreg_write(pp, MVNETA_TXQ_UPDATE_REG(txq->id), val);
}

/* Get pointer to next TX descriptor to be processed (send) by HW */
static struct mvneta_tx_desc *
mvneta_txq_next_desc_get(struct mvneta_tx_queue *txq)
{
	int tx_desc = txq->next_desc_to_proc;

	txq->next_desc_to_proc = MVNETA_QUEUE_NEXT_DESC(txq, tx_desc);
	return txq->descs + tx_desc;
}

/* Release the last allocated TX descriptor. Useful to handle DMA
 * mapping failures in the TX path.
 */
static void mvneta_txq_desc_put(struct mvneta_tx_queue *txq)
{
	if (txq->next_desc_to_proc == 0)
		txq->next_desc_to_proc = txq->last_desc - 1;
	else
		txq->next_desc_to_proc--;
}

/* Set rxq buf size */
static void mvneta_rxq_buf_size_set(struct mvneta_port *pp,
				    struct mvneta_rx_queue *rxq,
				    int buf_size)
{
	u32 val;

	val = mvreg_read(pp, MVNETA_RXQ_SIZE_REG(rxq->id));

	val &= ~MVNETA_RXQ_BUF_SIZE_MASK;
	val |= ((buf_size >> 3) << MVNETA_RXQ_BUF_SIZE_SHIFT);

	mvreg_write(pp, MVNETA_RXQ_SIZE_REG(rxq->id), val);
}

/* Disable buffer management (BM) */
static void mvneta_rxq_bm_disable(struct mvneta_port *pp,
				  struct mvneta_rx_queue *rxq)
{
	u32 val;

	val = mvreg_read(pp, MVNETA_RXQ_CONFIG_REG(rxq->id));
	val &= ~MVNETA_RXQ_HW_BUF_ALLOC;
	mvreg_write(pp, MVNETA_RXQ_CONFIG_REG(rxq->id), val);
}

/* Start the Ethernet port RX and TX activity */
static void mvneta_port_up(struct mvneta_port *pp)
{
	int queue;
	u32 q_map;

	/* Enable all initialized TXs. */
	mvneta_mib_counters_clear(pp);
	q_map = 0;
	for (queue = 0; queue < txq_number; queue++) {
		struct mvneta_tx_queue *txq = &pp->txqs[queue];
		if (txq->descs != NULL)
			q_map |= (1 << queue);
	}
	mvreg_write(pp, MVNETA_TXQ_CMD, q_map);

	/* Enable all initialized RXQs. */
	q_map = 0;
	for (queue = 0; queue < rxq_number; queue++) {
		struct mvneta_rx_queue *rxq = &pp->rxqs[queue];
		if (rxq->descs != NULL)
			q_map |= (1 << queue);
	}

	mvreg_write(pp, MVNETA_RXQ_CMD, q_map);
}

/* Stop the Ethernet port activity */
static void mvneta_port_down(struct mvneta_port *pp)
{
	u32 val;
	int count;

	/* Stop Rx port activity. Check port Rx activity. */
	val = mvreg_read(pp, MVNETA_RXQ_CMD) & MVNETA_RXQ_ENABLE_MASK;

	/* Issue stop command for active channels only */
	if (val != 0)
		mvreg_write(pp, MVNETA_RXQ_CMD,
			    val << MVNETA_RXQ_DISABLE_SHIFT);

	/* Wait for all Rx activity to terminate. */
	count = 0;
	do {
		if (count++ >= MVNETA_RX_DISABLE_TIMEOUT_MSEC) {
			netdev_warn(pp->dev,
				    "TIMEOUT for RX stopped ! rx_queue_cmd: 0x08%x\n",
				    val);
			break;
		}
		mdelay(1);

		val = mvreg_read(pp, MVNETA_RXQ_CMD);
	} while (val & 0xff);

	/* Stop Tx port activity. Check port Tx activity. Issue stop
	 * command for active channels only
	 */
	val = (mvreg_read(pp, MVNETA_TXQ_CMD)) & MVNETA_TXQ_ENABLE_MASK;

	if (val != 0)
		mvreg_write(pp, MVNETA_TXQ_CMD,
			    (val << MVNETA_TXQ_DISABLE_SHIFT));

	/* Wait for all Tx activity to terminate. */
	count = 0;
	do {
		if (count++ >= MVNETA_TX_DISABLE_TIMEOUT_MSEC) {
			netdev_warn(pp->dev,
				    "TIMEOUT for TX stopped status=0x%08x\n",
				    val);
			break;
		}
		mdelay(1);

		/* Check TX Command reg that all Txqs are stopped */
		val = mvreg_read(pp, MVNETA_TXQ_CMD);

	} while (val & 0xff);

	/* Double check to verify that TX FIFO is empty */
	count = 0;
	do {
		if (count++ >= MVNETA_TX_FIFO_EMPTY_TIMEOUT) {
			netdev_warn(pp->dev,
				    "TX FIFO empty timeout status=0x08%x\n",
				    val);
			break;
		}
		mdelay(1);

		val = mvreg_read(pp, MVNETA_PORT_STATUS);
	} while (!(val & MVNETA_TX_FIFO_EMPTY) &&
		 (val & MVNETA_TX_IN_PRGRS));

	udelay(200);
}

/* Enable the port by setting the port enable bit of the MAC control register */
static void mvneta_port_enable(struct mvneta_port *pp)
{
	u32 val;

	/* Enable port */
	val = mvreg_read(pp, MVNETA_GMAC_CTRL_0);
	val |= MVNETA_GMAC0_PORT_ENABLE;
	mvreg_write(pp, MVNETA_GMAC_CTRL_0, val);
}

/* Disable the port and wait for about 200 usec before retuning */
static void mvneta_port_disable(struct mvneta_port *pp)
{
	u32 val;

	/* Reset the Enable bit in the Serial Control Register */
	val = mvreg_read(pp, MVNETA_GMAC_CTRL_0);
	val &= ~MVNETA_GMAC0_PORT_ENABLE;
	mvreg_write(pp, MVNETA_GMAC_CTRL_0, val);

	udelay(200);
}

/* Multicast tables methods */

/* Set all entries in Unicast MAC Table; queue==-1 means reject all */
static void mvneta_set_ucast_table(struct mvneta_port *pp, int queue)
{
	int offset;
	u32 val;

	if (queue == -1) {
		val = 0;
	} else {
		val = 0x1 | (queue << 1);
		val |= (val << 24) | (val << 16) | (val << 8);
	}

	for (offset = 0; offset <= 0xc; offset += 4)
		mvreg_write(pp, MVNETA_DA_FILT_UCAST_BASE + offset, val);
}

/* Set all entries in Special Multicast MAC Table; queue==-1 means reject all */
static void mvneta_set_special_mcast_table(struct mvneta_port *pp, int queue)
{
	int offset;
	u32 val;

	if (queue == -1) {
		val = 0;
	} else {
		val = 0x1 | (queue << 1);
		val |= (val << 24) | (val << 16) | (val << 8);
	}

	for (offset = 0; offset <= 0xfc; offset += 4)
		mvreg_write(pp, MVNETA_DA_FILT_SPEC_MCAST + offset, val);

}

/* Set all entries in Other Multicast MAC Table. queue==-1 means reject all */
static void mvneta_set_other_mcast_table(struct mvneta_port *pp, int queue)
{
	int offset;
	u32 val;

	if (queue == -1) {
		memset(pp->mcast_count, 0, sizeof(pp->mcast_count));
		val = 0;
	} else {
		memset(pp->mcast_count, 1, sizeof(pp->mcast_count));
		val = 0x1 | (queue << 1);
		val |= (val << 24) | (val << 16) | (val << 8);
	}

	for (offset = 0; offset <= 0xfc; offset += 4)
		mvreg_write(pp, MVNETA_DA_FILT_OTH_MCAST + offset, val);
}

/* This method sets defaults to the NETA port:
 *	Clears interrupt Cause and Mask registers.
 *	Clears all MAC tables.
 *	Sets defaults to all registers.
 *	Resets RX and TX descriptor rings.
 *	Resets PHY.
 * This method can be called after mvneta_port_down() to return the port
 *	settings to defaults.
 */
static void mvneta_defaults_set(struct mvneta_port *pp)
{
	int cpu;
	int queue;
	u32 val;

	/* Clear all Cause registers */
	mvreg_write(pp, MVNETA_INTR_NEW_CAUSE, 0);
	mvreg_write(pp, MVNETA_INTR_OLD_CAUSE, 0);
	mvreg_write(pp, MVNETA_INTR_MISC_CAUSE, 0);

	/* Mask all interrupts */
	mvreg_write(pp, MVNETA_INTR_NEW_MASK, 0);
	mvreg_write(pp, MVNETA_INTR_OLD_MASK, 0);
	mvreg_write(pp, MVNETA_INTR_MISC_MASK, 0);
	mvreg_write(pp, MVNETA_INTR_ENABLE, 0);

	/* Enable MBUS Retry bit16 */
	mvreg_write(pp, MVNETA_MBUS_RETRY, 0x20);

	/* Set CPU queue access map - all CPUs have access to all RX
	 * queues and to all TX queues
	 */
	for (cpu = 0; cpu < CONFIG_NR_CPUS; cpu++)
		mvreg_write(pp, MVNETA_CPU_MAP(cpu),
			    (MVNETA_CPU_RXQ_ACCESS_ALL_MASK |
			     MVNETA_CPU_TXQ_ACCESS_ALL_MASK));

	/* Reset RX and TX DMAs */
	mvreg_write(pp, MVNETA_PORT_RX_RESET, MVNETA_PORT_RX_DMA_RESET);
	mvreg_write(pp, MVNETA_PORT_TX_RESET, MVNETA_PORT_TX_DMA_RESET);

	/* Disable Legacy WRR, Disable EJP, Release from reset */
	mvreg_write(pp, MVNETA_TXQ_CMD_1, 0);
	for (queue = 0; queue < txq_number; queue++) {
		mvreg_write(pp, MVETH_TXQ_TOKEN_COUNT_REG(queue), 0);
		mvreg_write(pp, MVETH_TXQ_TOKEN_CFG_REG(queue), 0);
	}

	mvreg_write(pp, MVNETA_PORT_TX_RESET, 0);
	mvreg_write(pp, MVNETA_PORT_RX_RESET, 0);

	/* Set Port Acceleration Mode */
	val = MVNETA_ACC_MODE_EXT;
	mvreg_write(pp, MVNETA_ACC_MODE, val);

	/* Update val of portCfg register accordingly with all RxQueue types */
	val = MVNETA_PORT_CONFIG_DEFL_VALUE(rxq_def);
	mvreg_write(pp, MVNETA_PORT_CONFIG, val);

	val = 0;
	mvreg_write(pp, MVNETA_PORT_CONFIG_EXTEND, val);
	mvreg_write(pp, MVNETA_RX_MIN_FRAME_SIZE, 64);

	/* Build PORT_SDMA_CONFIG_REG */
	val = 0;

	/* Default burst size */
	val |= MVNETA_TX_BRST_SZ_MASK(MVNETA_SDMA_BRST_SIZE_16);
	val |= MVNETA_RX_BRST_SZ_MASK(MVNETA_SDMA_BRST_SIZE_16);
	val |= MVNETA_RX_NO_DATA_SWAP | MVNETA_TX_NO_DATA_SWAP;

#if defined(__BIG_ENDIAN)
	val |= MVNETA_DESC_SWAP;
#endif

	/* Assign port SDMA configuration */
	mvreg_write(pp, MVNETA_SDMA_CONFIG, val);

	/* Disable PHY polling in hardware, since we're using the
	 * kernel phylib to do this.
	 */
	val = mvreg_read(pp, MVNETA_UNIT_CONTROL);
	val &= ~MVNETA_PHY_POLLING_ENABLE;
	mvreg_write(pp, MVNETA_UNIT_CONTROL, val);

	mvneta_set_ucast_table(pp, -1);
	mvneta_set_special_mcast_table(pp, -1);
	mvneta_set_other_mcast_table(pp, -1);

	/* Set port interrupt enable register - default enable all */
	mvreg_write(pp, MVNETA_INTR_ENABLE,
		    (MVNETA_RXQ_INTR_ENABLE_ALL_MASK
		     | MVNETA_TXQ_INTR_ENABLE_ALL_MASK));
}

/* Set max sizes for tx queues */
static void mvneta_txq_max_tx_size_set(struct mvneta_port *pp, int max_tx_size)

{
	u32 val, size, mtu;
	int queue;

	mtu = max_tx_size * 8;
	if (mtu > MVNETA_TX_MTU_MAX)
		mtu = MVNETA_TX_MTU_MAX;

	/* Set MTU */
	val = mvreg_read(pp, MVNETA_TX_MTU);
	val &= ~MVNETA_TX_MTU_MAX;
	val |= mtu;
	mvreg_write(pp, MVNETA_TX_MTU, val);

	/* TX token size and all TXQs token size must be larger that MTU */
	val = mvreg_read(pp, MVNETA_TX_TOKEN_SIZE);

	size = val & MVNETA_TX_TOKEN_SIZE_MAX;
	if (size < mtu) {
		size = mtu;
		val &= ~MVNETA_TX_TOKEN_SIZE_MAX;
		val |= size;
		mvreg_write(pp, MVNETA_TX_TOKEN_SIZE, val);
	}
	for (queue = 0; queue < txq_number; queue++) {
		val = mvreg_read(pp, MVNETA_TXQ_TOKEN_SIZE_REG(queue));

		size = val & MVNETA_TXQ_TOKEN_SIZE_MAX;
		if (size < mtu) {
			size = mtu;
			val &= ~MVNETA_TXQ_TOKEN_SIZE_MAX;
			val |= size;
			mvreg_write(pp, MVNETA_TXQ_TOKEN_SIZE_REG(queue), val);
		}
	}
}

/* Set unicast address */
static void mvneta_set_ucast_addr(struct mvneta_port *pp, u8 last_nibble,
				  int queue)
{
	unsigned int unicast_reg;
	unsigned int tbl_offset;
	unsigned int reg_offset;

	/* Locate the Unicast table entry */
	last_nibble = (0xf & last_nibble);

	/* offset from unicast tbl base */
	tbl_offset = (last_nibble / 4) * 4;

	/* offset within the above reg  */
	reg_offset = last_nibble % 4;

	unicast_reg = mvreg_read(pp, (MVNETA_DA_FILT_UCAST_BASE + tbl_offset));

	if (queue == -1) {
		/* Clear accepts frame bit at specified unicast DA tbl entry */
		unicast_reg &= ~(0xff << (8 * reg_offset));
	} else {
		unicast_reg &= ~(0xff << (8 * reg_offset));
		unicast_reg |= ((0x01 | (queue << 1)) << (8 * reg_offset));
	}

	mvreg_write(pp, (MVNETA_DA_FILT_UCAST_BASE + tbl_offset), unicast_reg);
}

/* Set mac address */
static void mvneta_mac_addr_set(struct mvneta_port *pp, unsigned char *addr,
				int queue)
{
	unsigned int mac_h;
	unsigned int mac_l;

	if (queue != -1) {
		mac_l = (addr[4] << 8) | (addr[5]);
		mac_h = (addr[0] << 24) | (addr[1] << 16) |
			(addr[2] << 8) | (addr[3] << 0);

		mvreg_write(pp, MVNETA_MAC_ADDR_LOW, mac_l);
		mvreg_write(pp, MVNETA_MAC_ADDR_HIGH, mac_h);
	}

	/* Accept frames of this address */
	mvneta_set_ucast_addr(pp, addr[5], queue);
}

/* Set the number of packets that will be received before RX interrupt
 * will be generated by HW.
 */
static void mvneta_rx_pkts_coal_set(struct mvneta_port *pp,
				    struct mvneta_rx_queue *rxq, u32 value)
{
	mvreg_write(pp, MVNETA_RXQ_THRESHOLD_REG(rxq->id),
		    value | MVNETA_RXQ_NON_OCCUPIED(0));
	rxq->pkts_coal = value;
}

/* Set the time delay in usec before RX interrupt will be generated by
 * HW.
 */
static void mvneta_rx_time_coal_set(struct mvneta_port *pp,
				    struct mvneta_rx_queue *rxq, u32 value)
{
	u32 val;
	unsigned long clk_rate;

	clk_rate = clk_get_rate(pp->clk);
	val = (clk_rate / 1000000) * value;

	mvreg_write(pp, MVNETA_RXQ_TIME_COAL_REG(rxq->id), val);
	rxq->time_coal = value;
}

/* Set threshold for TX_DONE pkts coalescing */
static void mvneta_tx_done_pkts_coal_set(struct mvneta_port *pp,
					 struct mvneta_tx_queue *txq, u32 value)
{
	u32 val;

	val = mvreg_read(pp, MVNETA_TXQ_SIZE_REG(txq->id));

	val &= ~MVNETA_TXQ_SENT_THRESH_ALL_MASK;
	val |= MVNETA_TXQ_SENT_THRESH_MASK(value);

	mvreg_write(pp, MVNETA_TXQ_SIZE_REG(txq->id), val);

	txq->done_pkts_coal = value;
}

/* Handle rx descriptor fill by setting buf_cookie and buf_phys_addr */
static void mvneta_rx_desc_fill(struct mvneta_rx_desc *rx_desc,
				u32 phys_addr, u32 cookie)
{
	rx_desc->buf_cookie = cookie;
	rx_desc->buf_phys_addr = phys_addr;
}

/* Decrement sent descriptors counter */
static void mvneta_txq_sent_desc_dec(struct mvneta_port *pp,
				     struct mvneta_tx_queue *txq,
				     int sent_desc)
{
	u32 val;

	/* Only 255 TX descriptors can be updated at once */
	while (sent_desc > 0xff) {
		val = 0xff << MVNETA_TXQ_DEC_SENT_SHIFT;
		mvreg_write(pp, MVNETA_TXQ_UPDATE_REG(txq->id), val);
		sent_desc = sent_desc - 0xff;
	}

	val = sent_desc << MVNETA_TXQ_DEC_SENT_SHIFT;
	mvreg_write(pp, MVNETA_TXQ_UPDATE_REG(txq->id), val);
}

/* Get number of TX descriptors already sent by HW */
static int mvneta_txq_sent_desc_num_get(struct mvneta_port *pp,
					struct mvneta_tx_queue *txq)
{
	u32 val;
	int sent_desc;

	val = mvreg_read(pp, MVNETA_TXQ_STATUS_REG(txq->id));
	sent_desc = (val & MVNETA_TXQ_SENT_DESC_MASK) >>
		MVNETA_TXQ_SENT_DESC_SHIFT;

	return sent_desc;
}

/* Get number of sent descriptors and decrement counter.
 *  The number of sent descriptors is returned.
 */
static int mvneta_txq_sent_desc_proc(struct mvneta_port *pp,
				     struct mvneta_tx_queue *txq)
{
	int sent_desc;

	/* Get number of sent descriptors */
	sent_desc = mvneta_txq_sent_desc_num_get(pp, txq);

	/* Decrement sent descriptors counter */
	if (sent_desc)
		mvneta_txq_sent_desc_dec(pp, txq, sent_desc);

	return sent_desc;
}

/* Set TXQ descriptors fields relevant for CSUM calculation */
static u32 mvneta_txq_desc_csum(int l3_offs, int l3_proto,
				int ip_hdr_len, int l4_proto)
{
	u32 command;

	/* Fields: L3_offset, IP_hdrlen, L3_type, G_IPv4_chk,
	 * G_L4_chk, L4_type; required only for checksum
	 * calculation
	 */
	command =  l3_offs    << MVNETA_TX_L3_OFF_SHIFT;
	command |= ip_hdr_len << MVNETA_TX_IP_HLEN_SHIFT;

	if (l3_proto == swab16(ETH_P_IP))
		command |= MVNETA_TXD_IP_CSUM;
	else
		command |= MVNETA_TX_L3_IP6;

	if (l4_proto == IPPROTO_TCP)
		command |=  MVNETA_TX_L4_CSUM_FULL;
	else if (l4_proto == IPPROTO_UDP)
		command |= MVNETA_TX_L4_UDP | MVNETA_TX_L4_CSUM_FULL;
	else
		command |= MVNETA_TX_L4_CSUM_NOT;

	return command;
}


/* Display more error info */
static void mvneta_rx_error(struct mvneta_port *pp,
			    struct mvneta_rx_desc *rx_desc)
{
	u32 status = rx_desc->status;

	if (!mvneta_rxq_desc_is_first_last(status)) {
		netdev_err(pp->dev,
			   "bad rx status %08x (buffer oversize), size=%d\n",
			   status, rx_desc->data_size);
		return;
	}

	switch (status & MVNETA_RXD_ERR_CODE_MASK) {
	case MVNETA_RXD_ERR_CRC:
		netdev_err(pp->dev, "bad rx status %08x (crc error), size=%d\n",
			   status, rx_desc->data_size);
		break;
	case MVNETA_RXD_ERR_OVERRUN:
		netdev_err(pp->dev, "bad rx status %08x (overrun error), size=%d\n",
			   status, rx_desc->data_size);
		break;
	case MVNETA_RXD_ERR_LEN:
		netdev_err(pp->dev, "bad rx status %08x (max frame length error), size=%d\n",
			   status, rx_desc->data_size);
		break;
	case MVNETA_RXD_ERR_RESOURCE:
		netdev_err(pp->dev, "bad rx status %08x (resource error), size=%d\n",
			   status, rx_desc->data_size);
		break;
	}
}

/* Handle RX checksum offload based on the descriptor's status */
static void mvneta_rx_csum(struct mvneta_port *pp, u32 status,
			   struct sk_buff *skb)
{
	if ((status & MVNETA_RXD_L3_IP4) &&
	    (status & MVNETA_RXD_L4_CSUM_OK)) {
		skb->csum = 0;
		skb->ip_summed = CHECKSUM_UNNECESSARY;
		return;
	}

	skb->ip_summed = CHECKSUM_NONE;
}

/* Return tx queue pointer (find last set bit) according to <cause> returned
 * form tx_done reg. <cause> must not be null. The return value is always a
 * valid queue for matching the first one found in <cause>.
 */
static struct mvneta_tx_queue *mvneta_tx_done_policy(struct mvneta_port *pp,
						     u32 cause)
{
	int queue = fls(cause) - 1;

	return &pp->txqs[queue];
}

/* Free tx queue skbuffs */
static void mvneta_txq_bufs_free(struct mvneta_port *pp,
				 struct mvneta_tx_queue *txq, int num)
{
	int i;

	for (i = 0; i < num; i++) {
		struct mvneta_tx_desc *tx_desc = txq->descs +
			txq->txq_get_index;
		struct sk_buff *skb = txq->tx_skb[txq->txq_get_index];

		mvneta_txq_inc_get(txq);

		if (!skb)
			continue;

		dma_unmap_single(pp->dev->dev.parent, tx_desc->buf_phys_addr,
				 tx_desc->data_size, DMA_TO_DEVICE);
		dev_kfree_skb_any(skb);
	}
}

/* Handle end of transmission */
static void mvneta_txq_done(struct mvneta_port *pp,
			   struct mvneta_tx_queue *txq)
{
	struct netdev_queue *nq = netdev_get_tx_queue(pp->dev, txq->id);
	int tx_done;

	tx_done = mvneta_txq_sent_desc_proc(pp, txq);
	if (!tx_done)
		return;

	mvneta_txq_bufs_free(pp, txq, tx_done);

	txq->count -= tx_done;

	if (netif_tx_queue_stopped(nq)) {
		if (txq->size - txq->count >= MAX_SKB_FRAGS + 1)
			netif_tx_wake_queue(nq);
	}
}

static void *mvneta_frag_alloc(const struct mvneta_port *pp)
{
	if (likely(pp->frag_size <= PAGE_SIZE))
		return netdev_alloc_frag(pp->frag_size);
	else
		return kmalloc(pp->frag_size, GFP_ATOMIC);
}

static void mvneta_frag_free(const struct mvneta_port *pp, void *data)
{
	if (likely(pp->frag_size <= PAGE_SIZE))
		put_page(virt_to_head_page(data));
	else
		kfree(data);
}

/* Refill processing */
static int mvneta_rx_refill(struct mvneta_port *pp,
			    struct mvneta_rx_desc *rx_desc)

{
	dma_addr_t phys_addr;
	void *data;

	data = mvneta_frag_alloc(pp);
	if (!data)
		return -ENOMEM;

	phys_addr = dma_map_single(pp->dev->dev.parent, data,
				   MVNETA_RX_BUF_SIZE(pp->pkt_size),
				   DMA_FROM_DEVICE);
	if (unlikely(dma_mapping_error(pp->dev->dev.parent, phys_addr))) {
		mvneta_frag_free(pp, data);
		return -ENOMEM;
	}

	mvneta_rx_desc_fill(rx_desc, phys_addr, (u32)data);
	return 0;
}

/* Handle tx checksum */
static u32 mvneta_skb_tx_csum(struct mvneta_port *pp, struct sk_buff *skb)
{
	if (skb->ip_summed == CHECKSUM_PARTIAL) {
		int ip_hdr_len = 0;
		u8 l4_proto;

		if (skb->protocol == htons(ETH_P_IP)) {
			struct iphdr *ip4h = ip_hdr(skb);

			/* Calculate IPv4 checksum and L4 checksum */
			ip_hdr_len = ip4h->ihl;
			l4_proto = ip4h->protocol;
		} else if (skb->protocol == htons(ETH_P_IPV6)) {
			struct ipv6hdr *ip6h = ipv6_hdr(skb);

			/* Read l4_protocol from one of IPv6 extra headers */
			if (skb_network_header_len(skb) > 0)
				ip_hdr_len = (skb_network_header_len(skb) >> 2);
			l4_proto = ip6h->nexthdr;
		} else
			return MVNETA_TX_L4_CSUM_NOT;

		return mvneta_txq_desc_csum(skb_network_offset(skb),
				skb->protocol, ip_hdr_len, l4_proto);
	}

	return MVNETA_TX_L4_CSUM_NOT;
}

/* Returns rx queue pointer (find last set bit) according to causeRxTx
 * value
 */
static struct mvneta_rx_queue *mvneta_rx_policy(struct mvneta_port *pp,
						u32 cause)
{
	int queue = fls(cause >> 8) - 1;

	return (queue < 0 || queue >= rxq_number) ? NULL : &pp->rxqs[queue];
}

/* Drop packets received by the RXQ and free buffers */
static void mvneta_rxq_drop_pkts(struct mvneta_port *pp,
				 struct mvneta_rx_queue *rxq)
{
	int rx_done, i;

	rx_done = mvneta_rxq_busy_desc_num_get(pp, rxq);
	for (i = 0; i < rxq->size; i++) {
		struct mvneta_rx_desc *rx_desc = rxq->descs + i;
		void *data = (void *)rx_desc->buf_cookie;

		mvneta_frag_free(pp, data);
		dma_unmap_single(pp->dev->dev.parent, rx_desc->buf_phys_addr,
				 MVNETA_RX_BUF_SIZE(pp->pkt_size), DMA_FROM_DEVICE);
	}

	if (rx_done)
		mvneta_rxq_desc_num_update(pp, rxq, rx_done, rx_done);
}

/* Main rx processing */
static int mvneta_rx(struct mvneta_port *pp, int rx_todo,
		     struct mvneta_rx_queue *rxq)
{
	struct net_device *dev = pp->dev;
	int rx_done, rx_filled;
	u32 rcvd_pkts = 0;
	u32 rcvd_bytes = 0;

	/* Get number of received packets */
	rx_done = mvneta_rxq_busy_desc_num_get(pp, rxq);

	if (rx_todo > rx_done)
		rx_todo = rx_done;

	rx_done = 0;
	rx_filled = 0;

	/* Fairness NAPI loop */
	while (rx_done < rx_todo) {
		struct mvneta_rx_desc *rx_desc = mvneta_rxq_next_desc_get(rxq);
		struct sk_buff *skb;
		unsigned char *data;
		u32 rx_status;
		int rx_bytes, err;

		rx_done++;
		rx_filled++;
		rx_status = rx_desc->status;
		rx_bytes = rx_desc->data_size - (ETH_FCS_LEN + MVNETA_MH_SIZE);
		data = (unsigned char *)rx_desc->buf_cookie;

		if (!mvneta_rxq_desc_is_first_last(rx_status) ||
		    (rx_status & MVNETA_RXD_ERR_SUMMARY)) {
		err_drop_frame:
			dev->stats.rx_errors++;
			mvneta_rx_error(pp, rx_desc);
			/* leave the descriptor untouched */
			continue;
		}

		if (rx_bytes <= rx_copybreak) {
			/* better copy a small frame and not unmap the DMA region */
			skb = netdev_alloc_skb_ip_align(dev, rx_bytes);
			if (unlikely(!skb))
				goto err_drop_frame;

			dma_sync_single_range_for_cpu(dev->dev.parent,
			                              rx_desc->buf_phys_addr,
			                              MVNETA_MH_SIZE + NET_SKB_PAD,
			                              rx_bytes,
			                              DMA_FROM_DEVICE);
			memcpy(skb_put(skb, rx_bytes),
			       data + MVNETA_MH_SIZE + NET_SKB_PAD,
			       rx_bytes);

			skb->protocol = eth_type_trans(skb, dev);
			mvneta_rx_csum(pp, rx_status, skb);
			napi_gro_receive(&pp->napi, skb);

			rcvd_pkts++;
			rcvd_bytes += rx_bytes;

			/* leave the descriptor and buffer untouched */
			continue;
		}

		skb = build_skb(data, pp->frag_size > PAGE_SIZE ? 0 : pp->frag_size);
		if (!skb)
			goto err_drop_frame;

		dma_unmap_single(dev->dev.parent, rx_desc->buf_phys_addr,
				 MVNETA_RX_BUF_SIZE(pp->pkt_size), DMA_FROM_DEVICE);

		rcvd_pkts++;
		rcvd_bytes += rx_bytes;

		/* Linux processing */
		skb_reserve(skb, MVNETA_MH_SIZE + NET_SKB_PAD);
		skb_put(skb, rx_bytes);

		skb->protocol = eth_type_trans(skb, dev);

		mvneta_rx_csum(pp, rx_status, skb);

		napi_gro_receive(&pp->napi, skb);

		/* Refill processing */
		err = mvneta_rx_refill(pp, rx_desc);
		if (err) {
			netdev_err(dev, "Linux processing - Can't refill\n");
			rxq->missed++;
			rx_filled--;
		}
	}

	if (rcvd_pkts) {
		struct mvneta_pcpu_stats *stats = this_cpu_ptr(pp->stats);

		u64_stats_update_begin(&stats->syncp);
		stats->rx_packets += rcvd_pkts;
		stats->rx_bytes   += rcvd_bytes;
		u64_stats_update_end(&stats->syncp);
	}

	/* Update rxq management counters */
	mvneta_rxq_desc_num_update(pp, rxq, rx_done, rx_filled);

	return rx_done;
}

/* Handle tx fragmentation processing */
static int mvneta_tx_frag_process(struct mvneta_port *pp, struct sk_buff *skb,
				  struct mvneta_tx_queue *txq)
{
	struct mvneta_tx_desc *tx_desc;
	int i;

	for (i = 0; i < skb_shinfo(skb)->nr_frags; i++) {
		skb_frag_t *frag = &skb_shinfo(skb)->frags[i];
		void *addr = page_address(frag->page.p) + frag->page_offset;

		tx_desc = mvneta_txq_next_desc_get(txq);
		tx_desc->data_size = frag->size;

		tx_desc->buf_phys_addr =
			dma_map_single(pp->dev->dev.parent, addr,
				       tx_desc->data_size, DMA_TO_DEVICE);

		if (dma_mapping_error(pp->dev->dev.parent,
				      tx_desc->buf_phys_addr)) {
			mvneta_txq_desc_put(txq);
			goto error;
		}

		if (i == (skb_shinfo(skb)->nr_frags - 1)) {
			/* Last descriptor */
			tx_desc->command = MVNETA_TXD_L_DESC | MVNETA_TXD_Z_PAD;

			txq->tx_skb[txq->txq_put_index] = skb;

			mvneta_txq_inc_put(txq);
		} else {
			/* Descriptor in the middle: Not First, Not Last */
			tx_desc->command = 0;

			txq->tx_skb[txq->txq_put_index] = NULL;
			mvneta_txq_inc_put(txq);
		}
	}

	return 0;

error:
	/* Release all descriptors that were used to map fragments of
	 * this packet, as well as the corresponding DMA mappings
	 */
	for (i = i - 1; i >= 0; i--) {
		tx_desc = txq->descs + i;
		dma_unmap_single(pp->dev->dev.parent,
				 tx_desc->buf_phys_addr,
				 tx_desc->data_size,
				 DMA_TO_DEVICE);
		mvneta_txq_desc_put(txq);
	}

	return -ENOMEM;
}

/* Main tx processing */
static int mvneta_tx(struct sk_buff *skb, struct net_device *dev)
{
	struct mvneta_port *pp = netdev_priv(dev);
	u16 txq_id = skb_get_queue_mapping(skb);
	struct mvneta_tx_queue *txq = &pp->txqs[txq_id];
	struct mvneta_tx_desc *tx_desc;
	struct netdev_queue *nq;
	int frags = 0;
	u32 tx_cmd;

	if (!netif_running(dev))
		goto out;

	frags = skb_shinfo(skb)->nr_frags + 1;
	nq    = netdev_get_tx_queue(dev, txq_id);

	/* Get a descriptor for the first part of the packet */
	tx_desc = mvneta_txq_next_desc_get(txq);

	tx_cmd = mvneta_skb_tx_csum(pp, skb);

	tx_desc->data_size = skb_headlen(skb);

	tx_desc->buf_phys_addr = dma_map_single(dev->dev.parent, skb->data,
						tx_desc->data_size,
						DMA_TO_DEVICE);
	if (unlikely(dma_mapping_error(dev->dev.parent,
				       tx_desc->buf_phys_addr))) {
		mvneta_txq_desc_put(txq);
		frags = 0;
		goto out;
	}

	if (frags == 1) {
		/* First and Last descriptor */
		tx_cmd |= MVNETA_TXD_FLZ_DESC;
		tx_desc->command = tx_cmd;
		txq->tx_skb[txq->txq_put_index] = skb;
		mvneta_txq_inc_put(txq);
	} else {
		/* First but not Last */
		tx_cmd |= MVNETA_TXD_F_DESC;
		txq->tx_skb[txq->txq_put_index] = NULL;
		mvneta_txq_inc_put(txq);
		tx_desc->command = tx_cmd;
		/* Continue with other skb fragments */
		if (mvneta_tx_frag_process(pp, skb, txq)) {
			dma_unmap_single(dev->dev.parent,
					 tx_desc->buf_phys_addr,
					 tx_desc->data_size,
					 DMA_TO_DEVICE);
			mvneta_txq_desc_put(txq);
			frags = 0;
			goto out;
		}
	}

	txq->count += frags;
	mvneta_txq_pend_desc_add(pp, txq, frags);

	if (txq->size - txq->count < MAX_SKB_FRAGS + 1)
		netif_tx_stop_queue(nq);

out:
	if (frags > 0) {
		struct mvneta_pcpu_stats *stats = this_cpu_ptr(pp->stats);

		u64_stats_update_begin(&stats->syncp);
		stats->tx_packets++;
		stats->tx_bytes  += skb->len;
		u64_stats_update_end(&stats->syncp);
	} else {
		dev->stats.tx_dropped++;
		dev_kfree_skb_any(skb);
	}

	return NETDEV_TX_OK;
}


/* Free tx resources, when resetting a port */
static void mvneta_txq_done_force(struct mvneta_port *pp,
				  struct mvneta_tx_queue *txq)

{
	int tx_done = txq->count;

	mvneta_txq_bufs_free(pp, txq, tx_done);

	/* reset txq */
	txq->count = 0;
	txq->txq_put_index = 0;
	txq->txq_get_index = 0;
}

/* Handle tx done - called in softirq context. The <cause_tx_done> argument
 * must be a valid cause according to MVNETA_TXQ_INTR_MASK_ALL.
 */
static void mvneta_tx_done_gbe(struct mvneta_port *pp, u32 cause_tx_done)
{
	struct mvneta_tx_queue *txq;
	struct netdev_queue *nq;

	while (cause_tx_done) {
		txq = mvneta_tx_done_policy(pp, cause_tx_done);

		nq = netdev_get_tx_queue(pp->dev, txq->id);
		__netif_tx_lock(nq, smp_processor_id());

		if (txq->count)
			mvneta_txq_done(pp, txq);

		__netif_tx_unlock(nq);
		cause_tx_done &= ~((1 << txq->id));
	}
}

/* Compute crc8 of the specified address, using a unique algorithm ,
 * according to hw spec, different than generic crc8 algorithm
 */
static int mvneta_addr_crc(unsigned char *addr)
{
	int crc = 0;
	int i;

	for (i = 0; i < ETH_ALEN; i++) {
		int j;

		crc = (crc ^ addr[i]) << 8;
		for (j = 7; j >= 0; j--) {
			if (crc & (0x100 << j))
				crc ^= 0x107 << j;
		}
	}

	return crc;
}

/* This method controls the net device special MAC multicast support.
 * The Special Multicast Table for MAC addresses supports MAC of the form
 * 0x01-00-5E-00-00-XX (where XX is between 0x00 and 0xFF).
 * The MAC DA[7:0] bits are used as a pointer to the Special Multicast
 * Table entries in the DA-Filter table. This method set the Special
 * Multicast Table appropriate entry.
 */
static void mvneta_set_special_mcast_addr(struct mvneta_port *pp,
					  unsigned char last_byte,
					  int queue)
{
	unsigned int smc_table_reg;
	unsigned int tbl_offset;
	unsigned int reg_offset;

	/* Register offset from SMC table base    */
	tbl_offset = (last_byte / 4);
	/* Entry offset within the above reg */
	reg_offset = last_byte % 4;

	smc_table_reg = mvreg_read(pp, (MVNETA_DA_FILT_SPEC_MCAST
					+ tbl_offset * 4));

	if (queue == -1)
		smc_table_reg &= ~(0xff << (8 * reg_offset));
	else {
		smc_table_reg &= ~(0xff << (8 * reg_offset));
		smc_table_reg |= ((0x01 | (queue << 1)) << (8 * reg_offset));
	}

	mvreg_write(pp, MVNETA_DA_FILT_SPEC_MCAST + tbl_offset * 4,
		    smc_table_reg);
}

/* This method controls the network device Other MAC multicast support.
 * The Other Multicast Table is used for multicast of another type.
 * A CRC-8 is used as an index to the Other Multicast Table entries
 * in the DA-Filter table.
 * The method gets the CRC-8 value from the calling routine and
 * sets the Other Multicast Table appropriate entry according to the
 * specified CRC-8 .
 */
static void mvneta_set_other_mcast_addr(struct mvneta_port *pp,
					unsigned char crc8,
					int queue)
{
	unsigned int omc_table_reg;
	unsigned int tbl_offset;
	unsigned int reg_offset;

	tbl_offset = (crc8 / 4) * 4; /* Register offset from OMC table base */
	reg_offset = crc8 % 4;	     /* Entry offset within the above reg   */

	omc_table_reg = mvreg_read(pp, MVNETA_DA_FILT_OTH_MCAST + tbl_offset);

	if (queue == -1) {
		/* Clear accepts frame bit at specified Other DA table entry */
		omc_table_reg &= ~(0xff << (8 * reg_offset));
	} else {
		omc_table_reg &= ~(0xff << (8 * reg_offset));
		omc_table_reg |= ((0x01 | (queue << 1)) << (8 * reg_offset));
	}

	mvreg_write(pp, MVNETA_DA_FILT_OTH_MCAST + tbl_offset, omc_table_reg);
}

/* The network device supports multicast using two tables:
 *    1) Special Multicast Table for MAC addresses of the form
 *       0x01-00-5E-00-00-XX (where XX is between 0x00 and 0xFF).
 *       The MAC DA[7:0] bits are used as a pointer to the Special Multicast
 *       Table entries in the DA-Filter table.
 *    2) Other Multicast Table for multicast of another type. A CRC-8 value
 *       is used as an index to the Other Multicast Table entries in the
 *       DA-Filter table.
 */
static int mvneta_mcast_addr_set(struct mvneta_port *pp, unsigned char *p_addr,
				 int queue)
{
	unsigned char crc_result = 0;

	if (memcmp(p_addr, "\x01\x00\x5e\x00\x00", 5) == 0) {
		mvneta_set_special_mcast_addr(pp, p_addr[5], queue);
		return 0;
	}

	crc_result = mvneta_addr_crc(p_addr);
	if (queue == -1) {
		if (pp->mcast_count[crc_result] == 0) {
			netdev_info(pp->dev, "No valid Mcast for crc8=0x%02x\n",
				    crc_result);
			return -EINVAL;
		}

		pp->mcast_count[crc_result]--;
		if (pp->mcast_count[crc_result] != 0) {
			netdev_info(pp->dev,
				    "After delete there are %d valid Mcast for crc8=0x%02x\n",
				    pp->mcast_count[crc_result], crc_result);
			return -EINVAL;
		}
	} else
		pp->mcast_count[crc_result]++;

	mvneta_set_other_mcast_addr(pp, crc_result, queue);

	return 0;
}

/* Configure Fitering mode of Ethernet port */
static void mvneta_rx_unicast_promisc_set(struct mvneta_port *pp,
					  int is_promisc)
{
	u32 port_cfg_reg, val;

	port_cfg_reg = mvreg_read(pp, MVNETA_PORT_CONFIG);

	val = mvreg_read(pp, MVNETA_TYPE_PRIO);

	/* Set / Clear UPM bit in port configuration register */
	if (is_promisc) {
		/* Accept all Unicast addresses */
		port_cfg_reg |= MVNETA_UNI_PROMISC_MODE;
		val |= MVNETA_FORCE_UNI;
		mvreg_write(pp, MVNETA_MAC_ADDR_LOW, 0xffff);
		mvreg_write(pp, MVNETA_MAC_ADDR_HIGH, 0xffffffff);
	} else {
		/* Reject all Unicast addresses */
		port_cfg_reg &= ~MVNETA_UNI_PROMISC_MODE;
		val &= ~MVNETA_FORCE_UNI;
	}

	mvreg_write(pp, MVNETA_PORT_CONFIG, port_cfg_reg);
	mvreg_write(pp, MVNETA_TYPE_PRIO, val);
}

/* register unicast and multicast addresses */
static void mvneta_set_rx_mode(struct net_device *dev)
{
	struct mvneta_port *pp = netdev_priv(dev);
	struct netdev_hw_addr *ha;

	if (dev->flags & IFF_PROMISC) {
		/* Accept all: Multicast + Unicast */
		mvneta_rx_unicast_promisc_set(pp, 1);
		mvneta_set_ucast_table(pp, rxq_def);
		mvneta_set_special_mcast_table(pp, rxq_def);
		mvneta_set_other_mcast_table(pp, rxq_def);
	} else {
		/* Accept single Unicast */
		mvneta_rx_unicast_promisc_set(pp, 0);
		mvneta_set_ucast_table(pp, -1);
		mvneta_mac_addr_set(pp, dev->dev_addr, rxq_def);

		if (dev->flags & IFF_ALLMULTI) {
			/* Accept all multicast */
			mvneta_set_special_mcast_table(pp, rxq_def);
			mvneta_set_other_mcast_table(pp, rxq_def);
		} else {
			/* Accept only initialized multicast */
			mvneta_set_special_mcast_table(pp, -1);
			mvneta_set_other_mcast_table(pp, -1);

			if (!netdev_mc_empty(dev)) {
				netdev_for_each_mc_addr(ha, dev) {
					mvneta_mcast_addr_set(pp, ha->addr,
							      rxq_def);
				}
			}
		}
	}
}

/* Interrupt handling - the callback for request_irq() */
static irqreturn_t mvneta_isr(int irq, void *dev_id)
{
	struct mvneta_port *pp = (struct mvneta_port *)dev_id;

	/* Mask all interrupts */
	mvreg_write(pp, MVNETA_INTR_NEW_MASK, 0);

	napi_schedule(&pp->napi);

	return IRQ_HANDLED;
}

/* NAPI handler
 * Bits 0 - 7 of the causeRxTx register indicate that are transmitted
 * packets on the corresponding TXQ (Bit 0 is for TX queue 1).
 * Bits 8 -15 of the cause Rx Tx register indicate that are received
 * packets on the corresponding RXQ (Bit 8 is for RX queue 0).
 * Each CPU has its own causeRxTx register
 */
static int mvneta_poll(struct napi_struct *napi, int budget)
{
	int rx_done = 0;
	u32 cause_rx_tx;
	unsigned long flags;
	struct mvneta_port *pp = netdev_priv(napi->dev);

	if (!netif_running(pp->dev)) {
		napi_complete(napi);
		return rx_done;
	}

	/* Read cause register */
	cause_rx_tx = mvreg_read(pp, MVNETA_INTR_NEW_CAUSE) &
		(MVNETA_RX_INTR_MASK(rxq_number) | MVNETA_TX_INTR_MASK(txq_number));

	/* Release Tx descriptors */
	if (cause_rx_tx & MVNETA_TX_INTR_MASK_ALL) {
		mvneta_tx_done_gbe(pp, (cause_rx_tx & MVNETA_TX_INTR_MASK_ALL));
		cause_rx_tx &= ~MVNETA_TX_INTR_MASK_ALL;
	}

	/* For the case where the last mvneta_poll did not process all
	 * RX packets
	 */
	cause_rx_tx |= pp->cause_rx_tx;
	if (rxq_number > 1) {
		while ((cause_rx_tx & MVNETA_RX_INTR_MASK_ALL) && (budget > 0)) {
			int count;
			struct mvneta_rx_queue *rxq;
			/* get rx queue number from cause_rx_tx */
			rxq = mvneta_rx_policy(pp, cause_rx_tx);
			if (!rxq)
				break;

			/* process the packet in that rx queue */
			count = mvneta_rx(pp, budget, rxq);
			rx_done += count;
			budget -= count;
			if (budget > 0) {
				/* set off the rx bit of the
				 * corresponding bit in the cause rx
				 * tx register, so that next iteration
				 * will find the next rx queue where
				 * packets are received on
				 */
				cause_rx_tx &= ~((1 << rxq->id) << 8);
			}
		}
	} else {
		rx_done = mvneta_rx(pp, budget, &pp->rxqs[rxq_def]);
		budget -= rx_done;
	}

	if (budget > 0) {
		cause_rx_tx = 0;
		napi_complete(napi);
		local_irq_save(flags);
		mvreg_write(pp, MVNETA_INTR_NEW_MASK,
			    MVNETA_RX_INTR_MASK(rxq_number) | MVNETA_TX_INTR_MASK(txq_number));
		local_irq_restore(flags);
	}

	pp->cause_rx_tx = cause_rx_tx;
	return rx_done;
}

/* Handle rxq fill: allocates rxq skbs; called when initializing a port */
static int mvneta_rxq_fill(struct mvneta_port *pp, struct mvneta_rx_queue *rxq,
			   int num)
{
	int i;

	for (i = 0; i < num; i++) {
		memset(rxq->descs + i, 0, sizeof(struct mvneta_rx_desc));
		if (mvneta_rx_refill(pp, rxq->descs + i) != 0) {
			netdev_err(pp->dev, "%s:rxq %d, %d of %d buffs  filled\n",
				__func__, rxq->id, i, num);
			break;
		}
	}

	/* Add this number of RX descriptors as non occupied (ready to
	 * get packets)
	 */
	mvneta_rxq_non_occup_desc_add(pp, rxq, i);

	return i;
}

/* Free all packets pending transmit from all TXQs and reset TX port */
static void mvneta_tx_reset(struct mvneta_port *pp)
{
	int queue;

	/* free the skb's in the hal tx ring */
	for (queue = 0; queue < txq_number; queue++)
		mvneta_txq_done_force(pp, &pp->txqs[queue]);

	mvreg_write(pp, MVNETA_PORT_TX_RESET, MVNETA_PORT_TX_DMA_RESET);
	mvreg_write(pp, MVNETA_PORT_TX_RESET, 0);
}

static void mvneta_rx_reset(struct mvneta_port *pp)
{
	mvreg_write(pp, MVNETA_PORT_RX_RESET, MVNETA_PORT_RX_DMA_RESET);
	mvreg_write(pp, MVNETA_PORT_RX_RESET, 0);
}

/* Rx/Tx queue initialization/cleanup methods */

/* Create a specified RX queue */
static int mvneta_rxq_init(struct mvneta_port *pp,
			   struct mvneta_rx_queue *rxq)

{
	rxq->size = pp->rx_ring_size;

	/* Allocate memory for RX descriptors */
	rxq->descs = dma_alloc_coherent(pp->dev->dev.parent,
					rxq->size * MVNETA_DESC_ALIGNED_SIZE,
					&rxq->descs_phys, GFP_KERNEL);
	if (rxq->descs == NULL)
		return -ENOMEM;

	BUG_ON(rxq->descs !=
	       PTR_ALIGN(rxq->descs, MVNETA_CPU_D_CACHE_LINE_SIZE));

	rxq->last_desc = rxq->size - 1;

	/* Set Rx descriptors queue starting address */
	mvreg_write(pp, MVNETA_RXQ_BASE_ADDR_REG(rxq->id), rxq->descs_phys);
	mvreg_write(pp, MVNETA_RXQ_SIZE_REG(rxq->id), rxq->size);

	/* Set Offset */
	mvneta_rxq_offset_set(pp, rxq, NET_SKB_PAD);

	/* Set coalescing pkts and time */
	mvneta_rx_pkts_coal_set(pp, rxq, rxq->pkts_coal);
	mvneta_rx_time_coal_set(pp, rxq, rxq->time_coal);

	/* Fill RXQ with buffers from RX pool */
	mvneta_rxq_buf_size_set(pp, rxq, MVNETA_RX_BUF_SIZE(pp->pkt_size));
	mvneta_rxq_bm_disable(pp, rxq);
	mvneta_rxq_fill(pp, rxq, rxq->size);

	return 0;
}

/* Cleanup Rx queue */
static void mvneta_rxq_deinit(struct mvneta_port *pp,
			      struct mvneta_rx_queue *rxq)
{
	mvneta_rxq_drop_pkts(pp, rxq);

	if (rxq->descs)
		dma_free_coherent(pp->dev->dev.parent,
				  rxq->size * MVNETA_DESC_ALIGNED_SIZE,
				  rxq->descs,
				  rxq->descs_phys);

	rxq->descs             = NULL;
	rxq->last_desc         = 0;
	rxq->next_desc_to_proc = 0;
	rxq->descs_phys        = 0;
}

/* Create and initialize a tx queue */
static int mvneta_txq_init(struct mvneta_port *pp,
			   struct mvneta_tx_queue *txq)
{
	txq->size = pp->tx_ring_size;

	/* Allocate memory for TX descriptors */
	txq->descs = dma_alloc_coherent(pp->dev->dev.parent,
					txq->size * MVNETA_DESC_ALIGNED_SIZE,
					&txq->descs_phys, GFP_KERNEL);
	if (txq->descs == NULL)
		return -ENOMEM;

	/* Make sure descriptor address is cache line size aligned  */
	BUG_ON(txq->descs !=
	       PTR_ALIGN(txq->descs, MVNETA_CPU_D_CACHE_LINE_SIZE));

	txq->last_desc = txq->size - 1;

	/* Set maximum bandwidth for enabled TXQs */
	mvreg_write(pp, MVETH_TXQ_TOKEN_CFG_REG(txq->id), 0x03ffffff);
	mvreg_write(pp, MVETH_TXQ_TOKEN_COUNT_REG(txq->id), 0x3fffffff);

	/* Set Tx descriptors queue starting address */
	mvreg_write(pp, MVNETA_TXQ_BASE_ADDR_REG(txq->id), txq->descs_phys);
	mvreg_write(pp, MVNETA_TXQ_SIZE_REG(txq->id), txq->size);

	txq->tx_skb = kmalloc(txq->size * sizeof(*txq->tx_skb), GFP_KERNEL);
	if (txq->tx_skb == NULL) {
		dma_free_coherent(pp->dev->dev.parent,
				  txq->size * MVNETA_DESC_ALIGNED_SIZE,
				  txq->descs, txq->descs_phys);
		return -ENOMEM;
	}
	mvneta_tx_done_pkts_coal_set(pp, txq, txq->done_pkts_coal);

	return 0;
}

/* Free allocated resources when mvneta_txq_init() fails to allocate memory*/
static void mvneta_txq_deinit(struct mvneta_port *pp,
			      struct mvneta_tx_queue *txq)
{
	kfree(txq->tx_skb);

	if (txq->descs)
		dma_free_coherent(pp->dev->dev.parent,
				  txq->size * MVNETA_DESC_ALIGNED_SIZE,
				  txq->descs, txq->descs_phys);

	txq->descs             = NULL;
	txq->last_desc         = 0;
	txq->next_desc_to_proc = 0;
	txq->descs_phys        = 0;

	/* Set minimum bandwidth for disabled TXQs */
	mvreg_write(pp, MVETH_TXQ_TOKEN_CFG_REG(txq->id), 0);
	mvreg_write(pp, MVETH_TXQ_TOKEN_COUNT_REG(txq->id), 0);

	/* Set Tx descriptors queue starting address and size */
	mvreg_write(pp, MVNETA_TXQ_BASE_ADDR_REG(txq->id), 0);
	mvreg_write(pp, MVNETA_TXQ_SIZE_REG(txq->id), 0);
}

/* Cleanup all Tx queues */
static void mvneta_cleanup_txqs(struct mvneta_port *pp)
{
	int queue;

	for (queue = 0; queue < txq_number; queue++)
		mvneta_txq_deinit(pp, &pp->txqs[queue]);
}

/* Cleanup all Rx queues */
static void mvneta_cleanup_rxqs(struct mvneta_port *pp)
{
	int queue;

	for (queue = 0; queue < rxq_number; queue++)
		mvneta_rxq_deinit(pp, &pp->rxqs[queue]);
}


/* Init all Rx queues */
static int mvneta_setup_rxqs(struct mvneta_port *pp)
{
	int queue;

	for (queue = 0; queue < rxq_number; queue++) {
		int err = mvneta_rxq_init(pp, &pp->rxqs[queue]);
		if (err) {
			netdev_err(pp->dev, "%s: can't create rxq=%d\n",
				   __func__, queue);
			mvneta_cleanup_rxqs(pp);
			return err;
		}
	}

	return 0;
}

/* Init all tx queues */
static int mvneta_setup_txqs(struct mvneta_port *pp)
{
	int queue;

	for (queue = 0; queue < txq_number; queue++) {
		int err = mvneta_txq_init(pp, &pp->txqs[queue]);
		if (err) {
			netdev_err(pp->dev, "%s: can't create txq=%d\n",
				   __func__, queue);
			mvneta_cleanup_txqs(pp);
			return err;
		}
	}

	return 0;
}

static void mvneta_start_dev(struct mvneta_port *pp)
{
	mvneta_max_rx_size_set(pp, pp->pkt_size);
	mvneta_txq_max_tx_size_set(pp, pp->pkt_size);

	/* start the Rx/Tx activity */
	mvneta_port_enable(pp);

	/* Enable polling on the port */
	napi_enable(&pp->napi);

	/* Unmask interrupts */
	mvreg_write(pp, MVNETA_INTR_NEW_MASK,
		    MVNETA_RX_INTR_MASK(rxq_number) | MVNETA_TX_INTR_MASK(txq_number));

	phy_start(pp->phy_dev);
	netif_tx_start_all_queues(pp->dev);
}

static void mvneta_stop_dev(struct mvneta_port *pp)
{
	phy_stop(pp->phy_dev);

	napi_disable(&pp->napi);

	netif_carrier_off(pp->dev);

	mvneta_port_down(pp);
	netif_tx_stop_all_queues(pp->dev);

	/* Stop the port activity */
	mvneta_port_disable(pp);

	/* Clear all ethernet port interrupts */
	mvreg_write(pp, MVNETA_INTR_MISC_CAUSE, 0);
	mvreg_write(pp, MVNETA_INTR_OLD_CAUSE, 0);

	/* Mask all ethernet port interrupts */
	mvreg_write(pp, MVNETA_INTR_NEW_MASK, 0);
	mvreg_write(pp, MVNETA_INTR_OLD_MASK, 0);
	mvreg_write(pp, MVNETA_INTR_MISC_MASK, 0);

	mvneta_tx_reset(pp);
	mvneta_rx_reset(pp);
}

/* Return positive if MTU is valid */
static int mvneta_check_mtu_valid(struct net_device *dev, int mtu)
{
	if (mtu < 68) {
		netdev_err(dev, "cannot change mtu to less than 68\n");
		return -EINVAL;
	}

	/* 9676 == 9700 - 20 and rounding to 8 */
	if (mtu > 9676) {
		netdev_info(dev, "Illegal MTU value %d, round to 9676\n", mtu);
		mtu = 9676;
	}

	if (!IS_ALIGNED(MVNETA_RX_PKT_SIZE(mtu), 8)) {
		netdev_info(dev, "Illegal MTU value %d, rounding to %d\n",
			mtu, ALIGN(MVNETA_RX_PKT_SIZE(mtu), 8));
		mtu = ALIGN(MVNETA_RX_PKT_SIZE(mtu), 8);
	}

	return mtu;
}

/* Change the device mtu */
static int mvneta_change_mtu(struct net_device *dev, int mtu)
{
	struct mvneta_port *pp = netdev_priv(dev);
	int ret;

	mtu = mvneta_check_mtu_valid(dev, mtu);
	if (mtu < 0)
		return -EINVAL;

	dev->mtu = mtu;

	if (!netif_running(dev))
		return 0;

	/* The interface is running, so we have to force a
	 * reallocation of the RXQs
	 */
	mvneta_stop_dev(pp);

	mvneta_cleanup_txqs(pp);
	mvneta_cleanup_rxqs(pp);

	pp->pkt_size = MVNETA_RX_PKT_SIZE(pp->dev->mtu);
	pp->frag_size = SKB_DATA_ALIGN(MVNETA_RX_BUF_SIZE(pp->pkt_size)) +
	                SKB_DATA_ALIGN(sizeof(struct skb_shared_info));

	ret = mvneta_setup_rxqs(pp);
	if (ret) {
		netdev_err(pp->dev, "unable to setup rxqs after MTU change\n");
		return ret;
	}

	mvneta_setup_txqs(pp);

	mvneta_start_dev(pp);
	mvneta_port_up(pp);

	return 0;
}

/* Get mac address */
static void mvneta_get_mac_addr(struct mvneta_port *pp, unsigned char *addr)
{
	u32 mac_addr_l, mac_addr_h;

	mac_addr_l = mvreg_read(pp, MVNETA_MAC_ADDR_LOW);
	mac_addr_h = mvreg_read(pp, MVNETA_MAC_ADDR_HIGH);
	addr[0] = (mac_addr_h >> 24) & 0xFF;
	addr[1] = (mac_addr_h >> 16) & 0xFF;
	addr[2] = (mac_addr_h >> 8) & 0xFF;
	addr[3] = mac_addr_h & 0xFF;
	addr[4] = (mac_addr_l >> 8) & 0xFF;
	addr[5] = mac_addr_l & 0xFF;
}

/* Handle setting mac address */
static int mvneta_set_mac_addr(struct net_device *dev, void *addr)
{
	struct mvneta_port *pp = netdev_priv(dev);
	u8 *mac = addr + 2;
	int i;

	if (netif_running(dev))
		return -EBUSY;

	/* Remove previous address table entry */
	mvneta_mac_addr_set(pp, dev->dev_addr, -1);

	/* Set new addr in hw */
	mvneta_mac_addr_set(pp, mac, rxq_def);

	/* Set addr in the device */
	for (i = 0; i < ETH_ALEN; i++)
		dev->dev_addr[i] = mac[i];

	return 0;
}

static void mvneta_adjust_link(struct net_device *ndev)
{
	struct mvneta_port *pp = netdev_priv(ndev);
	struct phy_device *phydev = pp->phy_dev;
	int status_change = 0;

	if (phydev->link) {
		if ((pp->speed != phydev->speed) ||
		    (pp->duplex != phydev->duplex)) {
			u32 val;

			val = mvreg_read(pp, MVNETA_GMAC_AUTONEG_CONFIG);
			val &= ~(MVNETA_GMAC_CONFIG_MII_SPEED |
				 MVNETA_GMAC_CONFIG_GMII_SPEED |
				 MVNETA_GMAC_CONFIG_FULL_DUPLEX |
				 MVNETA_GMAC_AN_SPEED_EN |
				 MVNETA_GMAC_AN_DUPLEX_EN);

			if (phydev->duplex)
				val |= MVNETA_GMAC_CONFIG_FULL_DUPLEX;

			if (phydev->speed == SPEED_1000)
				val |= MVNETA_GMAC_CONFIG_GMII_SPEED;
			else
				val |= MVNETA_GMAC_CONFIG_MII_SPEED;

			mvreg_write(pp, MVNETA_GMAC_AUTONEG_CONFIG, val);

			pp->duplex = phydev->duplex;
			pp->speed  = phydev->speed;
		}
	}

	if (phydev->link != pp->link) {
		if (!phydev->link) {
			pp->duplex = -1;
			pp->speed = 0;
		}

		pp->link = phydev->link;
		status_change = 1;
	}

	if (status_change) {
		if (phydev->link) {
			u32 val = mvreg_read(pp, MVNETA_GMAC_AUTONEG_CONFIG);
			val |= (MVNETA_GMAC_FORCE_LINK_PASS |
				MVNETA_GMAC_FORCE_LINK_DOWN);
			mvreg_write(pp, MVNETA_GMAC_AUTONEG_CONFIG, val);
			mvneta_port_up(pp);
			netdev_info(pp->dev, "link up\n");
		} else {
			mvneta_port_down(pp);
			netdev_info(pp->dev, "link down\n");
		}
	}
}

static int mvneta_mdio_probe(struct mvneta_port *pp)
{
	struct phy_device *phy_dev;

	phy_dev = of_phy_connect(pp->dev, pp->phy_node, mvneta_adjust_link, 0,
				 pp->phy_interface);
	if (!phy_dev) {
		netdev_err(pp->dev, "could not find the PHY\n");
		return -ENODEV;
	}

	phy_dev->supported &= PHY_GBIT_FEATURES;
	phy_dev->advertising = phy_dev->supported;

	pp->phy_dev = phy_dev;
	pp->link    = 0;
	pp->duplex  = 0;
	pp->speed   = 0;

	return 0;
}

static void mvneta_mdio_remove(struct mvneta_port *pp)
{
	phy_disconnect(pp->phy_dev);
	pp->phy_dev = NULL;
}

static int mvneta_open(struct net_device *dev)
{
	struct mvneta_port *pp = netdev_priv(dev);
	int ret;

	mvneta_mac_addr_set(pp, dev->dev_addr, rxq_def);

	pp->pkt_size = MVNETA_RX_PKT_SIZE(pp->dev->mtu);
	pp->frag_size = SKB_DATA_ALIGN(MVNETA_RX_BUF_SIZE(pp->pkt_size)) +
	                SKB_DATA_ALIGN(sizeof(struct skb_shared_info));

	ret = mvneta_setup_rxqs(pp);
	if (ret)
		return ret;

	ret = mvneta_setup_txqs(pp);
	if (ret)
		goto err_cleanup_rxqs;

	/* Connect to port interrupt line */
	ret = request_irq(pp->dev->irq, mvneta_isr, 0,
			  MVNETA_DRIVER_NAME, pp);
	if (ret) {
		netdev_err(pp->dev, "cannot request irq %d\n", pp->dev->irq);
		goto err_cleanup_txqs;
	}

	/* In default link is down */
	netif_carrier_off(pp->dev);

	ret = mvneta_mdio_probe(pp);
	if (ret < 0) {
		netdev_err(dev, "cannot probe MDIO bus\n");
		goto err_free_irq;
	}

	mvneta_start_dev(pp);

	return 0;

err_free_irq:
	free_irq(pp->dev->irq, pp);
err_cleanup_txqs:
	mvneta_cleanup_txqs(pp);
err_cleanup_rxqs:
	mvneta_cleanup_rxqs(pp);
	return ret;
}

/* Stop the port, free port interrupt line */
static int mvneta_stop(struct net_device *dev)
{
	struct mvneta_port *pp = netdev_priv(dev);

	mvneta_stop_dev(pp);
	mvneta_mdio_remove(pp);
	free_irq(dev->irq, pp);
	mvneta_cleanup_rxqs(pp);
	mvneta_cleanup_txqs(pp);

	return 0;
}

static int mvneta_ioctl(struct net_device *dev, struct ifreq *ifr, int cmd)
{
	struct mvneta_port *pp = netdev_priv(dev);
	int ret;

	if (!pp->phy_dev)
		return -ENOTSUPP;

	ret = phy_mii_ioctl(pp->phy_dev, ifr, cmd);
	if (!ret)
		mvneta_adjust_link(dev);

	return ret;
}

/* Ethtool methods */

/* Get settings (phy address, speed) for ethtools */
int mvneta_ethtool_get_settings(struct net_device *dev, struct ethtool_cmd *cmd)
{
	struct mvneta_port *pp = netdev_priv(dev);

	if (!pp->phy_dev)
		return -ENODEV;

	return phy_ethtool_gset(pp->phy_dev, cmd);
}

/* Set settings (phy address, speed) for ethtools */
int mvneta_ethtool_set_settings(struct net_device *dev, struct ethtool_cmd *cmd)
{
	struct mvneta_port *pp = netdev_priv(dev);

	if (!pp->phy_dev)
		return -ENODEV;

	return phy_ethtool_sset(pp->phy_dev, cmd);
}

/* Set interrupt coalescing for ethtools */
static int mvneta_ethtool_set_coalesce(struct net_device *dev,
				       struct ethtool_coalesce *c)
{
	struct mvneta_port *pp = netdev_priv(dev);
	int queue;

	for (queue = 0; queue < rxq_number; queue++) {
		struct mvneta_rx_queue *rxq = &pp->rxqs[queue];
		rxq->time_coal = c->rx_coalesce_usecs;
		rxq->pkts_coal = c->rx_max_coalesced_frames;
		mvneta_rx_pkts_coal_set(pp, rxq, rxq->pkts_coal);
		mvneta_rx_time_coal_set(pp, rxq, rxq->time_coal);
	}

	for (queue = 0; queue < txq_number; queue++) {
		struct mvneta_tx_queue *txq = &pp->txqs[queue];
		txq->done_pkts_coal = c->tx_max_coalesced_frames;
		mvneta_tx_done_pkts_coal_set(pp, txq, txq->done_pkts_coal);
	}

	return 0;
}

/* get coalescing for ethtools */
static int mvneta_ethtool_get_coalesce(struct net_device *dev,
				       struct ethtool_coalesce *c)
{
	struct mvneta_port *pp = netdev_priv(dev);

	c->rx_coalesce_usecs        = pp->rxqs[0].time_coal;
	c->rx_max_coalesced_frames  = pp->rxqs[0].pkts_coal;

	c->tx_max_coalesced_frames =  pp->txqs[0].done_pkts_coal;
	return 0;
}


static void mvneta_ethtool_get_drvinfo(struct net_device *dev,
				    struct ethtool_drvinfo *drvinfo)
{
	strlcpy(drvinfo->driver, MVNETA_DRIVER_NAME,
		sizeof(drvinfo->driver));
	strlcpy(drvinfo->version, MVNETA_DRIVER_VERSION,
		sizeof(drvinfo->version));
	strlcpy(drvinfo->bus_info, dev_name(&dev->dev),
		sizeof(drvinfo->bus_info));
}


static void mvneta_ethtool_get_ringparam(struct net_device *netdev,
					 struct ethtool_ringparam *ring)
{
	struct mvneta_port *pp = netdev_priv(netdev);

	ring->rx_max_pending = MVNETA_MAX_RXD;
	ring->tx_max_pending = MVNETA_MAX_TXD;
	ring->rx_pending = pp->rx_ring_size;
	ring->tx_pending = pp->tx_ring_size;
}

static int mvneta_ethtool_set_ringparam(struct net_device *dev,
					struct ethtool_ringparam *ring)
{
	struct mvneta_port *pp = netdev_priv(dev);

	if ((ring->rx_pending == 0) || (ring->tx_pending == 0))
		return -EINVAL;
	pp->rx_ring_size = ring->rx_pending < MVNETA_MAX_RXD ?
		ring->rx_pending : MVNETA_MAX_RXD;
	pp->tx_ring_size = ring->tx_pending < MVNETA_MAX_TXD ?
		ring->tx_pending : MVNETA_MAX_TXD;

	if (netif_running(dev)) {
		mvneta_stop(dev);
		if (mvneta_open(dev)) {
			netdev_err(dev,
				   "error on opening device after ring param change\n");
			return -ENOMEM;
		}
	}

	return 0;
}

static const struct net_device_ops mvneta_netdev_ops = {
	.ndo_open            = mvneta_open,
	.ndo_stop            = mvneta_stop,
	.ndo_start_xmit      = mvneta_tx,
	.ndo_set_rx_mode     = mvneta_set_rx_mode,
	.ndo_set_mac_address = mvneta_set_mac_addr,
	.ndo_change_mtu      = mvneta_change_mtu,
	.ndo_get_stats64     = mvneta_get_stats64,
	.ndo_do_ioctl        = mvneta_ioctl,
};

const struct ethtool_ops mvneta_eth_tool_ops = {
	.get_link       = ethtool_op_get_link,
	.get_settings   = mvneta_ethtool_get_settings,
	.set_settings   = mvneta_ethtool_set_settings,
	.set_coalesce   = mvneta_ethtool_set_coalesce,
	.get_coalesce   = mvneta_ethtool_get_coalesce,
	.get_drvinfo    = mvneta_ethtool_get_drvinfo,
	.get_ringparam  = mvneta_ethtool_get_ringparam,
	.set_ringparam	= mvneta_ethtool_set_ringparam,
};

/* Initialize hw */
static int mvneta_init(struct mvneta_port *pp, int phy_addr)
{
	int queue;

	/* Disable port */
	mvneta_port_disable(pp);

	/* Set port default values */
	mvneta_defaults_set(pp);

	pp->txqs = kzalloc(txq_number * sizeof(struct mvneta_tx_queue),
			   GFP_KERNEL);
	if (!pp->txqs)
		return -ENOMEM;

	/* Initialize TX descriptor rings */
	for (queue = 0; queue < txq_number; queue++) {
		struct mvneta_tx_queue *txq = &pp->txqs[queue];
		txq->id = queue;
		txq->size = pp->tx_ring_size;
		txq->done_pkts_coal = MVNETA_TXDONE_COAL_PKTS;
	}

	pp->rxqs = kzalloc(rxq_number * sizeof(struct mvneta_rx_queue),
			   GFP_KERNEL);
	if (!pp->rxqs) {
		kfree(pp->txqs);
		return -ENOMEM;
	}

	/* Create Rx descriptor rings */
	for (queue = 0; queue < rxq_number; queue++) {
		struct mvneta_rx_queue *rxq = &pp->rxqs[queue];
		rxq->id = queue;
		rxq->size = pp->rx_ring_size;
		rxq->pkts_coal = MVNETA_RX_COAL_PKTS;
		rxq->time_coal = MVNETA_RX_COAL_USEC;
	}

	return 0;
}

static void mvneta_deinit(struct mvneta_port *pp)
{
	kfree(pp->txqs);
	kfree(pp->rxqs);
}

/* platform glue : initialize decoding windows */
static void mvneta_conf_mbus_windows(struct mvneta_port *pp,
				     const struct mbus_dram_target_info *dram)
{
	u32 win_enable;
	u32 win_protect;
	int i;

	for (i = 0; i < 6; i++) {
		mvreg_write(pp, MVNETA_WIN_BASE(i), 0);
		mvreg_write(pp, MVNETA_WIN_SIZE(i), 0);

		if (i < 4)
			mvreg_write(pp, MVNETA_WIN_REMAP(i), 0);
	}

	win_enable = 0x3f;
	win_protect = 0;

	for (i = 0; i < dram->num_cs; i++) {
		const struct mbus_dram_window *cs = dram->cs + i;
		mvreg_write(pp, MVNETA_WIN_BASE(i), (cs->base & 0xffff0000) |
			    (cs->mbus_attr << 8) | dram->mbus_dram_target_id);

		mvreg_write(pp, MVNETA_WIN_SIZE(i),
			    (cs->size - 1) & 0xffff0000);

		win_enable &= ~(1 << i);
		win_protect |= 3 << (2 * i);
	}

	mvreg_write(pp, MVNETA_BASE_ADDR_ENABLE, win_enable);
}

/* Power up the port */
static int mvneta_port_power_up(struct mvneta_port *pp, int phy_mode)
{
	u32 ctrl;

	/* MAC Cause register should be cleared */
	mvreg_write(pp, MVNETA_UNIT_INTR_CAUSE, 0);

<<<<<<< HEAD
	if (phy_mode == PHY_INTERFACE_MODE_SGMII)
		mvreg_write(pp, MVNETA_SERDES_CFG, MVNETA_SGMII_SERDES_PROTO);
	else
		mvreg_write(pp, MVNETA_SERDES_CFG, MVNETA_RGMII_SERDES_PROTO);

	val = mvreg_read(pp, MVNETA_GMAC_CTRL_2);

	val |= MVNETA_GMAC2_PCS_ENABLE | MVNETA_GMAC2_PORT_RGMII;

	/* Cancel Port Reset */
	val &= ~MVNETA_GMAC2_PORT_RESET;
	mvreg_write(pp, MVNETA_GMAC_CTRL_2, val);
=======
	ctrl = mvreg_read(pp, MVNETA_GMAC_CTRL_2);

	/* Even though it might look weird, when we're configured in
	 * SGMII or QSGMII mode, the RGMII bit needs to be set.
	 */
	switch(phy_mode) {
	case PHY_INTERFACE_MODE_QSGMII:
		mvreg_write(pp, MVNETA_SERDES_CFG, MVNETA_QSGMII_SERDES_PROTO);
		ctrl |= MVNETA_GMAC2_PCS_ENABLE | MVNETA_GMAC2_PORT_RGMII;
		break;
	case PHY_INTERFACE_MODE_SGMII:
		mvreg_write(pp, MVNETA_SERDES_CFG, MVNETA_SGMII_SERDES_PROTO);
		ctrl |= MVNETA_GMAC2_PCS_ENABLE | MVNETA_GMAC2_PORT_RGMII;
		break;
	case PHY_INTERFACE_MODE_RGMII:
	case PHY_INTERFACE_MODE_RGMII_ID:
		ctrl |= MVNETA_GMAC2_PORT_RGMII;
		break;
	default:
		return -EINVAL;
	}

	/* Cancel Port Reset */
	ctrl &= ~MVNETA_GMAC2_PORT_RESET;
	mvreg_write(pp, MVNETA_GMAC_CTRL_2, ctrl);
>>>>>>> 4a2eac80

	while ((mvreg_read(pp, MVNETA_GMAC_CTRL_2) &
		MVNETA_GMAC2_PORT_RESET) != 0)
		continue;

	return 0;
}

/* Device initialization routine */
static int mvneta_probe(struct platform_device *pdev)
{
	const struct mbus_dram_target_info *dram_target_info;
	struct resource *res;
	struct device_node *dn = pdev->dev.of_node;
	struct device_node *phy_node;
	u32 phy_addr;
	struct mvneta_port *pp;
	struct net_device *dev;
	const char *dt_mac_addr;
	char hw_mac_addr[ETH_ALEN];
	const char *mac_from;
	int phy_mode;
	int err;

	/* Our multiqueue support is not complete, so for now, only
	 * allow the usage of the first RX queue
	 */
	if (rxq_def != 0) {
		dev_err(&pdev->dev, "Invalid rxq_def argument: %d\n", rxq_def);
		return -EINVAL;
	}

	dev = alloc_etherdev_mqs(sizeof(struct mvneta_port), txq_number, rxq_number);
	if (!dev)
		return -ENOMEM;

	dev->irq = irq_of_parse_and_map(dn, 0);
	if (dev->irq == 0) {
		err = -EINVAL;
		goto err_free_netdev;
	}

	phy_node = of_parse_phandle(dn, "phy", 0);
	if (!phy_node) {
		dev_err(&pdev->dev, "no associated PHY\n");
		err = -ENODEV;
		goto err_free_irq;
	}

	phy_mode = of_get_phy_mode(dn);
	if (phy_mode < 0) {
		dev_err(&pdev->dev, "incorrect phy-mode\n");
		err = -EINVAL;
		goto err_free_irq;
	}

	dev->tx_queue_len = MVNETA_MAX_TXD;
	dev->watchdog_timeo = 5 * HZ;
	dev->netdev_ops = &mvneta_netdev_ops;

	SET_ETHTOOL_OPS(dev, &mvneta_eth_tool_ops);

	pp = netdev_priv(dev);

	pp->weight = MVNETA_RX_POLL_WEIGHT;
	pp->phy_node = phy_node;
	pp->phy_interface = phy_mode;

	pp->clk = devm_clk_get(&pdev->dev, NULL);
	if (IS_ERR(pp->clk)) {
		err = PTR_ERR(pp->clk);
		goto err_free_irq;
	}

	clk_prepare_enable(pp->clk);

	res = platform_get_resource(pdev, IORESOURCE_MEM, 0);
<<<<<<< HEAD
	if (!res) {
		err = -ENODEV;
		goto err_clk;
	}

	pp->base = devm_ioremap_resource(&pdev->dev, res);
	if (pp->base == NULL) {
=======
	pp->base = devm_ioremap_resource(&pdev->dev, res);
	if (IS_ERR(pp->base)) {
>>>>>>> 4a2eac80
		err = PTR_ERR(pp->base);
		goto err_clk;
	}

	/* Alloc per-cpu stats */
	pp->stats = netdev_alloc_pcpu_stats(struct mvneta_pcpu_stats);
	if (!pp->stats) {
		err = -ENOMEM;
		goto err_clk;
<<<<<<< HEAD
	}

	for_each_possible_cpu(cpu) {
		struct mvneta_pcpu_stats *stats;
		stats = per_cpu_ptr(pp->stats, cpu);
		u64_stats_init(&stats->syncp);
=======
>>>>>>> 4a2eac80
	}

	dt_mac_addr = of_get_mac_address(dn);
	if (dt_mac_addr) {
		mac_from = "device tree";
		memcpy(dev->dev_addr, dt_mac_addr, ETH_ALEN);
	} else {
		mvneta_get_mac_addr(pp, hw_mac_addr);
		if (is_valid_ether_addr(hw_mac_addr)) {
			mac_from = "hardware";
			memcpy(dev->dev_addr, hw_mac_addr, ETH_ALEN);
		} else {
			mac_from = "random";
			eth_hw_addr_random(dev);
		}
	}

	pp->tx_ring_size = MVNETA_MAX_TXD;
	pp->rx_ring_size = MVNETA_MAX_RXD;

	pp->dev = dev;
	SET_NETDEV_DEV(dev, &pdev->dev);

	err = mvneta_init(pp, phy_addr);
	if (err < 0) {
		dev_err(&pdev->dev, "can't init eth hal\n");
		goto err_free_stats;
	}

	err = mvneta_port_power_up(pp, phy_mode);
	if (err < 0) {
		dev_err(&pdev->dev, "can't power up port\n");
		goto err_deinit;
	}

	dram_target_info = mv_mbus_dram_info();
	if (dram_target_info)
		mvneta_conf_mbus_windows(pp, dram_target_info);

	netif_napi_add(dev, &pp->napi, mvneta_poll, pp->weight);

	dev->features = NETIF_F_SG | NETIF_F_IP_CSUM;
	dev->hw_features |= NETIF_F_SG | NETIF_F_IP_CSUM;
	dev->vlan_features |= NETIF_F_SG | NETIF_F_IP_CSUM;
	dev->priv_flags |= IFF_UNICAST_FLT;

	err = register_netdev(dev);
	if (err < 0) {
		dev_err(&pdev->dev, "failed to register\n");
		goto err_deinit;
	}

	netdev_info(dev, "Using %s mac address %pM\n", mac_from,
		    dev->dev_addr);

	platform_set_drvdata(pdev, pp->dev);

	return 0;

err_deinit:
	mvneta_deinit(pp);
err_free_stats:
	free_percpu(pp->stats);
err_clk:
	clk_disable_unprepare(pp->clk);
err_free_irq:
	irq_dispose_mapping(dev->irq);
err_free_netdev:
	free_netdev(dev);
	return err;
}

/* Device removal routine */
static int mvneta_remove(struct platform_device *pdev)
{
	struct net_device  *dev = platform_get_drvdata(pdev);
	struct mvneta_port *pp = netdev_priv(dev);

	unregister_netdev(dev);
	mvneta_deinit(pp);
	clk_disable_unprepare(pp->clk);
	free_percpu(pp->stats);
	irq_dispose_mapping(dev->irq);
	free_netdev(dev);

	return 0;
}

static const struct of_device_id mvneta_match[] = {
	{ .compatible = "marvell,armada-370-neta" },
	{ }
};
MODULE_DEVICE_TABLE(of, mvneta_match);

static struct platform_driver mvneta_driver = {
	.probe = mvneta_probe,
	.remove = mvneta_remove,
	.driver = {
		.name = MVNETA_DRIVER_NAME,
		.of_match_table = mvneta_match,
	},
};

module_platform_driver(mvneta_driver);

MODULE_DESCRIPTION("Marvell NETA Ethernet Driver - www.marvell.com");
MODULE_AUTHOR("Rami Rosen <rosenr@marvell.com>, Thomas Petazzoni <thomas.petazzoni@free-electrons.com>");
MODULE_LICENSE("GPL");

module_param(rxq_number, int, S_IRUGO);
module_param(txq_number, int, S_IRUGO);

module_param(rxq_def, int, S_IRUGO);
module_param(rx_copybreak, int, S_IRUGO | S_IWUSR);<|MERGE_RESOLUTION|>--- conflicted
+++ resolved
@@ -91,11 +91,7 @@
 #define MVNETA_RX_MIN_FRAME_SIZE                 0x247c
 #define MVNETA_SERDES_CFG			 0x24A0
 #define      MVNETA_SGMII_SERDES_PROTO		 0x0cc7
-<<<<<<< HEAD
-#define      MVNETA_RGMII_SERDES_PROTO		 0x0667
-=======
 #define      MVNETA_QSGMII_SERDES_PROTO		 0x0667
->>>>>>> 4a2eac80
 #define MVNETA_TYPE_PRIO                         0x24bc
 #define      MVNETA_FORCE_UNI                    BIT(21)
 #define MVNETA_TXQ_CMD_1                         0x24e4
@@ -2732,20 +2728,6 @@
 	/* MAC Cause register should be cleared */
 	mvreg_write(pp, MVNETA_UNIT_INTR_CAUSE, 0);
 
-<<<<<<< HEAD
-	if (phy_mode == PHY_INTERFACE_MODE_SGMII)
-		mvreg_write(pp, MVNETA_SERDES_CFG, MVNETA_SGMII_SERDES_PROTO);
-	else
-		mvreg_write(pp, MVNETA_SERDES_CFG, MVNETA_RGMII_SERDES_PROTO);
-
-	val = mvreg_read(pp, MVNETA_GMAC_CTRL_2);
-
-	val |= MVNETA_GMAC2_PCS_ENABLE | MVNETA_GMAC2_PORT_RGMII;
-
-	/* Cancel Port Reset */
-	val &= ~MVNETA_GMAC2_PORT_RESET;
-	mvreg_write(pp, MVNETA_GMAC_CTRL_2, val);
-=======
 	ctrl = mvreg_read(pp, MVNETA_GMAC_CTRL_2);
 
 	/* Even though it might look weird, when we're configured in
@@ -2771,7 +2753,6 @@
 	/* Cancel Port Reset */
 	ctrl &= ~MVNETA_GMAC2_PORT_RESET;
 	mvreg_write(pp, MVNETA_GMAC_CTRL_2, ctrl);
->>>>>>> 4a2eac80
 
 	while ((mvreg_read(pp, MVNETA_GMAC_CTRL_2) &
 		MVNETA_GMAC2_PORT_RESET) != 0)
@@ -2849,18 +2830,8 @@
 	clk_prepare_enable(pp->clk);
 
 	res = platform_get_resource(pdev, IORESOURCE_MEM, 0);
-<<<<<<< HEAD
-	if (!res) {
-		err = -ENODEV;
-		goto err_clk;
-	}
-
-	pp->base = devm_ioremap_resource(&pdev->dev, res);
-	if (pp->base == NULL) {
-=======
 	pp->base = devm_ioremap_resource(&pdev->dev, res);
 	if (IS_ERR(pp->base)) {
->>>>>>> 4a2eac80
 		err = PTR_ERR(pp->base);
 		goto err_clk;
 	}
@@ -2870,15 +2841,6 @@
 	if (!pp->stats) {
 		err = -ENOMEM;
 		goto err_clk;
-<<<<<<< HEAD
-	}
-
-	for_each_possible_cpu(cpu) {
-		struct mvneta_pcpu_stats *stats;
-		stats = per_cpu_ptr(pp->stats, cpu);
-		u64_stats_init(&stats->syncp);
-=======
->>>>>>> 4a2eac80
 	}
 
 	dt_mac_addr = of_get_mac_address(dn);
