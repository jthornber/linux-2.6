/*
 * Afatech AF9033 demodulator driver
 *
 * Copyright (C) 2009 Antti Palosaari <crope@iki.fi>
 * Copyright (C) 2012 Antti Palosaari <crope@iki.fi>
 *
 *    This program is free software; you can redistribute it and/or modify
 *    it under the terms of the GNU General Public License as published by
 *    the Free Software Foundation; either version 2 of the License, or
 *    (at your option) any later version.
 *
 *    This program is distributed in the hope that it will be useful,
 *    but WITHOUT ANY WARRANTY; without even the implied warranty of
 *    MERCHANTABILITY or FITNESS FOR A PARTICULAR PURPOSE.  See the
 *    GNU General Public License for more details.
 *
 *    You should have received a copy of the GNU General Public License along
 *    with this program; if not, write to the Free Software Foundation, Inc.,
 *    51 Franklin Street, Fifth Floor, Boston, MA 02110-1301 USA.
 */

#include "af9033_priv.h"

/* Max transfer size done by I2C transfer functions */
#define MAX_XFER_SIZE  64

struct af9033_dev {
	struct i2c_client *client;
	struct dvb_frontend fe;
	struct af9033_config cfg;
	bool is_af9035;
	bool is_it9135;

	u32 bandwidth_hz;
	bool ts_mode_parallel;
	bool ts_mode_serial;

	fe_status_t fe_status;
	u64 post_bit_error_prev; /* for old read_ber we return (curr - prev) */
	u64 post_bit_error;
	u64 post_bit_count;
	u64 error_block_count;
	u64 total_block_count;
	struct delayed_work stat_work;
};

/* write multiple registers */
static int af9033_wr_regs(struct af9033_dev *dev, u32 reg, const u8 *val,
		int len)
{
	int ret;
	u8 buf[MAX_XFER_SIZE];
	struct i2c_msg msg[1] = {
		{
			.addr = dev->client->addr,
			.flags = 0,
			.len = 3 + len,
			.buf = buf,
		}
	};

	if (3 + len > sizeof(buf)) {
		dev_warn(&dev->client->dev,
				"i2c wr reg=%04x: len=%d is too big!\n",
				reg, len);
		return -EINVAL;
	}

	buf[0] = (reg >> 16) & 0xff;
	buf[1] = (reg >>  8) & 0xff;
	buf[2] = (reg >>  0) & 0xff;
	memcpy(&buf[3], val, len);

	ret = i2c_transfer(dev->client->adapter, msg, 1);
	if (ret == 1) {
		ret = 0;
	} else {
		dev_warn(&dev->client->dev, "i2c wr failed=%d reg=%06x len=%d\n",
				ret, reg, len);
		ret = -EREMOTEIO;
	}

	return ret;
}

/* read multiple registers */
static int af9033_rd_regs(struct af9033_dev *dev, u32 reg, u8 *val, int len)
{
	int ret;
	u8 buf[3] = { (reg >> 16) & 0xff, (reg >> 8) & 0xff,
			(reg >> 0) & 0xff };
	struct i2c_msg msg[2] = {
		{
			.addr = dev->client->addr,
			.flags = 0,
			.len = sizeof(buf),
			.buf = buf
		}, {
			.addr = dev->client->addr,
			.flags = I2C_M_RD,
			.len = len,
			.buf = val
		}
	};

	ret = i2c_transfer(dev->client->adapter, msg, 2);
	if (ret == 2) {
		ret = 0;
	} else {
		dev_warn(&dev->client->dev, "i2c rd failed=%d reg=%06x len=%d\n",
				ret, reg, len);
		ret = -EREMOTEIO;
	}

	return ret;
}


/* write single register */
static int af9033_wr_reg(struct af9033_dev *dev, u32 reg, u8 val)
{
	return af9033_wr_regs(dev, reg, &val, 1);
}

/* read single register */
static int af9033_rd_reg(struct af9033_dev *dev, u32 reg, u8 *val)
{
	return af9033_rd_regs(dev, reg, val, 1);
}

/* write single register with mask */
static int af9033_wr_reg_mask(struct af9033_dev *dev, u32 reg, u8 val,
		u8 mask)
{
	int ret;
	u8 tmp;

	/* no need for read if whole reg is written */
	if (mask != 0xff) {
		ret = af9033_rd_regs(dev, reg, &tmp, 1);
		if (ret)
			return ret;

		val &= mask;
		tmp &= ~mask;
		val |= tmp;
	}

	return af9033_wr_regs(dev, reg, &val, 1);
}

/* read single register with mask */
static int af9033_rd_reg_mask(struct af9033_dev *dev, u32 reg, u8 *val,
		u8 mask)
{
	int ret, i;
	u8 tmp;

	ret = af9033_rd_regs(dev, reg, &tmp, 1);
	if (ret)
		return ret;

	tmp &= mask;

	/* find position of the first bit */
	for (i = 0; i < 8; i++) {
		if ((mask >> i) & 0x01)
			break;
	}
	*val = tmp >> i;

	return 0;
}

/* write reg val table using reg addr auto increment */
static int af9033_wr_reg_val_tab(struct af9033_dev *dev,
		const struct reg_val *tab, int tab_len)
{
#define MAX_TAB_LEN 212
	int ret, i, j;
	u8 buf[1 + MAX_TAB_LEN];

	dev_dbg(&dev->client->dev, "tab_len=%d\n", tab_len);

	if (tab_len > sizeof(buf)) {
		dev_warn(&dev->client->dev, "tab len %d is too big\n", tab_len);
		return -EINVAL;
	}

	for (i = 0, j = 0; i < tab_len; i++) {
		buf[j] = tab[i].val;

		if (i == tab_len - 1 || tab[i].reg != tab[i + 1].reg - 1) {
			ret = af9033_wr_regs(dev, tab[i].reg - j, buf, j + 1);
			if (ret < 0)
				goto err;

			j = 0;
		} else {
			j++;
		}
	}

	return 0;

err:
	dev_dbg(&dev->client->dev, "failed=%d\n", ret);

	return ret;
}

static u32 af9033_div(struct af9033_dev *dev, u32 a, u32 b, u32 x)
{
	u32 r = 0, c = 0, i;

	dev_dbg(&dev->client->dev, "a=%d b=%d x=%d\n", a, b, x);

	if (a > b) {
		c = a / b;
		a = a - c * b;
	}

	for (i = 0; i < x; i++) {
		if (a >= b) {
			r += 1;
			a -= b;
		}
		a <<= 1;
		r <<= 1;
	}
	r = (c << (u32)x) + r;

	dev_dbg(&dev->client->dev, "a=%d b=%d x=%d r=%d r=%x\n", a, b, x, r, r);

	return r;
}

static int af9033_init(struct dvb_frontend *fe)
{
	struct af9033_dev *dev = fe->demodulator_priv;
	struct dtv_frontend_properties *c = &fe->dtv_property_cache;
	int ret, i, len;
	const struct reg_val *init;
	u8 buf[4];
	u32 adc_cw, clock_cw;
	struct reg_val_mask tab[] = {
		{ 0x80fb24, 0x00, 0x08 },
		{ 0x80004c, 0x00, 0xff },
		{ 0x00f641, dev->cfg.tuner, 0xff },
		{ 0x80f5ca, 0x01, 0x01 },
		{ 0x80f715, 0x01, 0x01 },
		{ 0x00f41f, 0x04, 0x04 },
		{ 0x00f41a, 0x01, 0x01 },
		{ 0x80f731, 0x00, 0x01 },
		{ 0x00d91e, 0x00, 0x01 },
		{ 0x00d919, 0x00, 0x01 },
		{ 0x80f732, 0x00, 0x01 },
		{ 0x00d91f, 0x00, 0x01 },
		{ 0x00d91a, 0x00, 0x01 },
		{ 0x80f730, 0x00, 0x01 },
		{ 0x80f778, 0x00, 0xff },
		{ 0x80f73c, 0x01, 0x01 },
		{ 0x80f776, 0x00, 0x01 },
		{ 0x00d8fd, 0x01, 0xff },
		{ 0x00d830, 0x01, 0xff },
		{ 0x00d831, 0x00, 0xff },
		{ 0x00d832, 0x00, 0xff },
		{ 0x80f985, dev->ts_mode_serial, 0x01 },
		{ 0x80f986, dev->ts_mode_parallel, 0x01 },
		{ 0x00d827, 0x00, 0xff },
		{ 0x00d829, 0x00, 0xff },
		{ 0x800045, dev->cfg.adc_multiplier, 0xff },
	};

	/* program clock control */
	clock_cw = af9033_div(dev, dev->cfg.clock, 1000000ul, 19ul);
	buf[0] = (clock_cw >>  0) & 0xff;
	buf[1] = (clock_cw >>  8) & 0xff;
	buf[2] = (clock_cw >> 16) & 0xff;
	buf[3] = (clock_cw >> 24) & 0xff;

	dev_dbg(&dev->client->dev, "clock=%d clock_cw=%08x\n",
			dev->cfg.clock, clock_cw);

	ret = af9033_wr_regs(dev, 0x800025, buf, 4);
	if (ret < 0)
		goto err;

	/* program ADC control */
	for (i = 0; i < ARRAY_SIZE(clock_adc_lut); i++) {
		if (clock_adc_lut[i].clock == dev->cfg.clock)
			break;
	}
	if (i == ARRAY_SIZE(clock_adc_lut)) {
		dev_err(&dev->client->dev,
			"Couldn't find ADC config for clock=%d\n",
			dev->cfg.clock);
		goto err;
	}

	adc_cw = af9033_div(dev, clock_adc_lut[i].adc, 1000000ul, 19ul);
	buf[0] = (adc_cw >>  0) & 0xff;
	buf[1] = (adc_cw >>  8) & 0xff;
	buf[2] = (adc_cw >> 16) & 0xff;

	dev_dbg(&dev->client->dev, "adc=%d adc_cw=%06x\n",
			clock_adc_lut[i].adc, adc_cw);

	ret = af9033_wr_regs(dev, 0x80f1cd, buf, 3);
	if (ret < 0)
		goto err;

	/* program register table */
	for (i = 0; i < ARRAY_SIZE(tab); i++) {
		ret = af9033_wr_reg_mask(dev, tab[i].reg, tab[i].val,
				tab[i].mask);
		if (ret < 0)
			goto err;
	}

<<<<<<< HEAD
	/* feed clock to RF tuner */
	switch (state->cfg.tuner) {
	case AF9033_TUNER_IT9135_38:
	case AF9033_TUNER_IT9135_51:
	case AF9033_TUNER_IT9135_52:
	case AF9033_TUNER_IT9135_60:
	case AF9033_TUNER_IT9135_61:
	case AF9033_TUNER_IT9135_62:
		ret = af9033_wr_reg(state, 0x80fba8, 0x00);
=======
	/* clock output */
	if (dev->cfg.dyn0_clk) {
		ret = af9033_wr_reg(dev, 0x80fba8, 0x00);
>>>>>>> 5164bece
		if (ret < 0)
			goto err;
	}

	/* settings for TS interface */
	if (dev->cfg.ts_mode == AF9033_TS_MODE_USB) {
		ret = af9033_wr_reg_mask(dev, 0x80f9a5, 0x00, 0x01);
		if (ret < 0)
			goto err;

		ret = af9033_wr_reg_mask(dev, 0x80f9b5, 0x01, 0x01);
		if (ret < 0)
			goto err;
	} else {
		ret = af9033_wr_reg_mask(dev, 0x80f990, 0x00, 0x01);
		if (ret < 0)
			goto err;

		ret = af9033_wr_reg_mask(dev, 0x80f9b5, 0x00, 0x01);
		if (ret < 0)
			goto err;
	}

	/* load OFSM settings */
	dev_dbg(&dev->client->dev, "load ofsm settings\n");
	switch (dev->cfg.tuner) {
	case AF9033_TUNER_IT9135_38:
	case AF9033_TUNER_IT9135_51:
	case AF9033_TUNER_IT9135_52:
		len = ARRAY_SIZE(ofsm_init_it9135_v1);
		init = ofsm_init_it9135_v1;
		break;
	case AF9033_TUNER_IT9135_60:
	case AF9033_TUNER_IT9135_61:
	case AF9033_TUNER_IT9135_62:
		len = ARRAY_SIZE(ofsm_init_it9135_v2);
		init = ofsm_init_it9135_v2;
		break;
	default:
		len = ARRAY_SIZE(ofsm_init);
		init = ofsm_init;
		break;
	}

	ret = af9033_wr_reg_val_tab(dev, init, len);
	if (ret < 0)
		goto err;

	/* load tuner specific settings */
	dev_dbg(&dev->client->dev, "load tuner specific settings\n");
	switch (dev->cfg.tuner) {
	case AF9033_TUNER_TUA9001:
		len = ARRAY_SIZE(tuner_init_tua9001);
		init = tuner_init_tua9001;
		break;
	case AF9033_TUNER_FC0011:
		len = ARRAY_SIZE(tuner_init_fc0011);
		init = tuner_init_fc0011;
		break;
	case AF9033_TUNER_MXL5007T:
		len = ARRAY_SIZE(tuner_init_mxl5007t);
		init = tuner_init_mxl5007t;
		break;
	case AF9033_TUNER_TDA18218:
		len = ARRAY_SIZE(tuner_init_tda18218);
		init = tuner_init_tda18218;
		break;
	case AF9033_TUNER_FC2580:
		len = ARRAY_SIZE(tuner_init_fc2580);
		init = tuner_init_fc2580;
		break;
	case AF9033_TUNER_FC0012:
		len = ARRAY_SIZE(tuner_init_fc0012);
		init = tuner_init_fc0012;
		break;
	case AF9033_TUNER_IT9135_38:
		len = ARRAY_SIZE(tuner_init_it9135_38);
		init = tuner_init_it9135_38;
		break;
	case AF9033_TUNER_IT9135_51:
		len = ARRAY_SIZE(tuner_init_it9135_51);
		init = tuner_init_it9135_51;
		break;
	case AF9033_TUNER_IT9135_52:
		len = ARRAY_SIZE(tuner_init_it9135_52);
		init = tuner_init_it9135_52;
		break;
	case AF9033_TUNER_IT9135_60:
		len = ARRAY_SIZE(tuner_init_it9135_60);
		init = tuner_init_it9135_60;
		break;
	case AF9033_TUNER_IT9135_61:
		len = ARRAY_SIZE(tuner_init_it9135_61);
		init = tuner_init_it9135_61;
		break;
	case AF9033_TUNER_IT9135_62:
		len = ARRAY_SIZE(tuner_init_it9135_62);
		init = tuner_init_it9135_62;
		break;
	default:
		dev_dbg(&dev->client->dev, "unsupported tuner ID=%d\n",
				dev->cfg.tuner);
		ret = -ENODEV;
		goto err;
	}

	ret = af9033_wr_reg_val_tab(dev, init, len);
	if (ret < 0)
		goto err;

	if (dev->cfg.ts_mode == AF9033_TS_MODE_SERIAL) {
		ret = af9033_wr_reg_mask(dev, 0x00d91c, 0x01, 0x01);
		if (ret < 0)
			goto err;

		ret = af9033_wr_reg_mask(dev, 0x00d917, 0x00, 0x01);
		if (ret < 0)
			goto err;

		ret = af9033_wr_reg_mask(dev, 0x00d916, 0x00, 0x01);
		if (ret < 0)
			goto err;
	}

	switch (dev->cfg.tuner) {
	case AF9033_TUNER_IT9135_60:
	case AF9033_TUNER_IT9135_61:
	case AF9033_TUNER_IT9135_62:
		ret = af9033_wr_reg(dev, 0x800000, 0x01);
		if (ret < 0)
			goto err;
	}

	dev->bandwidth_hz = 0; /* force to program all parameters */
	/* init stats here in order signal app which stats are supported */
	c->strength.len = 1;
	c->strength.stat[0].scale = FE_SCALE_NOT_AVAILABLE;
	c->cnr.len = 1;
	c->cnr.stat[0].scale = FE_SCALE_NOT_AVAILABLE;
	c->block_count.len = 1;
	c->block_count.stat[0].scale = FE_SCALE_NOT_AVAILABLE;
	c->block_error.len = 1;
	c->block_error.stat[0].scale = FE_SCALE_NOT_AVAILABLE;
	c->post_bit_count.len = 1;
	c->post_bit_count.stat[0].scale = FE_SCALE_NOT_AVAILABLE;
	c->post_bit_error.len = 1;
	c->post_bit_error.stat[0].scale = FE_SCALE_NOT_AVAILABLE;
	/* start statistics polling */
	schedule_delayed_work(&dev->stat_work, msecs_to_jiffies(2000));

	return 0;

err:
	dev_dbg(&dev->client->dev, "failed=%d\n", ret);

	return ret;
}

static int af9033_sleep(struct dvb_frontend *fe)
{
	struct af9033_dev *dev = fe->demodulator_priv;
	int ret, i;
	u8 tmp;

	/* stop statistics polling */
	cancel_delayed_work_sync(&dev->stat_work);

	ret = af9033_wr_reg(dev, 0x80004c, 1);
	if (ret < 0)
		goto err;

	ret = af9033_wr_reg(dev, 0x800000, 0);
	if (ret < 0)
		goto err;

	for (i = 100, tmp = 1; i && tmp; i--) {
		ret = af9033_rd_reg(dev, 0x80004c, &tmp);
		if (ret < 0)
			goto err;

		usleep_range(200, 10000);
	}

	dev_dbg(&dev->client->dev, "loop=%d\n", i);

	if (i == 0) {
		ret = -ETIMEDOUT;
		goto err;
	}

	ret = af9033_wr_reg_mask(dev, 0x80fb24, 0x08, 0x08);
	if (ret < 0)
		goto err;

	/* prevent current leak (?) */
	if (dev->cfg.ts_mode == AF9033_TS_MODE_SERIAL) {
		/* enable parallel TS */
		ret = af9033_wr_reg_mask(dev, 0x00d917, 0x00, 0x01);
		if (ret < 0)
			goto err;

		ret = af9033_wr_reg_mask(dev, 0x00d916, 0x01, 0x01);
		if (ret < 0)
			goto err;
	}

	return 0;

err:
	dev_dbg(&dev->client->dev, "failed=%d\n", ret);

	return ret;
}

static int af9033_get_tune_settings(struct dvb_frontend *fe,
		struct dvb_frontend_tune_settings *fesettings)
{
	/* 800 => 2000 because IT9135 v2 is slow to gain lock */
	fesettings->min_delay_ms = 2000;
	fesettings->step_size = 0;
	fesettings->max_drift = 0;

	return 0;
}

static int af9033_set_frontend(struct dvb_frontend *fe)
{
	struct af9033_dev *dev = fe->demodulator_priv;
	struct dtv_frontend_properties *c = &fe->dtv_property_cache;
	int ret, i, spec_inv, sampling_freq;
	u8 tmp, buf[3], bandwidth_reg_val;
	u32 if_frequency, freq_cw, adc_freq;

	dev_dbg(&dev->client->dev, "frequency=%d bandwidth_hz=%d\n",
			c->frequency, c->bandwidth_hz);

	/* check bandwidth */
	switch (c->bandwidth_hz) {
	case 6000000:
		bandwidth_reg_val = 0x00;
		break;
	case 7000000:
		bandwidth_reg_val = 0x01;
		break;
	case 8000000:
		bandwidth_reg_val = 0x02;
		break;
	default:
		dev_dbg(&dev->client->dev, "invalid bandwidth_hz\n");
		ret = -EINVAL;
		goto err;
	}

	/* program tuner */
	if (fe->ops.tuner_ops.set_params)
		fe->ops.tuner_ops.set_params(fe);

	/* program CFOE coefficients */
	if (c->bandwidth_hz != dev->bandwidth_hz) {
		for (i = 0; i < ARRAY_SIZE(coeff_lut); i++) {
			if (coeff_lut[i].clock == dev->cfg.clock &&
				coeff_lut[i].bandwidth_hz == c->bandwidth_hz) {
				break;
			}
		}
		if (i == ARRAY_SIZE(coeff_lut)) {
			dev_err(&dev->client->dev,
				"Couldn't find LUT config for clock=%d\n",
				dev->cfg.clock);
			ret = -EINVAL;
			goto err;
		}

		ret = af9033_wr_regs(dev, 0x800001,
				coeff_lut[i].val, sizeof(coeff_lut[i].val));
	}

	/* program frequency control */
	if (c->bandwidth_hz != dev->bandwidth_hz) {
		spec_inv = dev->cfg.spec_inv ? -1 : 1;

		for (i = 0; i < ARRAY_SIZE(clock_adc_lut); i++) {
			if (clock_adc_lut[i].clock == dev->cfg.clock)
				break;
		}
		if (i == ARRAY_SIZE(clock_adc_lut)) {
			dev_err(&dev->client->dev,
				"Couldn't find ADC clock for clock=%d\n",
				dev->cfg.clock);
			ret = -EINVAL;
			goto err;
		}
		adc_freq = clock_adc_lut[i].adc;

		/* get used IF frequency */
		if (fe->ops.tuner_ops.get_if_frequency)
			fe->ops.tuner_ops.get_if_frequency(fe, &if_frequency);
		else
			if_frequency = 0;

		sampling_freq = if_frequency;

		while (sampling_freq > (adc_freq / 2))
			sampling_freq -= adc_freq;

		if (sampling_freq >= 0)
			spec_inv *= -1;
		else
			sampling_freq *= -1;

		freq_cw = af9033_div(dev, sampling_freq, adc_freq, 23ul);

		if (spec_inv == -1)
			freq_cw = 0x800000 - freq_cw;

		if (dev->cfg.adc_multiplier == AF9033_ADC_MULTIPLIER_2X)
			freq_cw /= 2;

		buf[0] = (freq_cw >>  0) & 0xff;
		buf[1] = (freq_cw >>  8) & 0xff;
		buf[2] = (freq_cw >> 16) & 0x7f;

		/* FIXME: there seems to be calculation error here... */
		if (if_frequency == 0)
			buf[2] = 0;

		ret = af9033_wr_regs(dev, 0x800029, buf, 3);
		if (ret < 0)
			goto err;

		dev->bandwidth_hz = c->bandwidth_hz;
	}

	ret = af9033_wr_reg_mask(dev, 0x80f904, bandwidth_reg_val, 0x03);
	if (ret < 0)
		goto err;

	ret = af9033_wr_reg(dev, 0x800040, 0x00);
	if (ret < 0)
		goto err;

	ret = af9033_wr_reg(dev, 0x800047, 0x00);
	if (ret < 0)
		goto err;

	ret = af9033_wr_reg_mask(dev, 0x80f999, 0x00, 0x01);
	if (ret < 0)
		goto err;

	if (c->frequency <= 230000000)
		tmp = 0x00; /* VHF */
	else
		tmp = 0x01; /* UHF */

	ret = af9033_wr_reg(dev, 0x80004b, tmp);
	if (ret < 0)
		goto err;

	ret = af9033_wr_reg(dev, 0x800000, 0x00);
	if (ret < 0)
		goto err;

	return 0;

err:
	dev_dbg(&dev->client->dev, "failed=%d\n", ret);

	return ret;
}

static int af9033_get_frontend(struct dvb_frontend *fe)
{
	struct af9033_dev *dev = fe->demodulator_priv;
	struct dtv_frontend_properties *c = &fe->dtv_property_cache;
	int ret;
	u8 buf[8];

	dev_dbg(&dev->client->dev, "\n");

	/* read all needed registers */
	ret = af9033_rd_regs(dev, 0x80f900, buf, sizeof(buf));
	if (ret < 0)
		goto err;

	switch ((buf[0] >> 0) & 3) {
	case 0:
		c->transmission_mode = TRANSMISSION_MODE_2K;
		break;
	case 1:
		c->transmission_mode = TRANSMISSION_MODE_8K;
		break;
	}

	switch ((buf[1] >> 0) & 3) {
	case 0:
		c->guard_interval = GUARD_INTERVAL_1_32;
		break;
	case 1:
		c->guard_interval = GUARD_INTERVAL_1_16;
		break;
	case 2:
		c->guard_interval = GUARD_INTERVAL_1_8;
		break;
	case 3:
		c->guard_interval = GUARD_INTERVAL_1_4;
		break;
	}

	switch ((buf[2] >> 0) & 7) {
	case 0:
		c->hierarchy = HIERARCHY_NONE;
		break;
	case 1:
		c->hierarchy = HIERARCHY_1;
		break;
	case 2:
		c->hierarchy = HIERARCHY_2;
		break;
	case 3:
		c->hierarchy = HIERARCHY_4;
		break;
	}

	switch ((buf[3] >> 0) & 3) {
	case 0:
		c->modulation = QPSK;
		break;
	case 1:
		c->modulation = QAM_16;
		break;
	case 2:
		c->modulation = QAM_64;
		break;
	}

	switch ((buf[4] >> 0) & 3) {
	case 0:
		c->bandwidth_hz = 6000000;
		break;
	case 1:
		c->bandwidth_hz = 7000000;
		break;
	case 2:
		c->bandwidth_hz = 8000000;
		break;
	}

	switch ((buf[6] >> 0) & 7) {
	case 0:
		c->code_rate_HP = FEC_1_2;
		break;
	case 1:
		c->code_rate_HP = FEC_2_3;
		break;
	case 2:
		c->code_rate_HP = FEC_3_4;
		break;
	case 3:
		c->code_rate_HP = FEC_5_6;
		break;
	case 4:
		c->code_rate_HP = FEC_7_8;
		break;
	case 5:
		c->code_rate_HP = FEC_NONE;
		break;
	}

	switch ((buf[7] >> 0) & 7) {
	case 0:
		c->code_rate_LP = FEC_1_2;
		break;
	case 1:
		c->code_rate_LP = FEC_2_3;
		break;
	case 2:
		c->code_rate_LP = FEC_3_4;
		break;
	case 3:
		c->code_rate_LP = FEC_5_6;
		break;
	case 4:
		c->code_rate_LP = FEC_7_8;
		break;
	case 5:
		c->code_rate_LP = FEC_NONE;
		break;
	}

	return 0;

err:
	dev_dbg(&dev->client->dev, "failed=%d\n", ret);

	return ret;
}

static int af9033_read_status(struct dvb_frontend *fe, fe_status_t *status)
{
	struct af9033_dev *dev = fe->demodulator_priv;
	int ret;
	u8 tmp;

	*status = 0;

	/* radio channel status, 0=no result, 1=has signal, 2=no signal */
	ret = af9033_rd_reg(dev, 0x800047, &tmp);
	if (ret < 0)
		goto err;

	/* has signal */
	if (tmp == 0x01)
		*status |= FE_HAS_SIGNAL;

	if (tmp != 0x02) {
		/* TPS lock */
		ret = af9033_rd_reg_mask(dev, 0x80f5a9, &tmp, 0x01);
		if (ret < 0)
			goto err;

		if (tmp)
			*status |= FE_HAS_SIGNAL | FE_HAS_CARRIER |
					FE_HAS_VITERBI;

		/* full lock */
		ret = af9033_rd_reg_mask(dev, 0x80f999, &tmp, 0x01);
		if (ret < 0)
			goto err;

		if (tmp)
			*status |= FE_HAS_SIGNAL | FE_HAS_CARRIER |
					FE_HAS_VITERBI | FE_HAS_SYNC |
					FE_HAS_LOCK;
	}

	dev->fe_status = *status;

	return 0;

err:
	dev_dbg(&dev->client->dev, "failed=%d\n", ret);

	return ret;
}

static int af9033_read_snr(struct dvb_frontend *fe, u16 *snr)
{
	struct af9033_dev *dev = fe->demodulator_priv;
	struct dtv_frontend_properties *c = &dev->fe.dtv_property_cache;
	int ret;
	u8 u8tmp;

	/* use DVBv5 CNR */
	if (c->cnr.stat[0].scale == FE_SCALE_DECIBEL) {
		/* Return 0.1 dB for AF9030 and 0-0xffff for IT9130. */
		if (dev->is_af9035) {
			/* 1000x => 10x (0.1 dB) */
			*snr = div_s64(c->cnr.stat[0].svalue, 100);
		} else {
			/* 1000x => 1x (1 dB) */
			*snr = div_s64(c->cnr.stat[0].svalue, 1000);

			/* read current modulation */
			ret = af9033_rd_reg(dev, 0x80f903, &u8tmp);
			if (ret)
				goto err;

			/* scale value to 0x0000-0xffff */
			switch ((u8tmp >> 0) & 3) {
			case 0:
				*snr = *snr * 0xffff / 23;
				break;
			case 1:
				*snr = *snr * 0xffff / 26;
				break;
			case 2:
				*snr = *snr * 0xffff / 32;
				break;
			default:
				goto err;
			}
		}
	} else {
		*snr = 0;
	}

	return 0;

err:
	dev_dbg(&dev->client->dev, "failed=%d\n", ret);

	return ret;
}

static int af9033_read_signal_strength(struct dvb_frontend *fe, u16 *strength)
{
	struct af9033_dev *dev = fe->demodulator_priv;
	struct dtv_frontend_properties *c = &dev->fe.dtv_property_cache;
	int ret, tmp, power_real;
	u8 u8tmp, gain_offset, buf[7];

	if (dev->is_af9035) {
		/* read signal strength of 0-100 scale */
		ret = af9033_rd_reg(dev, 0x800048, &u8tmp);
		if (ret < 0)
			goto err;

		/* scale value to 0x0000-0xffff */
		*strength = u8tmp * 0xffff / 100;
	} else {
		ret = af9033_rd_reg(dev, 0x8000f7, &u8tmp);
		if (ret < 0)
			goto err;

		ret = af9033_rd_regs(dev, 0x80f900, buf, 7);
		if (ret < 0)
			goto err;

		if (c->frequency <= 300000000)
			gain_offset = 7; /* VHF */
		else
			gain_offset = 4; /* UHF */

		power_real = (u8tmp - 100 - gain_offset) -
			power_reference[((buf[3] >> 0) & 3)][((buf[6] >> 0) & 7)];

		if (power_real < -15)
			tmp = 0;
		else if ((power_real >= -15) && (power_real < 0))
			tmp = (2 * (power_real + 15)) / 3;
		else if ((power_real >= 0) && (power_real < 20))
			tmp = 4 * power_real + 10;
		else if ((power_real >= 20) && (power_real < 35))
			tmp = (2 * (power_real - 20)) / 3 + 90;
		else
			tmp = 100;

		/* scale value to 0x0000-0xffff */
		*strength = tmp * 0xffff / 100;
	}

	return 0;

err:
	dev_dbg(&dev->client->dev, "failed=%d\n", ret);

	return ret;
}

static int af9033_read_ber(struct dvb_frontend *fe, u32 *ber)
{
	struct af9033_dev *dev = fe->demodulator_priv;

	*ber = (dev->post_bit_error - dev->post_bit_error_prev);
	dev->post_bit_error_prev = dev->post_bit_error;

	return 0;
}

static int af9033_read_ucblocks(struct dvb_frontend *fe, u32 *ucblocks)
{
	struct af9033_dev *dev = fe->demodulator_priv;

	*ucblocks = dev->error_block_count;
	return 0;
}

static int af9033_i2c_gate_ctrl(struct dvb_frontend *fe, int enable)
{
	struct af9033_dev *dev = fe->demodulator_priv;
	int ret;

	dev_dbg(&dev->client->dev, "enable=%d\n", enable);

	ret = af9033_wr_reg_mask(dev, 0x00fa04, enable, 0x01);
	if (ret < 0)
		goto err;

	return 0;

err:
	dev_dbg(&dev->client->dev, "failed=%d\n", ret);

	return ret;
}

static int af9033_pid_filter_ctrl(struct dvb_frontend *fe, int onoff)
{
	struct af9033_dev *dev = fe->demodulator_priv;
	int ret;

	dev_dbg(&dev->client->dev, "onoff=%d\n", onoff);

	ret = af9033_wr_reg_mask(dev, 0x80f993, onoff, 0x01);
	if (ret < 0)
		goto err;

	return 0;

err:
	dev_dbg(&dev->client->dev, "failed=%d\n", ret);

	return ret;
}

static int af9033_pid_filter(struct dvb_frontend *fe, int index, u16 pid,
		int onoff)
{
	struct af9033_dev *dev = fe->demodulator_priv;
	int ret;
	u8 wbuf[2] = {(pid >> 0) & 0xff, (pid >> 8) & 0xff};

	dev_dbg(&dev->client->dev, "index=%d pid=%04x onoff=%d\n",
			index, pid, onoff);

	if (pid > 0x1fff)
		return 0;

	ret = af9033_wr_regs(dev, 0x80f996, wbuf, 2);
	if (ret < 0)
		goto err;

	ret = af9033_wr_reg(dev, 0x80f994, onoff);
	if (ret < 0)
		goto err;

	ret = af9033_wr_reg(dev, 0x80f995, index);
	if (ret < 0)
		goto err;

	return 0;

err:
	dev_dbg(&dev->client->dev, "failed=%d\n", ret);

	return ret;
}

static void af9033_stat_work(struct work_struct *work)
{
	struct af9033_dev *dev = container_of(work, struct af9033_dev, stat_work.work);
	struct dtv_frontend_properties *c = &dev->fe.dtv_property_cache;
	int ret, tmp, i, len;
	u8 u8tmp, buf[7];

	dev_dbg(&dev->client->dev, "\n");

	/* signal strength */
	if (dev->fe_status & FE_HAS_SIGNAL) {
		if (dev->is_af9035) {
			ret = af9033_rd_reg(dev, 0x80004a, &u8tmp);
			tmp = -u8tmp * 1000;
		} else {
			ret = af9033_rd_reg(dev, 0x8000f7, &u8tmp);
			tmp = (u8tmp - 100) * 1000;
		}
		if (ret)
			goto err;

		c->strength.len = 1;
		c->strength.stat[0].scale = FE_SCALE_DECIBEL;
		c->strength.stat[0].svalue = tmp;
	} else {
		c->strength.len = 1;
		c->strength.stat[0].scale = FE_SCALE_NOT_AVAILABLE;
	}

	/* CNR */
	if (dev->fe_status & FE_HAS_VITERBI) {
		u32 snr_val;
		const struct val_snr *snr_lut;

		/* read value */
		ret = af9033_rd_regs(dev, 0x80002c, buf, 3);
		if (ret)
			goto err;

		snr_val = (buf[2] << 16) | (buf[1] << 8) | (buf[0] << 0);

		/* read superframe number */
		ret = af9033_rd_reg(dev, 0x80f78b, &u8tmp);
		if (ret)
			goto err;

		if (u8tmp)
			snr_val /= u8tmp;

		/* read current transmission mode */
		ret = af9033_rd_reg(dev, 0x80f900, &u8tmp);
		if (ret)
			goto err;

		switch ((u8tmp >> 0) & 3) {
		case 0:
			snr_val *= 4;
			break;
		case 1:
			snr_val *= 1;
			break;
		case 2:
			snr_val *= 2;
			break;
		default:
			goto err_schedule_delayed_work;
		}

		/* read current modulation */
		ret = af9033_rd_reg(dev, 0x80f903, &u8tmp);
		if (ret)
			goto err;

		switch ((u8tmp >> 0) & 3) {
		case 0:
			len = ARRAY_SIZE(qpsk_snr_lut);
			snr_lut = qpsk_snr_lut;
			break;
		case 1:
			len = ARRAY_SIZE(qam16_snr_lut);
			snr_lut = qam16_snr_lut;
			break;
		case 2:
			len = ARRAY_SIZE(qam64_snr_lut);
			snr_lut = qam64_snr_lut;
			break;
		default:
			goto err_schedule_delayed_work;
		}

		for (i = 0; i < len; i++) {
			tmp = snr_lut[i].snr * 1000;
			if (snr_val < snr_lut[i].val)
				break;
		}

		c->cnr.len = 1;
		c->cnr.stat[0].scale = FE_SCALE_DECIBEL;
		c->cnr.stat[0].svalue = tmp;
	} else {
		c->cnr.len = 1;
		c->cnr.stat[0].scale = FE_SCALE_NOT_AVAILABLE;
	}

	/* UCB/PER/BER */
	if (dev->fe_status & FE_HAS_LOCK) {
		/* outer FEC, 204 byte packets */
		u16 abort_packet_count, rsd_packet_count;
		/* inner FEC, bits */
		u32 rsd_bit_err_count;

		/*
		 * Packet count used for measurement is 10000
		 * (rsd_packet_count). Maybe it should be increased?
		 */

		ret = af9033_rd_regs(dev, 0x800032, buf, 7);
		if (ret)
			goto err;

		abort_packet_count = (buf[1] << 8) | (buf[0] << 0);
		rsd_bit_err_count = (buf[4] << 16) | (buf[3] << 8) | buf[2];
		rsd_packet_count = (buf[6] << 8) | (buf[5] << 0);

		dev->error_block_count += abort_packet_count;
		dev->total_block_count += rsd_packet_count;
		dev->post_bit_error += rsd_bit_err_count;
		dev->post_bit_count += rsd_packet_count * 204 * 8;

		c->block_count.len = 1;
		c->block_count.stat[0].scale = FE_SCALE_COUNTER;
		c->block_count.stat[0].uvalue = dev->total_block_count;

		c->block_error.len = 1;
		c->block_error.stat[0].scale = FE_SCALE_COUNTER;
		c->block_error.stat[0].uvalue = dev->error_block_count;

		c->post_bit_count.len = 1;
		c->post_bit_count.stat[0].scale = FE_SCALE_COUNTER;
		c->post_bit_count.stat[0].uvalue = dev->post_bit_count;

		c->post_bit_error.len = 1;
		c->post_bit_error.stat[0].scale = FE_SCALE_COUNTER;
		c->post_bit_error.stat[0].uvalue = dev->post_bit_error;
	}

err_schedule_delayed_work:
	schedule_delayed_work(&dev->stat_work, msecs_to_jiffies(2000));
	return;
err:
	dev_dbg(&dev->client->dev, "failed=%d\n", ret);
}

static struct dvb_frontend_ops af9033_ops = {
	.delsys = { SYS_DVBT },
	.info = {
		.name = "Afatech AF9033 (DVB-T)",
		.frequency_min = 174000000,
		.frequency_max = 862000000,
		.frequency_stepsize = 250000,
		.frequency_tolerance = 0,
		.caps =	FE_CAN_FEC_1_2 |
			FE_CAN_FEC_2_3 |
			FE_CAN_FEC_3_4 |
			FE_CAN_FEC_5_6 |
			FE_CAN_FEC_7_8 |
			FE_CAN_FEC_AUTO |
			FE_CAN_QPSK |
			FE_CAN_QAM_16 |
			FE_CAN_QAM_64 |
			FE_CAN_QAM_AUTO |
			FE_CAN_TRANSMISSION_MODE_AUTO |
			FE_CAN_GUARD_INTERVAL_AUTO |
			FE_CAN_HIERARCHY_AUTO |
			FE_CAN_RECOVER |
			FE_CAN_MUTE_TS
	},

	.init = af9033_init,
	.sleep = af9033_sleep,

	.get_tune_settings = af9033_get_tune_settings,
	.set_frontend = af9033_set_frontend,
	.get_frontend = af9033_get_frontend,

	.read_status = af9033_read_status,
	.read_snr = af9033_read_snr,
	.read_signal_strength = af9033_read_signal_strength,
	.read_ber = af9033_read_ber,
	.read_ucblocks = af9033_read_ucblocks,

	.i2c_gate_ctrl = af9033_i2c_gate_ctrl,
};

static int af9033_probe(struct i2c_client *client,
		const struct i2c_device_id *id)
{
	struct af9033_config *cfg = client->dev.platform_data;
	struct af9033_dev *dev;
	int ret;
	u8 buf[8];
	u32 reg;

	/* allocate memory for the internal state */
	dev = kzalloc(sizeof(struct af9033_dev), GFP_KERNEL);
	if (dev == NULL) {
		ret = -ENOMEM;
		dev_err(&client->dev, "Could not allocate memory for state\n");
		goto err;
	}

	/* setup the state */
	dev->client = client;
	INIT_DELAYED_WORK(&dev->stat_work, af9033_stat_work);
	memcpy(&dev->cfg, cfg, sizeof(struct af9033_config));

	if (dev->cfg.clock != 12000000) {
		ret = -ENODEV;
		dev_err(&dev->client->dev,
				"unsupported clock %d Hz, only 12000000 Hz is supported currently\n",
				dev->cfg.clock);
		goto err_kfree;
	}

	/* firmware version */
	switch (dev->cfg.tuner) {
	case AF9033_TUNER_IT9135_38:
	case AF9033_TUNER_IT9135_51:
	case AF9033_TUNER_IT9135_52:
	case AF9033_TUNER_IT9135_60:
	case AF9033_TUNER_IT9135_61:
	case AF9033_TUNER_IT9135_62:
		dev->is_it9135 = true;
		reg = 0x004bfc;
		break;
	default:
		dev->is_af9035 = true;
		reg = 0x0083e9;
		break;
	}

	ret = af9033_rd_regs(dev, reg, &buf[0], 4);
	if (ret < 0)
		goto err_kfree;

	ret = af9033_rd_regs(dev, 0x804191, &buf[4], 4);
	if (ret < 0)
		goto err_kfree;

	dev_info(&dev->client->dev,
			"firmware version: LINK %d.%d.%d.%d - OFDM %d.%d.%d.%d\n",
			buf[0], buf[1], buf[2], buf[3], buf[4], buf[5], buf[6],
			buf[7]);

	/* sleep */
	switch (dev->cfg.tuner) {
	case AF9033_TUNER_IT9135_38:
	case AF9033_TUNER_IT9135_51:
	case AF9033_TUNER_IT9135_52:
	case AF9033_TUNER_IT9135_60:
	case AF9033_TUNER_IT9135_61:
	case AF9033_TUNER_IT9135_62:
		/* IT9135 did not like to sleep at that early */
		break;
	default:
		ret = af9033_wr_reg(dev, 0x80004c, 1);
		if (ret < 0)
			goto err_kfree;

		ret = af9033_wr_reg(dev, 0x800000, 0);
		if (ret < 0)
			goto err_kfree;
	}

	/* configure internal TS mode */
	switch (dev->cfg.ts_mode) {
	case AF9033_TS_MODE_PARALLEL:
		dev->ts_mode_parallel = true;
		break;
	case AF9033_TS_MODE_SERIAL:
		dev->ts_mode_serial = true;
		break;
	case AF9033_TS_MODE_USB:
		/* usb mode for AF9035 */
	default:
		break;
	}

	/* create dvb_frontend */
	memcpy(&dev->fe.ops, &af9033_ops, sizeof(struct dvb_frontend_ops));
	dev->fe.demodulator_priv = dev;
	*cfg->fe = &dev->fe;
	if (cfg->ops) {
		cfg->ops->pid_filter = af9033_pid_filter;
		cfg->ops->pid_filter_ctrl = af9033_pid_filter_ctrl;
	}
	i2c_set_clientdata(client, dev);

	dev_info(&dev->client->dev, "Afatech AF9033 successfully attached\n");
	return 0;
err_kfree:
	kfree(dev);
err:
	dev_dbg(&client->dev, "failed=%d\n", ret);
	return ret;
}

static int af9033_remove(struct i2c_client *client)
{
	struct af9033_dev *dev = i2c_get_clientdata(client);

	dev_dbg(&dev->client->dev, "\n");

	dev->fe.ops.release = NULL;
	dev->fe.demodulator_priv = NULL;
	kfree(dev);

	return 0;
}

static const struct i2c_device_id af9033_id_table[] = {
	{"af9033", 0},
	{}
};
MODULE_DEVICE_TABLE(i2c, af9033_id_table);

static struct i2c_driver af9033_driver = {
	.driver = {
		.owner	= THIS_MODULE,
		.name	= "af9033",
	},
	.probe		= af9033_probe,
	.remove		= af9033_remove,
	.id_table	= af9033_id_table,
};

module_i2c_driver(af9033_driver);

MODULE_AUTHOR("Antti Palosaari <crope@iki.fi>");
MODULE_DESCRIPTION("Afatech AF9033 DVB-T demodulator driver");
MODULE_LICENSE("GPL");<|MERGE_RESOLUTION|>--- conflicted
+++ resolved
@@ -318,21 +318,9 @@
 			goto err;
 	}
 
-<<<<<<< HEAD
-	/* feed clock to RF tuner */
-	switch (state->cfg.tuner) {
-	case AF9033_TUNER_IT9135_38:
-	case AF9033_TUNER_IT9135_51:
-	case AF9033_TUNER_IT9135_52:
-	case AF9033_TUNER_IT9135_60:
-	case AF9033_TUNER_IT9135_61:
-	case AF9033_TUNER_IT9135_62:
-		ret = af9033_wr_reg(state, 0x80fba8, 0x00);
-=======
 	/* clock output */
 	if (dev->cfg.dyn0_clk) {
 		ret = af9033_wr_reg(dev, 0x80fba8, 0x00);
->>>>>>> 5164bece
 		if (ret < 0)
 			goto err;
 	}
