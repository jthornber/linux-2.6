--- conflicted
+++ resolved
@@ -471,8 +471,6 @@
 	return davinci_spi_of_setup(spi);
 }
 
-<<<<<<< HEAD
-=======
 static void davinci_spi_cleanup(struct spi_device *spi)
 {
 	struct davinci_spi_config *spicfg = spi->controller_data;
@@ -482,7 +480,6 @@
 		kfree(spicfg);
 }
 
->>>>>>> 5164bece
 static int davinci_spi_check_error(struct davinci_spi *dspi, int int_status)
 {
 	struct device *sdev = dspi->bitbang.master->dev.parent;
@@ -994,6 +991,7 @@
 	master->num_chipselect = pdata->num_chipselect;
 	master->bits_per_word_mask = SPI_BPW_RANGE_MASK(2, 16);
 	master->setup = davinci_spi_setup;
+	master->cleanup = davinci_spi_cleanup;
 
 	dspi->bitbang.chipselect = davinci_spi_chipselect;
 	dspi->bitbang.setup_transfer = davinci_spi_setup_transfer;
