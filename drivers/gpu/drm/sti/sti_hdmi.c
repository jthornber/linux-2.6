/*
 * Copyright (C) STMicroelectronics SA 2014
 * Author: Vincent Abriou <vincent.abriou@st.com> for STMicroelectronics.
 * License terms:  GNU General Public License (GPL), version 2
 */

#include <linux/clk.h>
#include <linux/component.h>
#include <linux/hdmi.h>
#include <linux/module.h>
#include <linux/of_gpio.h>
#include <linux/platform_device.h>
#include <linux/reset.h>

#include <drm/drmP.h>
#include <drm/drm_crtc_helper.h>
#include <drm/drm_edid.h>

#include "sti_hdmi.h"
#include "sti_hdmi_tx3g4c28phy.h"
#include "sti_hdmi_tx3g0c55phy.h"
#include "sti_vtg.h"

#define HDMI_CFG                        0x0000
#define HDMI_INT_EN                     0x0004
#define HDMI_INT_STA                    0x0008
#define HDMI_INT_CLR                    0x000C
#define HDMI_STA                        0x0010
#define HDMI_ACTIVE_VID_XMIN            0x0100
#define HDMI_ACTIVE_VID_XMAX            0x0104
#define HDMI_ACTIVE_VID_YMIN            0x0108
#define HDMI_ACTIVE_VID_YMAX            0x010C
#define HDMI_DFLT_CHL0_DAT              0x0110
#define HDMI_DFLT_CHL1_DAT              0x0114
#define HDMI_DFLT_CHL2_DAT              0x0118
#define HDMI_SW_DI_1_HEAD_WORD          0x0210
#define HDMI_SW_DI_1_PKT_WORD0          0x0214
#define HDMI_SW_DI_1_PKT_WORD1          0x0218
#define HDMI_SW_DI_1_PKT_WORD2          0x021C
#define HDMI_SW_DI_1_PKT_WORD3          0x0220
#define HDMI_SW_DI_1_PKT_WORD4          0x0224
#define HDMI_SW_DI_1_PKT_WORD5          0x0228
#define HDMI_SW_DI_1_PKT_WORD6          0x022C
#define HDMI_SW_DI_CFG                  0x0230

#define HDMI_IFRAME_SLOT_AVI            1

#define  XCAT(prefix, x, suffix)        prefix ## x ## suffix
#define  HDMI_SW_DI_N_HEAD_WORD(x)      XCAT(HDMI_SW_DI_, x, _HEAD_WORD)
#define  HDMI_SW_DI_N_PKT_WORD0(x)      XCAT(HDMI_SW_DI_, x, _PKT_WORD0)
#define  HDMI_SW_DI_N_PKT_WORD1(x)      XCAT(HDMI_SW_DI_, x, _PKT_WORD1)
#define  HDMI_SW_DI_N_PKT_WORD2(x)      XCAT(HDMI_SW_DI_, x, _PKT_WORD2)
#define  HDMI_SW_DI_N_PKT_WORD3(x)      XCAT(HDMI_SW_DI_, x, _PKT_WORD3)
#define  HDMI_SW_DI_N_PKT_WORD4(x)      XCAT(HDMI_SW_DI_, x, _PKT_WORD4)
#define  HDMI_SW_DI_N_PKT_WORD5(x)      XCAT(HDMI_SW_DI_, x, _PKT_WORD5)
#define  HDMI_SW_DI_N_PKT_WORD6(x)      XCAT(HDMI_SW_DI_, x, _PKT_WORD6)

#define HDMI_IFRAME_DISABLED            0x0
#define HDMI_IFRAME_SINGLE_SHOT         0x1
#define HDMI_IFRAME_FIELD               0x2
#define HDMI_IFRAME_FRAME               0x3
#define HDMI_IFRAME_MASK                0x3
#define HDMI_IFRAME_CFG_DI_N(x, n)       ((x) << ((n-1)*4)) /* n from 1 to 6 */

#define HDMI_CFG_DEVICE_EN              BIT(0)
#define HDMI_CFG_HDMI_NOT_DVI           BIT(1)
#define HDMI_CFG_HDCP_EN                BIT(2)
#define HDMI_CFG_ESS_NOT_OESS           BIT(3)
#define HDMI_CFG_H_SYNC_POL_NEG         BIT(4)
#define HDMI_CFG_SINK_TERM_DET_EN       BIT(5)
#define HDMI_CFG_V_SYNC_POL_NEG         BIT(6)
#define HDMI_CFG_422_EN                 BIT(8)
#define HDMI_CFG_FIFO_OVERRUN_CLR       BIT(12)
#define HDMI_CFG_FIFO_UNDERRUN_CLR      BIT(13)
#define HDMI_CFG_SW_RST_EN              BIT(31)

#define HDMI_INT_GLOBAL                 BIT(0)
#define HDMI_INT_SW_RST                 BIT(1)
#define HDMI_INT_PIX_CAP                BIT(3)
#define HDMI_INT_HOT_PLUG               BIT(4)
#define HDMI_INT_DLL_LCK                BIT(5)
#define HDMI_INT_NEW_FRAME              BIT(6)
#define HDMI_INT_GENCTRL_PKT            BIT(7)
#define HDMI_INT_SINK_TERM_PRESENT      BIT(11)

#define HDMI_DEFAULT_INT (HDMI_INT_SINK_TERM_PRESENT \
			| HDMI_INT_DLL_LCK \
			| HDMI_INT_HOT_PLUG \
			| HDMI_INT_GLOBAL)

#define HDMI_WORKING_INT (HDMI_INT_SINK_TERM_PRESENT \
			| HDMI_INT_GENCTRL_PKT \
			| HDMI_INT_NEW_FRAME \
			| HDMI_INT_DLL_LCK \
			| HDMI_INT_HOT_PLUG \
			| HDMI_INT_PIX_CAP \
			| HDMI_INT_SW_RST \
			| HDMI_INT_GLOBAL)

#define HDMI_STA_SW_RST                 BIT(1)

struct sti_hdmi_connector {
	struct drm_connector drm_connector;
	struct drm_encoder *encoder;
	struct sti_hdmi *hdmi;
};

#define to_sti_hdmi_connector(x) \
	container_of(x, struct sti_hdmi_connector, drm_connector)

u32 hdmi_read(struct sti_hdmi *hdmi, int offset)
{
	return readl(hdmi->regs + offset);
}

void hdmi_write(struct sti_hdmi *hdmi, u32 val, int offset)
{
	writel(val, hdmi->regs + offset);
}

/**
 * HDMI interrupt handler threaded
 *
 * @irq: irq number
 * @arg: connector structure
 */
static irqreturn_t hdmi_irq_thread(int irq, void *arg)
{
	struct sti_hdmi *hdmi = arg;

	/* Hot plug/unplug IRQ */
	if (hdmi->irq_status & HDMI_INT_HOT_PLUG) {
		hdmi->hpd = readl(hdmi->regs + HDMI_STA) & HDMI_STA_HOT_PLUG;
		if (hdmi->drm_dev)
			drm_helper_hpd_irq_event(hdmi->drm_dev);
	}

	/* Sw reset and PLL lock are exclusive so we can use the same
	 * event to signal them
	 */
	if (hdmi->irq_status & (HDMI_INT_SW_RST | HDMI_INT_DLL_LCK)) {
		hdmi->event_received = true;
		wake_up_interruptible(&hdmi->wait_event);
	}

	return IRQ_HANDLED;
}

/**
 * HDMI interrupt handler
 *
 * @irq: irq number
 * @arg: connector structure
 */
static irqreturn_t hdmi_irq(int irq, void *arg)
{
	struct sti_hdmi *hdmi = arg;

	/* read interrupt status */
	hdmi->irq_status = hdmi_read(hdmi, HDMI_INT_STA);

	/* clear interrupt status */
	hdmi_write(hdmi, hdmi->irq_status, HDMI_INT_CLR);

	/* force sync bus write */
	hdmi_read(hdmi, HDMI_INT_STA);

	return IRQ_WAKE_THREAD;
}

/**
 * Set hdmi active area depending on the drm display mode selected
 *
 * @hdmi: pointer on the hdmi internal structure
 */
static void hdmi_active_area(struct sti_hdmi *hdmi)
{
	u32 xmin, xmax;
	u32 ymin, ymax;

	xmin = sti_vtg_get_pixel_number(hdmi->mode, 0);
	xmax = sti_vtg_get_pixel_number(hdmi->mode, hdmi->mode.hdisplay - 1);
	ymin = sti_vtg_get_line_number(hdmi->mode, 0);
	ymax = sti_vtg_get_line_number(hdmi->mode, hdmi->mode.vdisplay - 1);

	hdmi_write(hdmi, xmin, HDMI_ACTIVE_VID_XMIN);
	hdmi_write(hdmi, xmax, HDMI_ACTIVE_VID_XMAX);
	hdmi_write(hdmi, ymin, HDMI_ACTIVE_VID_YMIN);
	hdmi_write(hdmi, ymax, HDMI_ACTIVE_VID_YMAX);
}

/**
 * Overall hdmi configuration
 *
 * @hdmi: pointer on the hdmi internal structure
 */
static void hdmi_config(struct sti_hdmi *hdmi)
{
	u32 conf;

	DRM_DEBUG_DRIVER("\n");

	/* Clear overrun and underrun fifo */
	conf = HDMI_CFG_FIFO_OVERRUN_CLR | HDMI_CFG_FIFO_UNDERRUN_CLR;

	/* Enable HDMI mode not DVI */
	conf |= HDMI_CFG_HDMI_NOT_DVI | HDMI_CFG_ESS_NOT_OESS;

	/* Enable sink term detection */
	conf |= HDMI_CFG_SINK_TERM_DET_EN;

	/* Set Hsync polarity */
	if (hdmi->mode.flags & DRM_MODE_FLAG_NHSYNC) {
		DRM_DEBUG_DRIVER("H Sync Negative\n");
		conf |= HDMI_CFG_H_SYNC_POL_NEG;
	}

	/* Set Vsync polarity */
	if (hdmi->mode.flags & DRM_MODE_FLAG_NVSYNC) {
		DRM_DEBUG_DRIVER("V Sync Negative\n");
		conf |= HDMI_CFG_V_SYNC_POL_NEG;
	}

	/* Enable HDMI */
	conf |= HDMI_CFG_DEVICE_EN;

	hdmi_write(hdmi, conf, HDMI_CFG);
}

/**
 * Prepare and configure the AVI infoframe
 *
 * AVI infoframe are transmitted at least once per two video field and
 * contains information about HDMI transmission mode such as color space,
 * colorimetry, ...
 *
 * @hdmi: pointer on the hdmi internal structure
 *
 * Return negative value if error occurs
 */
static int hdmi_avi_infoframe_config(struct sti_hdmi *hdmi)
{
	struct drm_display_mode *mode = &hdmi->mode;
	struct hdmi_avi_infoframe infoframe;
	u8 buffer[HDMI_INFOFRAME_SIZE(AVI)];
	u8 *frame = buffer + HDMI_INFOFRAME_HEADER_SIZE;
	u32 val;
	int ret;

	DRM_DEBUG_DRIVER("\n");

	ret = drm_hdmi_avi_infoframe_from_display_mode(&infoframe, mode);
	if (ret < 0) {
		DRM_ERROR("failed to setup AVI infoframe: %d\n", ret);
		return ret;
	}

	/* fixed infoframe configuration not linked to the mode */
	infoframe.colorspace = HDMI_COLORSPACE_RGB;
	infoframe.quantization_range = HDMI_QUANTIZATION_RANGE_DEFAULT;
	infoframe.colorimetry = HDMI_COLORIMETRY_NONE;

	ret = hdmi_avi_infoframe_pack(&infoframe, buffer, sizeof(buffer));
	if (ret < 0) {
		DRM_ERROR("failed to pack AVI infoframe: %d\n", ret);
		return ret;
	}

	/* Disable transmission slot for AVI infoframe */
	val = hdmi_read(hdmi, HDMI_SW_DI_CFG);
	val &= ~HDMI_IFRAME_CFG_DI_N(HDMI_IFRAME_MASK, HDMI_IFRAME_SLOT_AVI);
	hdmi_write(hdmi, val, HDMI_SW_DI_CFG);

	/* Infoframe header */
	val =  buffer[0];
	val |= buffer[1] << 8;
	val |= buffer[2] << 16;
	hdmi_write(hdmi, val, HDMI_SW_DI_N_HEAD_WORD(HDMI_IFRAME_SLOT_AVI));

	/* Infoframe packet bytes */
	val =  buffer[3];
	val |= *(frame++) << 8;
	val |= *(frame++) << 16;
	val |= *(frame++) << 24;
	hdmi_write(hdmi, val, HDMI_SW_DI_N_PKT_WORD0(HDMI_IFRAME_SLOT_AVI));

	val =  *(frame++);
	val |= *(frame++) << 8;
	val |= *(frame++) << 16;
	val |= *(frame++) << 24;
	hdmi_write(hdmi, val, HDMI_SW_DI_N_PKT_WORD1(HDMI_IFRAME_SLOT_AVI));

	val =  *(frame++);
	val |= *(frame++) << 8;
	val |= *(frame++) << 16;
	val |= *(frame++) << 24;
	hdmi_write(hdmi, val, HDMI_SW_DI_N_PKT_WORD2(HDMI_IFRAME_SLOT_AVI));

<<<<<<< HEAD
	val = frame[0xC];
=======
	val = *(frame++);
	val |= *(frame) << 8;
>>>>>>> 5164bece
	hdmi_write(hdmi, val, HDMI_SW_DI_N_PKT_WORD3(HDMI_IFRAME_SLOT_AVI));

	/* Enable transmission slot for AVI infoframe
	 * According to the hdmi specification, AVI infoframe should be
	 * transmitted at least once per two video fields
	 */
	val = hdmi_read(hdmi, HDMI_SW_DI_CFG);
	val |= HDMI_IFRAME_CFG_DI_N(HDMI_IFRAME_FIELD, HDMI_IFRAME_SLOT_AVI);
	hdmi_write(hdmi, val, HDMI_SW_DI_CFG);

	return 0;
}

/**
 * Software reset of the hdmi subsystem
 *
 * @hdmi: pointer on the hdmi internal structure
 *
 */
#define HDMI_TIMEOUT_SWRESET  100   /*milliseconds */
static void hdmi_swreset(struct sti_hdmi *hdmi)
{
	u32 val;

	DRM_DEBUG_DRIVER("\n");

	/* Enable hdmi_audio clock only during hdmi reset */
	if (clk_prepare_enable(hdmi->clk_audio))
		DRM_INFO("Failed to prepare/enable hdmi_audio clk\n");

	/* Sw reset */
	hdmi->event_received = false;

	val = hdmi_read(hdmi, HDMI_CFG);
	val |= HDMI_CFG_SW_RST_EN;
	hdmi_write(hdmi, val, HDMI_CFG);

	/* Wait reset completed */
	wait_event_interruptible_timeout(hdmi->wait_event,
					 hdmi->event_received == true,
					 msecs_to_jiffies
					 (HDMI_TIMEOUT_SWRESET));

	/*
	 * HDMI_STA_SW_RST bit is set to '1' when SW_RST bit in HDMI_CFG is
	 * set to '1' and clk_audio is running.
	 */
	if ((hdmi_read(hdmi, HDMI_STA) & HDMI_STA_SW_RST) == 0)
		DRM_DEBUG_DRIVER("Warning: HDMI sw reset timeout occurs\n");

	val = hdmi_read(hdmi, HDMI_CFG);
	val &= ~HDMI_CFG_SW_RST_EN;
	hdmi_write(hdmi, val, HDMI_CFG);

	/* Disable hdmi_audio clock. Not used anymore for drm purpose */
	clk_disable_unprepare(hdmi->clk_audio);
}

static void sti_hdmi_disable(struct drm_bridge *bridge)
{
	struct sti_hdmi *hdmi = bridge->driver_private;

	u32 val = hdmi_read(hdmi, HDMI_CFG);

	if (!hdmi->enabled)
		return;

	DRM_DEBUG_DRIVER("\n");

	/* Disable HDMI */
	val &= ~HDMI_CFG_DEVICE_EN;
	hdmi_write(hdmi, val, HDMI_CFG);

	hdmi_write(hdmi, 0xffffffff, HDMI_INT_CLR);

	/* Stop the phy */
	hdmi->phy_ops->stop(hdmi);

	/* Set the default channel data to be a dark red */
	hdmi_write(hdmi, 0x0000, HDMI_DFLT_CHL0_DAT);
	hdmi_write(hdmi, 0x0000, HDMI_DFLT_CHL1_DAT);
	hdmi_write(hdmi, 0x0060, HDMI_DFLT_CHL2_DAT);

	/* Disable/unprepare hdmi clock */
	clk_disable_unprepare(hdmi->clk_phy);
	clk_disable_unprepare(hdmi->clk_tmds);
	clk_disable_unprepare(hdmi->clk_pix);

	hdmi->enabled = false;
}

static void sti_hdmi_pre_enable(struct drm_bridge *bridge)
{
	struct sti_hdmi *hdmi = bridge->driver_private;

	DRM_DEBUG_DRIVER("\n");

	if (hdmi->enabled)
		return;

	/* Prepare/enable clocks */
	if (clk_prepare_enable(hdmi->clk_pix))
		DRM_ERROR("Failed to prepare/enable hdmi_pix clk\n");
	if (clk_prepare_enable(hdmi->clk_tmds))
		DRM_ERROR("Failed to prepare/enable hdmi_tmds clk\n");
	if (clk_prepare_enable(hdmi->clk_phy))
		DRM_ERROR("Failed to prepare/enable hdmi_rejec_pll clk\n");

	hdmi->enabled = true;

	/* Program hdmi serializer and start phy */
	if (!hdmi->phy_ops->start(hdmi)) {
		DRM_ERROR("Unable to start hdmi phy\n");
		return;
	}

	/* Program hdmi active area */
	hdmi_active_area(hdmi);

	/* Enable working interrupts */
	hdmi_write(hdmi, HDMI_WORKING_INT, HDMI_INT_EN);

	/* Program hdmi config */
	hdmi_config(hdmi);

	/* Program AVI infoframe */
	if (hdmi_avi_infoframe_config(hdmi))
		DRM_ERROR("Unable to configure AVI infoframe\n");

	/* Sw reset */
	hdmi_swreset(hdmi);
}

static void sti_hdmi_set_mode(struct drm_bridge *bridge,
		struct drm_display_mode *mode,
		struct drm_display_mode *adjusted_mode)
{
	struct sti_hdmi *hdmi = bridge->driver_private;
	int ret;

	DRM_DEBUG_DRIVER("\n");

	/* Copy the drm display mode in the connector local structure */
	memcpy(&hdmi->mode, mode, sizeof(struct drm_display_mode));

	/* Update clock framerate according to the selected mode */
	ret = clk_set_rate(hdmi->clk_pix, mode->clock * 1000);
	if (ret < 0) {
		DRM_ERROR("Cannot set rate (%dHz) for hdmi_pix clk\n",
			  mode->clock * 1000);
		return;
	}
	ret = clk_set_rate(hdmi->clk_phy, mode->clock * 1000);
	if (ret < 0) {
		DRM_ERROR("Cannot set rate (%dHz) for hdmi_rejection_pll clk\n",
			  mode->clock * 1000);
		return;
	}
}

static void sti_hdmi_bridge_nope(struct drm_bridge *bridge)
{
	/* do nothing */
}

static void sti_hdmi_brigde_destroy(struct drm_bridge *bridge)
{
	drm_bridge_cleanup(bridge);
	kfree(bridge);
}

static const struct drm_bridge_funcs sti_hdmi_bridge_funcs = {
	.pre_enable = sti_hdmi_pre_enable,
	.enable = sti_hdmi_bridge_nope,
	.disable = sti_hdmi_disable,
	.post_disable = sti_hdmi_bridge_nope,
	.mode_set = sti_hdmi_set_mode,
	.destroy = sti_hdmi_brigde_destroy,
};

static int sti_hdmi_connector_get_modes(struct drm_connector *connector)
{
	struct sti_hdmi_connector *hdmi_connector
		= to_sti_hdmi_connector(connector);
	struct sti_hdmi *hdmi = hdmi_connector->hdmi;
	struct edid *edid;
	int count;

	DRM_DEBUG_DRIVER("\n");

	edid = drm_get_edid(connector, hdmi->ddc_adapt);
	if (!edid)
		goto fail;

	count = drm_add_edid_modes(connector, edid);
	drm_mode_connector_update_edid_property(connector, edid);

	kfree(edid);
	return count;

fail:
	DRM_ERROR("Can not read HDMI EDID\n");
	return 0;
}

#define CLK_TOLERANCE_HZ 50

static int sti_hdmi_connector_mode_valid(struct drm_connector *connector,
					struct drm_display_mode *mode)
{
	int target = mode->clock * 1000;
	int target_min = target - CLK_TOLERANCE_HZ;
	int target_max = target + CLK_TOLERANCE_HZ;
	int result;
	struct sti_hdmi_connector *hdmi_connector
		= to_sti_hdmi_connector(connector);
	struct sti_hdmi *hdmi = hdmi_connector->hdmi;


	result = clk_round_rate(hdmi->clk_pix, target);

	DRM_DEBUG_DRIVER("target rate = %d => available rate = %d\n",
			 target, result);

	if ((result < target_min) || (result > target_max)) {
		DRM_DEBUG_DRIVER("hdmi pixclk=%d not supported\n", target);
		return MODE_BAD;
	}

	return MODE_OK;
}

struct drm_encoder *sti_hdmi_best_encoder(struct drm_connector *connector)
{
	struct sti_hdmi_connector *hdmi_connector
		= to_sti_hdmi_connector(connector);

	/* Best encoder is the one associated during connector creation */
	return hdmi_connector->encoder;
}

static struct drm_connector_helper_funcs sti_hdmi_connector_helper_funcs = {
	.get_modes = sti_hdmi_connector_get_modes,
	.mode_valid = sti_hdmi_connector_mode_valid,
	.best_encoder = sti_hdmi_best_encoder,
};

/* get detection status of display device */
static enum drm_connector_status
sti_hdmi_connector_detect(struct drm_connector *connector, bool force)
{
	struct sti_hdmi_connector *hdmi_connector
		= to_sti_hdmi_connector(connector);
	struct sti_hdmi *hdmi = hdmi_connector->hdmi;

	DRM_DEBUG_DRIVER("\n");

	if (hdmi->hpd) {
		DRM_DEBUG_DRIVER("hdmi cable connected\n");
		return connector_status_connected;
	}

	DRM_DEBUG_DRIVER("hdmi cable disconnected\n");
	return connector_status_disconnected;
}

static void sti_hdmi_connector_destroy(struct drm_connector *connector)
{
	struct sti_hdmi_connector *hdmi_connector
		= to_sti_hdmi_connector(connector);

	drm_connector_unregister(connector);
	drm_connector_cleanup(connector);
	kfree(hdmi_connector);
}

static struct drm_connector_funcs sti_hdmi_connector_funcs = {
	.dpms = drm_helper_connector_dpms,
	.fill_modes = drm_helper_probe_single_connector_modes,
	.detect = sti_hdmi_connector_detect,
	.destroy = sti_hdmi_connector_destroy,
};

static struct drm_encoder *sti_hdmi_find_encoder(struct drm_device *dev)
{
	struct drm_encoder *encoder;

	list_for_each_entry(encoder, &dev->mode_config.encoder_list, head) {
		if (encoder->encoder_type == DRM_MODE_ENCODER_TMDS)
			return encoder;
	}

	return NULL;
}

static int sti_hdmi_bind(struct device *dev, struct device *master, void *data)
{
	struct sti_hdmi *hdmi = dev_get_drvdata(dev);
	struct drm_device *drm_dev = data;
	struct drm_encoder *encoder;
	struct sti_hdmi_connector *connector;
	struct drm_connector *drm_connector;
	struct drm_bridge *bridge;
	struct device_node *ddc;
	int err;

	ddc = of_parse_phandle(dev->of_node, "ddc", 0);
	if (ddc) {
		hdmi->ddc_adapt = of_find_i2c_adapter_by_node(ddc);
		if (!hdmi->ddc_adapt) {
			err = -EPROBE_DEFER;
			of_node_put(ddc);
			return err;
		}

		of_node_put(ddc);
	}

	/* Set the drm device handle */
	hdmi->drm_dev = drm_dev;

	encoder = sti_hdmi_find_encoder(drm_dev);
	if (!encoder)
		goto err_adapt;

	connector = devm_kzalloc(dev, sizeof(*connector), GFP_KERNEL);
	if (!connector)
		goto err_adapt;


	connector->hdmi = hdmi;

	bridge = devm_kzalloc(dev, sizeof(*bridge), GFP_KERNEL);
	if (!bridge)
		goto err_adapt;

	bridge->driver_private = hdmi;
	drm_bridge_init(drm_dev, bridge, &sti_hdmi_bridge_funcs);

	encoder->bridge = bridge;
	connector->encoder = encoder;

	drm_connector = (struct drm_connector *)connector;

	drm_connector->polled = DRM_CONNECTOR_POLL_HPD;

	drm_connector_init(drm_dev, drm_connector,
			&sti_hdmi_connector_funcs, DRM_MODE_CONNECTOR_HDMIA);
	drm_connector_helper_add(drm_connector,
			&sti_hdmi_connector_helper_funcs);

	err = drm_connector_register(drm_connector);
	if (err)
		goto err_connector;

	err = drm_mode_connector_attach_encoder(drm_connector, encoder);
	if (err) {
		DRM_ERROR("Failed to attach a connector to a encoder\n");
		goto err_sysfs;
	}

	/* Enable default interrupts */
	hdmi_write(hdmi, HDMI_DEFAULT_INT, HDMI_INT_EN);

	return 0;

err_sysfs:
	drm_connector_unregister(drm_connector);
err_connector:
	drm_bridge_cleanup(bridge);
	drm_connector_cleanup(drm_connector);
err_adapt:
	put_device(&hdmi->ddc_adapt->dev);
	return -EINVAL;
}

static void sti_hdmi_unbind(struct device *dev,
		struct device *master, void *data)
{
	/* do nothing */
}

static const struct component_ops sti_hdmi_ops = {
	.bind = sti_hdmi_bind,
	.unbind = sti_hdmi_unbind,
};

static const struct of_device_id hdmi_of_match[] = {
	{
		.compatible = "st,stih416-hdmi",
		.data = &tx3g0c55phy_ops,
	}, {
		.compatible = "st,stih407-hdmi",
		.data = &tx3g4c28phy_ops,
	}, {
		/* end node */
	}
};
MODULE_DEVICE_TABLE(of, hdmi_of_match);

static int sti_hdmi_probe(struct platform_device *pdev)
{
	struct device *dev = &pdev->dev;
	struct sti_hdmi *hdmi;
	struct device_node *np = dev->of_node;
	struct resource *res;
	int ret;

	DRM_INFO("%s\n", __func__);

	hdmi = devm_kzalloc(dev, sizeof(*hdmi), GFP_KERNEL);
	if (!hdmi)
		return -ENOMEM;

	hdmi->dev = pdev->dev;

	/* Get resources */
	res = platform_get_resource_byname(pdev, IORESOURCE_MEM, "hdmi-reg");
	if (!res) {
		DRM_ERROR("Invalid hdmi resource\n");
		return -ENOMEM;
	}
	hdmi->regs = devm_ioremap_nocache(dev, res->start, resource_size(res));
	if (!hdmi->regs)
		return -ENOMEM;

	if (of_device_is_compatible(np, "st,stih416-hdmi")) {
		res = platform_get_resource_byname(pdev, IORESOURCE_MEM,
						   "syscfg");
		if (!res) {
			DRM_ERROR("Invalid syscfg resource\n");
			return -ENOMEM;
		}
		hdmi->syscfg = devm_ioremap_nocache(dev, res->start,
						    resource_size(res));
		if (!hdmi->syscfg)
			return -ENOMEM;

	}

	hdmi->phy_ops = (struct hdmi_phy_ops *)
		of_match_node(hdmi_of_match, np)->data;

	/* Get clock resources */
	hdmi->clk_pix = devm_clk_get(dev, "pix");
	if (IS_ERR(hdmi->clk_pix)) {
		DRM_ERROR("Cannot get hdmi_pix clock\n");
		return PTR_ERR(hdmi->clk_pix);
	}

	hdmi->clk_tmds = devm_clk_get(dev, "tmds");
	if (IS_ERR(hdmi->clk_tmds)) {
		DRM_ERROR("Cannot get hdmi_tmds clock\n");
		return PTR_ERR(hdmi->clk_tmds);
	}

	hdmi->clk_phy = devm_clk_get(dev, "phy");
	if (IS_ERR(hdmi->clk_phy)) {
		DRM_ERROR("Cannot get hdmi_phy clock\n");
		return PTR_ERR(hdmi->clk_phy);
	}

	hdmi->clk_audio = devm_clk_get(dev, "audio");
	if (IS_ERR(hdmi->clk_audio)) {
		DRM_ERROR("Cannot get hdmi_audio clock\n");
		return PTR_ERR(hdmi->clk_audio);
	}

	hdmi->hpd = readl(hdmi->regs + HDMI_STA) & HDMI_STA_HOT_PLUG;

	init_waitqueue_head(&hdmi->wait_event);

	hdmi->irq = platform_get_irq_byname(pdev, "irq");

	ret = devm_request_threaded_irq(dev, hdmi->irq, hdmi_irq,
			hdmi_irq_thread, IRQF_ONESHOT, dev_name(dev), hdmi);
	if (ret) {
		DRM_ERROR("Failed to register HDMI interrupt\n");
		return ret;
	}

	hdmi->reset = devm_reset_control_get(dev, "hdmi");
	/* Take hdmi out of reset */
	if (!IS_ERR(hdmi->reset))
		reset_control_deassert(hdmi->reset);

	platform_set_drvdata(pdev, hdmi);

	return component_add(&pdev->dev, &sti_hdmi_ops);
}

static int sti_hdmi_remove(struct platform_device *pdev)
{
	struct sti_hdmi *hdmi = dev_get_drvdata(&pdev->dev);

	if (hdmi->ddc_adapt)
		put_device(&hdmi->ddc_adapt->dev);

	component_del(&pdev->dev, &sti_hdmi_ops);
	return 0;
}

struct platform_driver sti_hdmi_driver = {
	.driver = {
		.name = "sti-hdmi",
		.owner = THIS_MODULE,
		.of_match_table = hdmi_of_match,
	},
	.probe = sti_hdmi_probe,
	.remove = sti_hdmi_remove,
};

module_platform_driver(sti_hdmi_driver);

MODULE_AUTHOR("Benjamin Gaignard <benjamin.gaignard@st.com>");
MODULE_DESCRIPTION("STMicroelectronics SoC DRM driver");
MODULE_LICENSE("GPL");<|MERGE_RESOLUTION|>--- conflicted
+++ resolved
@@ -296,12 +296,8 @@
 	val |= *(frame++) << 24;
 	hdmi_write(hdmi, val, HDMI_SW_DI_N_PKT_WORD2(HDMI_IFRAME_SLOT_AVI));
 
-<<<<<<< HEAD
-	val = frame[0xC];
-=======
 	val = *(frame++);
 	val |= *(frame) << 8;
->>>>>>> 5164bece
 	hdmi_write(hdmi, val, HDMI_SW_DI_N_PKT_WORD3(HDMI_IFRAME_SLOT_AVI));
 
 	/* Enable transmission slot for AVI infoframe
