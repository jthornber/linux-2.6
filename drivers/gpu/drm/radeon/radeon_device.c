/*
 * Copyright 2008 Advanced Micro Devices, Inc.
 * Copyright 2008 Red Hat Inc.
 * Copyright 2009 Jerome Glisse.
 *
 * Permission is hereby granted, free of charge, to any person obtaining a
 * copy of this software and associated documentation files (the "Software"),
 * to deal in the Software without restriction, including without limitation
 * the rights to use, copy, modify, merge, publish, distribute, sublicense,
 * and/or sell copies of the Software, and to permit persons to whom the
 * Software is furnished to do so, subject to the following conditions:
 *
 * The above copyright notice and this permission notice shall be included in
 * all copies or substantial portions of the Software.
 *
 * THE SOFTWARE IS PROVIDED "AS IS", WITHOUT WARRANTY OF ANY KIND, EXPRESS OR
 * IMPLIED, INCLUDING BUT NOT LIMITED TO THE WARRANTIES OF MERCHANTABILITY,
 * FITNESS FOR A PARTICULAR PURPOSE AND NONINFRINGEMENT.  IN NO EVENT SHALL
 * THE COPYRIGHT HOLDER(S) OR AUTHOR(S) BE LIABLE FOR ANY CLAIM, DAMAGES OR
 * OTHER LIABILITY, WHETHER IN AN ACTION OF CONTRACT, TORT OR OTHERWISE,
 * ARISING FROM, OUT OF OR IN CONNECTION WITH THE SOFTWARE OR THE USE OR
 * OTHER DEALINGS IN THE SOFTWARE.
 *
 * Authors: Dave Airlie
 *          Alex Deucher
 *          Jerome Glisse
 */
#include <linux/console.h>
#include <linux/slab.h>
#include <drm/drmP.h>
#include <drm/drm_crtc_helper.h>
#include <drm/radeon_drm.h>
#include <linux/vgaarb.h>
#include <linux/vga_switcheroo.h>
#include <linux/efi.h>
#include "radeon_reg.h"
#include "radeon.h"
#include "atom.h"

static const char radeon_family_name[][16] = {
	"R100",
	"RV100",
	"RS100",
	"RV200",
	"RS200",
	"R200",
	"RV250",
	"RS300",
	"RV280",
	"R300",
	"R350",
	"RV350",
	"RV380",
	"R420",
	"R423",
	"RV410",
	"RS400",
	"RS480",
	"RS600",
	"RS690",
	"RS740",
	"RV515",
	"R520",
	"RV530",
	"RV560",
	"RV570",
	"R580",
	"R600",
	"RV610",
	"RV630",
	"RV670",
	"RV620",
	"RV635",
	"RS780",
	"RS880",
	"RV770",
	"RV730",
	"RV710",
	"RV740",
	"CEDAR",
	"REDWOOD",
	"JUNIPER",
	"CYPRESS",
	"HEMLOCK",
	"PALM",
	"SUMO",
	"SUMO2",
	"BARTS",
	"TURKS",
	"CAICOS",
	"CAYMAN",
	"ARUBA",
	"TAHITI",
	"PITCAIRN",
	"VERDE",
	"OLAND",
	"HAINAN",
	"BONAIRE",
	"KAVERI",
	"KABINI",
	"HAWAII",
	"MULLINS",
	"LAST",
};

#define RADEON_PX_QUIRK_DISABLE_PX  (1 << 0)
#define RADEON_PX_QUIRK_LONG_WAKEUP (1 << 1)

struct radeon_px_quirk {
	u32 chip_vendor;
	u32 chip_device;
	u32 subsys_vendor;
	u32 subsys_device;
	u32 px_quirk_flags;
};

static struct radeon_px_quirk radeon_px_quirk_list[] = {
	/* Acer aspire 5560g (CPU: AMD A4-3305M; GPU: AMD Radeon HD 6480g + 7470m)
	 * https://bugzilla.kernel.org/show_bug.cgi?id=74551
	 */
	{ PCI_VENDOR_ID_ATI, 0x6760, 0x1025, 0x0672, RADEON_PX_QUIRK_DISABLE_PX },
	/* Asus K73TA laptop with AMD A6-3400M APU and Radeon 6550 GPU
	 * https://bugzilla.kernel.org/show_bug.cgi?id=51381
	 */
	{ PCI_VENDOR_ID_ATI, 0x6741, 0x1043, 0x108c, RADEON_PX_QUIRK_DISABLE_PX },
	/* Asus K53TK laptop with AMD A6-3420M APU and Radeon 7670m GPU
	 * https://bugzilla.kernel.org/show_bug.cgi?id=51381
	 */
	{ PCI_VENDOR_ID_ATI, 0x6840, 0x1043, 0x2122, RADEON_PX_QUIRK_DISABLE_PX },
	/* macbook pro 8.2 */
	{ PCI_VENDOR_ID_ATI, 0x6741, PCI_VENDOR_ID_APPLE, 0x00e2, RADEON_PX_QUIRK_LONG_WAKEUP },
	{ 0, 0, 0, 0, 0 },
};

bool radeon_is_px(struct drm_device *dev)
{
	struct radeon_device *rdev = dev->dev_private;

	if (rdev->flags & RADEON_IS_PX)
		return true;
	return false;
}

static void radeon_device_handle_px_quirks(struct radeon_device *rdev)
{
	struct radeon_px_quirk *p = radeon_px_quirk_list;

	/* Apply PX quirks */
	while (p && p->chip_device != 0) {
		if (rdev->pdev->vendor == p->chip_vendor &&
		    rdev->pdev->device == p->chip_device &&
		    rdev->pdev->subsystem_vendor == p->subsys_vendor &&
		    rdev->pdev->subsystem_device == p->subsys_device) {
			rdev->px_quirk_flags = p->px_quirk_flags;
			break;
		}
		++p;
	}

	if (rdev->px_quirk_flags & RADEON_PX_QUIRK_DISABLE_PX)
		rdev->flags &= ~RADEON_IS_PX;
}

/**
 * radeon_program_register_sequence - program an array of registers.
 *
 * @rdev: radeon_device pointer
 * @registers: pointer to the register array
 * @array_size: size of the register array
 *
 * Programs an array or registers with and and or masks.
 * This is a helper for setting golden registers.
 */
void radeon_program_register_sequence(struct radeon_device *rdev,
				      const u32 *registers,
				      const u32 array_size)
{
	u32 tmp, reg, and_mask, or_mask;
	int i;

	if (array_size % 3)
		return;

	for (i = 0; i < array_size; i +=3) {
		reg = registers[i + 0];
		and_mask = registers[i + 1];
		or_mask = registers[i + 2];

		if (and_mask == 0xffffffff) {
			tmp = or_mask;
		} else {
			tmp = RREG32(reg);
			tmp &= ~and_mask;
			tmp |= or_mask;
		}
		WREG32(reg, tmp);
	}
}

void radeon_pci_config_reset(struct radeon_device *rdev)
{
	pci_write_config_dword(rdev->pdev, 0x7c, RADEON_ASIC_RESET_DATA);
}

/**
 * radeon_surface_init - Clear GPU surface registers.
 *
 * @rdev: radeon_device pointer
 *
 * Clear GPU surface registers (r1xx-r5xx).
 */
void radeon_surface_init(struct radeon_device *rdev)
{
	/* FIXME: check this out */
	if (rdev->family < CHIP_R600) {
		int i;

		for (i = 0; i < RADEON_GEM_MAX_SURFACES; i++) {
			if (rdev->surface_regs[i].bo)
				radeon_bo_get_surface_reg(rdev->surface_regs[i].bo);
			else
				radeon_clear_surface_reg(rdev, i);
		}
		/* enable surfaces */
		WREG32(RADEON_SURFACE_CNTL, 0);
	}
}

/*
 * GPU scratch registers helpers function.
 */
/**
 * radeon_scratch_init - Init scratch register driver information.
 *
 * @rdev: radeon_device pointer
 *
 * Init CP scratch register driver information (r1xx-r5xx)
 */
void radeon_scratch_init(struct radeon_device *rdev)
{
	int i;

	/* FIXME: check this out */
	if (rdev->family < CHIP_R300) {
		rdev->scratch.num_reg = 5;
	} else {
		rdev->scratch.num_reg = 7;
	}
	rdev->scratch.reg_base = RADEON_SCRATCH_REG0;
	for (i = 0; i < rdev->scratch.num_reg; i++) {
		rdev->scratch.free[i] = true;
		rdev->scratch.reg[i] = rdev->scratch.reg_base + (i * 4);
	}
}

/**
 * radeon_scratch_get - Allocate a scratch register
 *
 * @rdev: radeon_device pointer
 * @reg: scratch register mmio offset
 *
 * Allocate a CP scratch register for use by the driver (all asics).
 * Returns 0 on success or -EINVAL on failure.
 */
int radeon_scratch_get(struct radeon_device *rdev, uint32_t *reg)
{
	int i;

	for (i = 0; i < rdev->scratch.num_reg; i++) {
		if (rdev->scratch.free[i]) {
			rdev->scratch.free[i] = false;
			*reg = rdev->scratch.reg[i];
			return 0;
		}
	}
	return -EINVAL;
}

/**
 * radeon_scratch_free - Free a scratch register
 *
 * @rdev: radeon_device pointer
 * @reg: scratch register mmio offset
 *
 * Free a CP scratch register allocated for use by the driver (all asics)
 */
void radeon_scratch_free(struct radeon_device *rdev, uint32_t reg)
{
	int i;

	for (i = 0; i < rdev->scratch.num_reg; i++) {
		if (rdev->scratch.reg[i] == reg) {
			rdev->scratch.free[i] = true;
			return;
		}
	}
}

/*
 * GPU doorbell aperture helpers function.
 */
/**
 * radeon_doorbell_init - Init doorbell driver information.
 *
 * @rdev: radeon_device pointer
 *
 * Init doorbell driver information (CIK)
 * Returns 0 on success, error on failure.
 */
static int radeon_doorbell_init(struct radeon_device *rdev)
{
	/* doorbell bar mapping */
	rdev->doorbell.base = pci_resource_start(rdev->pdev, 2);
	rdev->doorbell.size = pci_resource_len(rdev->pdev, 2);

	rdev->doorbell.num_doorbells = min_t(u32, rdev->doorbell.size / sizeof(u32), RADEON_MAX_DOORBELLS);
	if (rdev->doorbell.num_doorbells == 0)
		return -EINVAL;

	rdev->doorbell.ptr = ioremap(rdev->doorbell.base, rdev->doorbell.num_doorbells * sizeof(u32));
	if (rdev->doorbell.ptr == NULL) {
		return -ENOMEM;
	}
	DRM_INFO("doorbell mmio base: 0x%08X\n", (uint32_t)rdev->doorbell.base);
	DRM_INFO("doorbell mmio size: %u\n", (unsigned)rdev->doorbell.size);

	memset(&rdev->doorbell.used, 0, sizeof(rdev->doorbell.used));

	return 0;
}

/**
 * radeon_doorbell_fini - Tear down doorbell driver information.
 *
 * @rdev: radeon_device pointer
 *
 * Tear down doorbell driver information (CIK)
 */
static void radeon_doorbell_fini(struct radeon_device *rdev)
{
	iounmap(rdev->doorbell.ptr);
	rdev->doorbell.ptr = NULL;
}

/**
 * radeon_doorbell_get - Allocate a doorbell entry
 *
 * @rdev: radeon_device pointer
 * @doorbell: doorbell index
 *
 * Allocate a doorbell for use by the driver (all asics).
 * Returns 0 on success or -EINVAL on failure.
 */
int radeon_doorbell_get(struct radeon_device *rdev, u32 *doorbell)
{
	unsigned long offset = find_first_zero_bit(rdev->doorbell.used, rdev->doorbell.num_doorbells);
	if (offset < rdev->doorbell.num_doorbells) {
		__set_bit(offset, rdev->doorbell.used);
		*doorbell = offset;
		return 0;
	} else {
		return -EINVAL;
	}
}

/**
 * radeon_doorbell_free - Free a doorbell entry
 *
 * @rdev: radeon_device pointer
 * @doorbell: doorbell index
 *
 * Free a doorbell allocated for use by the driver (all asics)
 */
void radeon_doorbell_free(struct radeon_device *rdev, u32 doorbell)
{
	if (doorbell < rdev->doorbell.num_doorbells)
		__clear_bit(doorbell, rdev->doorbell.used);
}

/**
 * radeon_doorbell_get_kfd_info - Report doorbell configuration required to
 *                                setup KFD
 *
 * @rdev: radeon_device pointer
 * @aperture_base: output returning doorbell aperture base physical address
 * @aperture_size: output returning doorbell aperture size in bytes
 * @start_offset: output returning # of doorbell bytes reserved for radeon.
 *
 * Radeon and the KFD share the doorbell aperture. Radeon sets it up,
 * takes doorbells required for its own rings and reports the setup to KFD.
 * Radeon reserved doorbells are at the start of the doorbell aperture.
 */
void radeon_doorbell_get_kfd_info(struct radeon_device *rdev,
				  phys_addr_t *aperture_base,
				  size_t *aperture_size,
				  size_t *start_offset)
{
	/* The first num_doorbells are used by radeon.
	 * KFD takes whatever's left in the aperture. */
	if (rdev->doorbell.size > rdev->doorbell.num_doorbells * sizeof(u32)) {
		*aperture_base = rdev->doorbell.base;
		*aperture_size = rdev->doorbell.size;
		*start_offset = rdev->doorbell.num_doorbells * sizeof(u32);
	} else {
		*aperture_base = 0;
		*aperture_size = 0;
		*start_offset = 0;
	}
}

/*
 * radeon_wb_*()
 * Writeback is the the method by which the the GPU updates special pages
 * in memory with the status of certain GPU events (fences, ring pointers,
 * etc.).
 */

/**
 * radeon_wb_disable - Disable Writeback
 *
 * @rdev: radeon_device pointer
 *
 * Disables Writeback (all asics).  Used for suspend.
 */
void radeon_wb_disable(struct radeon_device *rdev)
{
	rdev->wb.enabled = false;
}

/**
 * radeon_wb_fini - Disable Writeback and free memory
 *
 * @rdev: radeon_device pointer
 *
 * Disables Writeback and frees the Writeback memory (all asics).
 * Used at driver shutdown.
 */
void radeon_wb_fini(struct radeon_device *rdev)
{
	radeon_wb_disable(rdev);
	if (rdev->wb.wb_obj) {
		if (!radeon_bo_reserve(rdev->wb.wb_obj, false)) {
			radeon_bo_kunmap(rdev->wb.wb_obj);
			radeon_bo_unpin(rdev->wb.wb_obj);
			radeon_bo_unreserve(rdev->wb.wb_obj);
		}
		radeon_bo_unref(&rdev->wb.wb_obj);
		rdev->wb.wb = NULL;
		rdev->wb.wb_obj = NULL;
	}
}

/**
 * radeon_wb_init- Init Writeback driver info and allocate memory
 *
 * @rdev: radeon_device pointer
 *
 * Disables Writeback and frees the Writeback memory (all asics).
 * Used at driver startup.
 * Returns 0 on success or an -error on failure.
 */
int radeon_wb_init(struct radeon_device *rdev)
{
	int r;

	if (rdev->wb.wb_obj == NULL) {
		r = radeon_bo_create(rdev, RADEON_GPU_PAGE_SIZE, PAGE_SIZE, true,
				     RADEON_GEM_DOMAIN_GTT, 0, NULL, NULL,
				     &rdev->wb.wb_obj);
		if (r) {
			dev_warn(rdev->dev, "(%d) create WB bo failed\n", r);
			return r;
		}
		r = radeon_bo_reserve(rdev->wb.wb_obj, false);
		if (unlikely(r != 0)) {
			radeon_wb_fini(rdev);
			return r;
		}
		r = radeon_bo_pin(rdev->wb.wb_obj, RADEON_GEM_DOMAIN_GTT,
				&rdev->wb.gpu_addr);
		if (r) {
			radeon_bo_unreserve(rdev->wb.wb_obj);
			dev_warn(rdev->dev, "(%d) pin WB bo failed\n", r);
			radeon_wb_fini(rdev);
			return r;
		}
		r = radeon_bo_kmap(rdev->wb.wb_obj, (void **)&rdev->wb.wb);
		radeon_bo_unreserve(rdev->wb.wb_obj);
		if (r) {
			dev_warn(rdev->dev, "(%d) map WB bo failed\n", r);
			radeon_wb_fini(rdev);
			return r;
		}
	}

	/* clear wb memory */
	memset((char *)rdev->wb.wb, 0, RADEON_GPU_PAGE_SIZE);
	/* disable event_write fences */
	rdev->wb.use_event = false;
	/* disabled via module param */
	if (radeon_no_wb == 1) {
		rdev->wb.enabled = false;
	} else {
		if (rdev->flags & RADEON_IS_AGP) {
			/* often unreliable on AGP */
			rdev->wb.enabled = false;
		} else if (rdev->family < CHIP_R300) {
			/* often unreliable on pre-r300 */
			rdev->wb.enabled = false;
		} else {
			rdev->wb.enabled = true;
			/* event_write fences are only available on r600+ */
			if (rdev->family >= CHIP_R600) {
				rdev->wb.use_event = true;
			}
		}
	}
	/* always use writeback/events on NI, APUs */
	if (rdev->family >= CHIP_PALM) {
		rdev->wb.enabled = true;
		rdev->wb.use_event = true;
	}

	dev_info(rdev->dev, "WB %sabled\n", rdev->wb.enabled ? "en" : "dis");

	return 0;
}

/**
 * radeon_vram_location - try to find VRAM location
 * @rdev: radeon device structure holding all necessary informations
 * @mc: memory controller structure holding memory informations
 * @base: base address at which to put VRAM
 *
 * Function will place try to place VRAM at base address provided
 * as parameter (which is so far either PCI aperture address or
 * for IGP TOM base address).
 *
 * If there is not enough space to fit the unvisible VRAM in the 32bits
 * address space then we limit the VRAM size to the aperture.
 *
 * If we are using AGP and if the AGP aperture doesn't allow us to have
 * room for all the VRAM than we restrict the VRAM to the PCI aperture
 * size and print a warning.
 *
 * This function will never fails, worst case are limiting VRAM.
 *
 * Note: GTT start, end, size should be initialized before calling this
 * function on AGP platform.
 *
 * Note: We don't explicitly enforce VRAM start to be aligned on VRAM size,
 * this shouldn't be a problem as we are using the PCI aperture as a reference.
 * Otherwise this would be needed for rv280, all r3xx, and all r4xx, but
 * not IGP.
 *
 * Note: we use mc_vram_size as on some board we need to program the mc to
 * cover the whole aperture even if VRAM size is inferior to aperture size
 * Novell bug 204882 + along with lots of ubuntu ones
 *
 * Note: when limiting vram it's safe to overwritte real_vram_size because
 * we are not in case where real_vram_size is inferior to mc_vram_size (ie
 * note afected by bogus hw of Novell bug 204882 + along with lots of ubuntu
 * ones)
 *
 * Note: IGP TOM addr should be the same as the aperture addr, we don't
 * explicitly check for that thought.
 *
 * FIXME: when reducing VRAM size align new size on power of 2.
 */
void radeon_vram_location(struct radeon_device *rdev, struct radeon_mc *mc, u64 base)
{
	uint64_t limit = (uint64_t)radeon_vram_limit << 20;

	mc->vram_start = base;
	if (mc->mc_vram_size > (rdev->mc.mc_mask - base + 1)) {
		dev_warn(rdev->dev, "limiting VRAM to PCI aperture size\n");
		mc->real_vram_size = mc->aper_size;
		mc->mc_vram_size = mc->aper_size;
	}
	mc->vram_end = mc->vram_start + mc->mc_vram_size - 1;
	if (rdev->flags & RADEON_IS_AGP && mc->vram_end > mc->gtt_start && mc->vram_start <= mc->gtt_end) {
		dev_warn(rdev->dev, "limiting VRAM to PCI aperture size\n");
		mc->real_vram_size = mc->aper_size;
		mc->mc_vram_size = mc->aper_size;
	}
	mc->vram_end = mc->vram_start + mc->mc_vram_size - 1;
	if (limit && limit < mc->real_vram_size)
		mc->real_vram_size = limit;
	dev_info(rdev->dev, "VRAM: %lluM 0x%016llX - 0x%016llX (%lluM used)\n",
			mc->mc_vram_size >> 20, mc->vram_start,
			mc->vram_end, mc->real_vram_size >> 20);
}

/**
 * radeon_gtt_location - try to find GTT location
 * @rdev: radeon device structure holding all necessary informations
 * @mc: memory controller structure holding memory informations
 *
 * Function will place try to place GTT before or after VRAM.
 *
 * If GTT size is bigger than space left then we ajust GTT size.
 * Thus function will never fails.
 *
 * FIXME: when reducing GTT size align new size on power of 2.
 */
void radeon_gtt_location(struct radeon_device *rdev, struct radeon_mc *mc)
{
	u64 size_af, size_bf;

	size_af = ((rdev->mc.mc_mask - mc->vram_end) + mc->gtt_base_align) & ~mc->gtt_base_align;
	size_bf = mc->vram_start & ~mc->gtt_base_align;
	if (size_bf > size_af) {
		if (mc->gtt_size > size_bf) {
			dev_warn(rdev->dev, "limiting GTT\n");
			mc->gtt_size = size_bf;
		}
		mc->gtt_start = (mc->vram_start & ~mc->gtt_base_align) - mc->gtt_size;
	} else {
		if (mc->gtt_size > size_af) {
			dev_warn(rdev->dev, "limiting GTT\n");
			mc->gtt_size = size_af;
		}
		mc->gtt_start = (mc->vram_end + 1 + mc->gtt_base_align) & ~mc->gtt_base_align;
	}
	mc->gtt_end = mc->gtt_start + mc->gtt_size - 1;
	dev_info(rdev->dev, "GTT: %lluM 0x%016llX - 0x%016llX\n",
			mc->gtt_size >> 20, mc->gtt_start, mc->gtt_end);
}

/*
 * GPU helpers function.
 */
/**
 * radeon_card_posted - check if the hw has already been initialized
 *
 * @rdev: radeon_device pointer
 *
 * Check if the asic has been initialized (all asics).
 * Used at driver startup.
 * Returns true if initialized or false if not.
 */
bool radeon_card_posted(struct radeon_device *rdev)
{
	uint32_t reg;

	/* required for EFI mode on macbook2,1 which uses an r5xx asic */
	if (efi_enabled(EFI_BOOT) &&
	    (rdev->pdev->subsystem_vendor == PCI_VENDOR_ID_APPLE) &&
	    (rdev->family < CHIP_R600))
		return false;

	if (ASIC_IS_NODCE(rdev))
		goto check_memsize;

	/* first check CRTCs */
	if (ASIC_IS_DCE4(rdev)) {
		reg = RREG32(EVERGREEN_CRTC_CONTROL + EVERGREEN_CRTC0_REGISTER_OFFSET) |
			RREG32(EVERGREEN_CRTC_CONTROL + EVERGREEN_CRTC1_REGISTER_OFFSET);
			if (rdev->num_crtc >= 4) {
				reg |= RREG32(EVERGREEN_CRTC_CONTROL + EVERGREEN_CRTC2_REGISTER_OFFSET) |
					RREG32(EVERGREEN_CRTC_CONTROL + EVERGREEN_CRTC3_REGISTER_OFFSET);
			}
			if (rdev->num_crtc >= 6) {
				reg |= RREG32(EVERGREEN_CRTC_CONTROL + EVERGREEN_CRTC4_REGISTER_OFFSET) |
					RREG32(EVERGREEN_CRTC_CONTROL + EVERGREEN_CRTC5_REGISTER_OFFSET);
			}
		if (reg & EVERGREEN_CRTC_MASTER_EN)
			return true;
	} else if (ASIC_IS_AVIVO(rdev)) {
		reg = RREG32(AVIVO_D1CRTC_CONTROL) |
		      RREG32(AVIVO_D2CRTC_CONTROL);
		if (reg & AVIVO_CRTC_EN) {
			return true;
		}
	} else {
		reg = RREG32(RADEON_CRTC_GEN_CNTL) |
		      RREG32(RADEON_CRTC2_GEN_CNTL);
		if (reg & RADEON_CRTC_EN) {
			return true;
		}
	}

check_memsize:
	/* then check MEM_SIZE, in case the crtcs are off */
	if (rdev->family >= CHIP_R600)
		reg = RREG32(R600_CONFIG_MEMSIZE);
	else
		reg = RREG32(RADEON_CONFIG_MEMSIZE);

	if (reg)
		return true;

	return false;

}

/**
 * radeon_update_bandwidth_info - update display bandwidth params
 *
 * @rdev: radeon_device pointer
 *
 * Used when sclk/mclk are switched or display modes are set.
 * params are used to calculate display watermarks (all asics)
 */
void radeon_update_bandwidth_info(struct radeon_device *rdev)
{
	fixed20_12 a;
	u32 sclk = rdev->pm.current_sclk;
	u32 mclk = rdev->pm.current_mclk;

	/* sclk/mclk in Mhz */
	a.full = dfixed_const(100);
	rdev->pm.sclk.full = dfixed_const(sclk);
	rdev->pm.sclk.full = dfixed_div(rdev->pm.sclk, a);
	rdev->pm.mclk.full = dfixed_const(mclk);
	rdev->pm.mclk.full = dfixed_div(rdev->pm.mclk, a);

	if (rdev->flags & RADEON_IS_IGP) {
		a.full = dfixed_const(16);
		/* core_bandwidth = sclk(Mhz) * 16 */
		rdev->pm.core_bandwidth.full = dfixed_div(rdev->pm.sclk, a);
	}
}

/**
 * radeon_boot_test_post_card - check and possibly initialize the hw
 *
 * @rdev: radeon_device pointer
 *
 * Check if the asic is initialized and if not, attempt to initialize
 * it (all asics).
 * Returns true if initialized or false if not.
 */
bool radeon_boot_test_post_card(struct radeon_device *rdev)
{
	if (radeon_card_posted(rdev))
		return true;

	if (rdev->bios) {
		DRM_INFO("GPU not posted. posting now...\n");
		if (rdev->is_atom_bios)
			atom_asic_init(rdev->mode_info.atom_context);
		else
			radeon_combios_asic_init(rdev->ddev);
		return true;
	} else {
		dev_err(rdev->dev, "Card not posted and no BIOS - ignoring\n");
		return false;
	}
}

/**
 * radeon_dummy_page_init - init dummy page used by the driver
 *
 * @rdev: radeon_device pointer
 *
 * Allocate the dummy page used by the driver (all asics).
 * This dummy page is used by the driver as a filler for gart entries
 * when pages are taken out of the GART
 * Returns 0 on sucess, -ENOMEM on failure.
 */
int radeon_dummy_page_init(struct radeon_device *rdev)
{
	if (rdev->dummy_page.page)
		return 0;
	rdev->dummy_page.page = alloc_page(GFP_DMA32 | GFP_KERNEL | __GFP_ZERO);
	if (rdev->dummy_page.page == NULL)
		return -ENOMEM;
	rdev->dummy_page.addr = pci_map_page(rdev->pdev, rdev->dummy_page.page,
					0, PAGE_SIZE, PCI_DMA_BIDIRECTIONAL);
	if (pci_dma_mapping_error(rdev->pdev, rdev->dummy_page.addr)) {
		dev_err(&rdev->pdev->dev, "Failed to DMA MAP the dummy page\n");
		__free_page(rdev->dummy_page.page);
		rdev->dummy_page.page = NULL;
		return -ENOMEM;
	}
	return 0;
}

/**
 * radeon_dummy_page_fini - free dummy page used by the driver
 *
 * @rdev: radeon_device pointer
 *
 * Frees the dummy page used by the driver (all asics).
 */
void radeon_dummy_page_fini(struct radeon_device *rdev)
{
	if (rdev->dummy_page.page == NULL)
		return;
	pci_unmap_page(rdev->pdev, rdev->dummy_page.addr,
			PAGE_SIZE, PCI_DMA_BIDIRECTIONAL);
	__free_page(rdev->dummy_page.page);
	rdev->dummy_page.page = NULL;
}


/* ATOM accessor methods */
/*
 * ATOM is an interpreted byte code stored in tables in the vbios.  The
 * driver registers callbacks to access registers and the interpreter
 * in the driver parses the tables and executes then to program specific
 * actions (set display modes, asic init, etc.).  See radeon_atombios.c,
 * atombios.h, and atom.c
 */

/**
 * cail_pll_read - read PLL register
 *
 * @info: atom card_info pointer
 * @reg: PLL register offset
 *
 * Provides a PLL register accessor for the atom interpreter (r4xx+).
 * Returns the value of the PLL register.
 */
static uint32_t cail_pll_read(struct card_info *info, uint32_t reg)
{
	struct radeon_device *rdev = info->dev->dev_private;
	uint32_t r;

	r = rdev->pll_rreg(rdev, reg);
	return r;
}

/**
 * cail_pll_write - write PLL register
 *
 * @info: atom card_info pointer
 * @reg: PLL register offset
 * @val: value to write to the pll register
 *
 * Provides a PLL register accessor for the atom interpreter (r4xx+).
 */
static void cail_pll_write(struct card_info *info, uint32_t reg, uint32_t val)
{
	struct radeon_device *rdev = info->dev->dev_private;

	rdev->pll_wreg(rdev, reg, val);
}

/**
 * cail_mc_read - read MC (Memory Controller) register
 *
 * @info: atom card_info pointer
 * @reg: MC register offset
 *
 * Provides an MC register accessor for the atom interpreter (r4xx+).
 * Returns the value of the MC register.
 */
static uint32_t cail_mc_read(struct card_info *info, uint32_t reg)
{
	struct radeon_device *rdev = info->dev->dev_private;
	uint32_t r;

	r = rdev->mc_rreg(rdev, reg);
	return r;
}

/**
 * cail_mc_write - write MC (Memory Controller) register
 *
 * @info: atom card_info pointer
 * @reg: MC register offset
 * @val: value to write to the pll register
 *
 * Provides a MC register accessor for the atom interpreter (r4xx+).
 */
static void cail_mc_write(struct card_info *info, uint32_t reg, uint32_t val)
{
	struct radeon_device *rdev = info->dev->dev_private;

	rdev->mc_wreg(rdev, reg, val);
}

/**
 * cail_reg_write - write MMIO register
 *
 * @info: atom card_info pointer
 * @reg: MMIO register offset
 * @val: value to write to the pll register
 *
 * Provides a MMIO register accessor for the atom interpreter (r4xx+).
 */
static void cail_reg_write(struct card_info *info, uint32_t reg, uint32_t val)
{
	struct radeon_device *rdev = info->dev->dev_private;

	WREG32(reg*4, val);
}

/**
 * cail_reg_read - read MMIO register
 *
 * @info: atom card_info pointer
 * @reg: MMIO register offset
 *
 * Provides an MMIO register accessor for the atom interpreter (r4xx+).
 * Returns the value of the MMIO register.
 */
static uint32_t cail_reg_read(struct card_info *info, uint32_t reg)
{
	struct radeon_device *rdev = info->dev->dev_private;
	uint32_t r;

	r = RREG32(reg*4);
	return r;
}

/**
 * cail_ioreg_write - write IO register
 *
 * @info: atom card_info pointer
 * @reg: IO register offset
 * @val: value to write to the pll register
 *
 * Provides a IO register accessor for the atom interpreter (r4xx+).
 */
static void cail_ioreg_write(struct card_info *info, uint32_t reg, uint32_t val)
{
	struct radeon_device *rdev = info->dev->dev_private;

	WREG32_IO(reg*4, val);
}

/**
 * cail_ioreg_read - read IO register
 *
 * @info: atom card_info pointer
 * @reg: IO register offset
 *
 * Provides an IO register accessor for the atom interpreter (r4xx+).
 * Returns the value of the IO register.
 */
static uint32_t cail_ioreg_read(struct card_info *info, uint32_t reg)
{
	struct radeon_device *rdev = info->dev->dev_private;
	uint32_t r;

	r = RREG32_IO(reg*4);
	return r;
}

/**
 * radeon_atombios_init - init the driver info and callbacks for atombios
 *
 * @rdev: radeon_device pointer
 *
 * Initializes the driver info and register access callbacks for the
 * ATOM interpreter (r4xx+).
 * Returns 0 on sucess, -ENOMEM on failure.
 * Called at driver startup.
 */
int radeon_atombios_init(struct radeon_device *rdev)
{
	struct card_info *atom_card_info =
	    kzalloc(sizeof(struct card_info), GFP_KERNEL);

	if (!atom_card_info)
		return -ENOMEM;

	rdev->mode_info.atom_card_info = atom_card_info;
	atom_card_info->dev = rdev->ddev;
	atom_card_info->reg_read = cail_reg_read;
	atom_card_info->reg_write = cail_reg_write;
	/* needed for iio ops */
	if (rdev->rio_mem) {
		atom_card_info->ioreg_read = cail_ioreg_read;
		atom_card_info->ioreg_write = cail_ioreg_write;
	} else {
		DRM_ERROR("Unable to find PCI I/O BAR; using MMIO for ATOM IIO\n");
		atom_card_info->ioreg_read = cail_reg_read;
		atom_card_info->ioreg_write = cail_reg_write;
	}
	atom_card_info->mc_read = cail_mc_read;
	atom_card_info->mc_write = cail_mc_write;
	atom_card_info->pll_read = cail_pll_read;
	atom_card_info->pll_write = cail_pll_write;

	rdev->mode_info.atom_context = atom_parse(atom_card_info, rdev->bios);
	if (!rdev->mode_info.atom_context) {
		radeon_atombios_fini(rdev);
		return -ENOMEM;
	}

	mutex_init(&rdev->mode_info.atom_context->mutex);
	mutex_init(&rdev->mode_info.atom_context->scratch_mutex);
	radeon_atom_initialize_bios_scratch_regs(rdev->ddev);
	atom_allocate_fb_scratch(rdev->mode_info.atom_context);
	return 0;
}

/**
 * radeon_atombios_fini - free the driver info and callbacks for atombios
 *
 * @rdev: radeon_device pointer
 *
 * Frees the driver info and register access callbacks for the ATOM
 * interpreter (r4xx+).
 * Called at driver shutdown.
 */
void radeon_atombios_fini(struct radeon_device *rdev)
{
	if (rdev->mode_info.atom_context) {
		kfree(rdev->mode_info.atom_context->scratch);
	}
	kfree(rdev->mode_info.atom_context);
	rdev->mode_info.atom_context = NULL;
	kfree(rdev->mode_info.atom_card_info);
	rdev->mode_info.atom_card_info = NULL;
}

/* COMBIOS */
/*
 * COMBIOS is the bios format prior to ATOM. It provides
 * command tables similar to ATOM, but doesn't have a unified
 * parser.  See radeon_combios.c
 */

/**
 * radeon_combios_init - init the driver info for combios
 *
 * @rdev: radeon_device pointer
 *
 * Initializes the driver info for combios (r1xx-r3xx).
 * Returns 0 on sucess.
 * Called at driver startup.
 */
int radeon_combios_init(struct radeon_device *rdev)
{
	radeon_combios_initialize_bios_scratch_regs(rdev->ddev);
	return 0;
}

/**
 * radeon_combios_fini - free the driver info for combios
 *
 * @rdev: radeon_device pointer
 *
 * Frees the driver info for combios (r1xx-r3xx).
 * Called at driver shutdown.
 */
void radeon_combios_fini(struct radeon_device *rdev)
{
}

/* if we get transitioned to only one device, take VGA back */
/**
 * radeon_vga_set_decode - enable/disable vga decode
 *
 * @cookie: radeon_device pointer
 * @state: enable/disable vga decode
 *
 * Enable/disable vga decode (all asics).
 * Returns VGA resource flags.
 */
static unsigned int radeon_vga_set_decode(void *cookie, bool state)
{
	struct radeon_device *rdev = cookie;
	radeon_vga_set_state(rdev, state);
	if (state)
		return VGA_RSRC_LEGACY_IO | VGA_RSRC_LEGACY_MEM |
		       VGA_RSRC_NORMAL_IO | VGA_RSRC_NORMAL_MEM;
	else
		return VGA_RSRC_NORMAL_IO | VGA_RSRC_NORMAL_MEM;
}

/**
 * radeon_check_pot_argument - check that argument is a power of two
 *
 * @arg: value to check
 *
 * Validates that a certain argument is a power of two (all asics).
 * Returns true if argument is valid.
 */
static bool radeon_check_pot_argument(int arg)
{
	return (arg & (arg - 1)) == 0;
}

/**
 * radeon_check_arguments - validate module params
 *
 * @rdev: radeon_device pointer
 *
 * Validates certain module parameters and updates
 * the associated values used by the driver (all asics).
 */
static void radeon_check_arguments(struct radeon_device *rdev)
{
	/* vramlimit must be a power of two */
	if (!radeon_check_pot_argument(radeon_vram_limit)) {
		dev_warn(rdev->dev, "vram limit (%d) must be a power of 2\n",
				radeon_vram_limit);
		radeon_vram_limit = 0;
	}

	if (radeon_gart_size == -1) {
		/* default to a larger gart size on newer asics */
		if (rdev->family >= CHIP_RV770)
			radeon_gart_size = 1024;
		else
			radeon_gart_size = 512;
	}
	/* gtt size must be power of two and greater or equal to 32M */
	if (radeon_gart_size < 32) {
		dev_warn(rdev->dev, "gart size (%d) too small\n",
				radeon_gart_size);
		if (rdev->family >= CHIP_RV770)
			radeon_gart_size = 1024;
		else
			radeon_gart_size = 512;
	} else if (!radeon_check_pot_argument(radeon_gart_size)) {
		dev_warn(rdev->dev, "gart size (%d) must be a power of 2\n",
				radeon_gart_size);
		if (rdev->family >= CHIP_RV770)
			radeon_gart_size = 1024;
		else
			radeon_gart_size = 512;
	}
	rdev->mc.gtt_size = (uint64_t)radeon_gart_size << 20;

	/* AGP mode can only be -1, 1, 2, 4, 8 */
	switch (radeon_agpmode) {
	case -1:
	case 0:
	case 1:
	case 2:
	case 4:
	case 8:
		break;
	default:
		dev_warn(rdev->dev, "invalid AGP mode %d (valid mode: "
				"-1, 0, 1, 2, 4, 8)\n", radeon_agpmode);
		radeon_agpmode = 0;
		break;
	}

	if (!radeon_check_pot_argument(radeon_vm_size)) {
		dev_warn(rdev->dev, "VM size (%d) must be a power of 2\n",
			 radeon_vm_size);
		radeon_vm_size = 4;
	}

	if (radeon_vm_size < 1) {
		dev_warn(rdev->dev, "VM size (%d) to small, min is 1GB\n",
			 radeon_vm_size);
		radeon_vm_size = 4;
	}

       /*
        * Max GPUVM size for Cayman, SI and CI are 40 bits.
        */
	if (radeon_vm_size > 1024) {
		dev_warn(rdev->dev, "VM size (%d) too large, max is 1TB\n",
			 radeon_vm_size);
		radeon_vm_size = 4;
	}

	/* defines number of bits in page table versus page directory,
	 * a page is 4KB so we have 12 bits offset, minimum 9 bits in the
	 * page table and the remaining bits are in the page directory */
	if (radeon_vm_block_size == -1) {

		/* Total bits covered by PD + PTs */
		unsigned bits = ilog2(radeon_vm_size) + 18;

		/* Make sure the PD is 4K in size up to 8GB address space.
		   Above that split equal between PD and PTs */
		if (radeon_vm_size <= 8)
			radeon_vm_block_size = bits - 9;
		else
			radeon_vm_block_size = (bits + 3) / 2;

	} else if (radeon_vm_block_size < 9) {
		dev_warn(rdev->dev, "VM page table size (%d) too small\n",
			 radeon_vm_block_size);
		radeon_vm_block_size = 9;
	}

	if (radeon_vm_block_size > 24 ||
	    (radeon_vm_size * 1024) < (1ull << radeon_vm_block_size)) {
		dev_warn(rdev->dev, "VM page table size (%d) too large\n",
			 radeon_vm_block_size);
		radeon_vm_block_size = 9;
	}
}

/**
 * radeon_switcheroo_set_state - set switcheroo state
 *
 * @pdev: pci dev pointer
 * @state: vga switcheroo state
 *
 * Callback for the switcheroo driver.  Suspends or resumes the
 * the asics before or after it is powered up using ACPI methods.
 */
static void radeon_switcheroo_set_state(struct pci_dev *pdev, enum vga_switcheroo_state state)
{
	struct drm_device *dev = pci_get_drvdata(pdev);
	struct radeon_device *rdev = dev->dev_private;

	if (radeon_is_px(dev) && state == VGA_SWITCHEROO_OFF)
		return;

	if (state == VGA_SWITCHEROO_ON) {
		unsigned d3_delay = dev->pdev->d3_delay;

		printk(KERN_INFO "radeon: switched on\n");
		/* don't suspend or resume card normally */
		dev->switch_power_state = DRM_SWITCH_POWER_CHANGING;

		if (d3_delay < 20 && (rdev->px_quirk_flags & RADEON_PX_QUIRK_LONG_WAKEUP))
			dev->pdev->d3_delay = 20;

		radeon_resume_kms(dev, true, true);

		dev->pdev->d3_delay = d3_delay;

		dev->switch_power_state = DRM_SWITCH_POWER_ON;
		drm_kms_helper_poll_enable(dev);
	} else {
		printk(KERN_INFO "radeon: switched off\n");
		drm_kms_helper_poll_disable(dev);
		dev->switch_power_state = DRM_SWITCH_POWER_CHANGING;
		radeon_suspend_kms(dev, true, true);
		dev->switch_power_state = DRM_SWITCH_POWER_OFF;
	}
}

/**
 * radeon_switcheroo_can_switch - see if switcheroo state can change
 *
 * @pdev: pci dev pointer
 *
 * Callback for the switcheroo driver.  Check of the switcheroo
 * state can be changed.
 * Returns true if the state can be changed, false if not.
 */
static bool radeon_switcheroo_can_switch(struct pci_dev *pdev)
{
	struct drm_device *dev = pci_get_drvdata(pdev);

	/*
	 * FIXME: open_count is protected by drm_global_mutex but that would lead to
	 * locking inversion with the driver load path. And the access here is
	 * completely racy anyway. So don't bother with locking for now.
	 */
	return dev->open_count == 0;
}

static const struct vga_switcheroo_client_ops radeon_switcheroo_ops = {
	.set_gpu_state = radeon_switcheroo_set_state,
	.reprobe = NULL,
	.can_switch = radeon_switcheroo_can_switch,
};

/**
 * radeon_device_init - initialize the driver
 *
 * @rdev: radeon_device pointer
 * @pdev: drm dev pointer
 * @pdev: pci dev pointer
 * @flags: driver flags
 *
 * Initializes the driver info and hw (all asics).
 * Returns 0 for success or an error on failure.
 * Called at driver startup.
 */
int radeon_device_init(struct radeon_device *rdev,
		       struct drm_device *ddev,
		       struct pci_dev *pdev,
		       uint32_t flags)
{
	int r, i;
	int dma_bits;
	bool runtime = false;

	rdev->shutdown = false;
	rdev->dev = &pdev->dev;
	rdev->ddev = ddev;
	rdev->pdev = pdev;
	rdev->flags = flags;
	rdev->family = flags & RADEON_FAMILY_MASK;
	rdev->is_atom_bios = false;
	rdev->usec_timeout = RADEON_MAX_USEC_TIMEOUT;
	rdev->mc.gtt_size = 512 * 1024 * 1024;
	rdev->accel_working = false;
	/* set up ring ids */
	for (i = 0; i < RADEON_NUM_RINGS; i++) {
		rdev->ring[i].idx = i;
	}
	rdev->fence_context = fence_context_alloc(RADEON_NUM_RINGS);

	DRM_INFO("initializing kernel modesetting (%s 0x%04X:0x%04X 0x%04X:0x%04X).\n",
		radeon_family_name[rdev->family], pdev->vendor, pdev->device,
		pdev->subsystem_vendor, pdev->subsystem_device);

	/* mutex initialization are all done here so we
	 * can recall function without having locking issues */
	mutex_init(&rdev->ring_lock);
	mutex_init(&rdev->dc_hw_i2c_mutex);
	atomic_set(&rdev->ih.lock, 0);
	mutex_init(&rdev->gem.mutex);
	mutex_init(&rdev->pm.mutex);
	mutex_init(&rdev->gpu_clock_mutex);
	mutex_init(&rdev->srbm_mutex);
	mutex_init(&rdev->grbm_idx_mutex);
	init_rwsem(&rdev->pm.mclk_lock);
	init_rwsem(&rdev->exclusive_lock);
	init_waitqueue_head(&rdev->irq.vblank_queue);
	mutex_init(&rdev->mn_lock);
	hash_init(rdev->mn_hash);
	r = radeon_gem_init(rdev);
	if (r)
		return r;

	radeon_check_arguments(rdev);
	/* Adjust VM size here.
	 * Max GPUVM size for cayman+ is 40 bits.
	 */
	rdev->vm_manager.max_pfn = radeon_vm_size << 18;

	/* Set asic functions */
	r = radeon_asic_init(rdev);
	if (r)
		return r;

	/* all of the newer IGP chips have an internal gart
	 * However some rs4xx report as AGP, so remove that here.
	 */
	if ((rdev->family >= CHIP_RS400) &&
	    (rdev->flags & RADEON_IS_IGP)) {
		rdev->flags &= ~RADEON_IS_AGP;
	}

	if (rdev->flags & RADEON_IS_AGP && radeon_agpmode == -1) {
		radeon_agp_disable(rdev);
	}

	/* Set the internal MC address mask
	 * This is the max address of the GPU's
	 * internal address space.
	 */
	if (rdev->family >= CHIP_CAYMAN)
		rdev->mc.mc_mask = 0xffffffffffULL; /* 40 bit MC */
	else if (rdev->family >= CHIP_CEDAR)
		rdev->mc.mc_mask = 0xfffffffffULL; /* 36 bit MC */
	else
		rdev->mc.mc_mask = 0xffffffffULL; /* 32 bit MC */

	/* set DMA mask + need_dma32 flags.
	 * PCIE - can handle 40-bits.
	 * IGP - can handle 40-bits
	 * AGP - generally dma32 is safest
	 * PCI - dma32 for legacy pci gart, 40 bits on newer asics
	 */
	rdev->need_dma32 = false;
	if (rdev->flags & RADEON_IS_AGP)
		rdev->need_dma32 = true;
	if ((rdev->flags & RADEON_IS_PCI) &&
	    (rdev->family <= CHIP_RS740))
		rdev->need_dma32 = true;

	dma_bits = rdev->need_dma32 ? 32 : 40;
	r = pci_set_dma_mask(rdev->pdev, DMA_BIT_MASK(dma_bits));
	if (r) {
		rdev->need_dma32 = true;
		dma_bits = 32;
		printk(KERN_WARNING "radeon: No suitable DMA available.\n");
	}
	r = pci_set_consistent_dma_mask(rdev->pdev, DMA_BIT_MASK(dma_bits));
	if (r) {
		pci_set_consistent_dma_mask(rdev->pdev, DMA_BIT_MASK(32));
		printk(KERN_WARNING "radeon: No coherent DMA available.\n");
	}

	/* Registers mapping */
	/* TODO: block userspace mapping of io register */
	spin_lock_init(&rdev->mmio_idx_lock);
	spin_lock_init(&rdev->smc_idx_lock);
	spin_lock_init(&rdev->pll_idx_lock);
	spin_lock_init(&rdev->mc_idx_lock);
	spin_lock_init(&rdev->pcie_idx_lock);
	spin_lock_init(&rdev->pciep_idx_lock);
	spin_lock_init(&rdev->pif_idx_lock);
	spin_lock_init(&rdev->cg_idx_lock);
	spin_lock_init(&rdev->uvd_idx_lock);
	spin_lock_init(&rdev->rcu_idx_lock);
	spin_lock_init(&rdev->didt_idx_lock);
	spin_lock_init(&rdev->end_idx_lock);
	if (rdev->family >= CHIP_BONAIRE) {
		rdev->rmmio_base = pci_resource_start(rdev->pdev, 5);
		rdev->rmmio_size = pci_resource_len(rdev->pdev, 5);
	} else {
		rdev->rmmio_base = pci_resource_start(rdev->pdev, 2);
		rdev->rmmio_size = pci_resource_len(rdev->pdev, 2);
	}
	rdev->rmmio = ioremap(rdev->rmmio_base, rdev->rmmio_size);
	if (rdev->rmmio == NULL) {
		return -ENOMEM;
	}
	DRM_INFO("register mmio base: 0x%08X\n", (uint32_t)rdev->rmmio_base);
	DRM_INFO("register mmio size: %u\n", (unsigned)rdev->rmmio_size);

	/* doorbell bar mapping */
	if (rdev->family >= CHIP_BONAIRE)
		radeon_doorbell_init(rdev);

	/* io port mapping */
	for (i = 0; i < DEVICE_COUNT_RESOURCE; i++) {
		if (pci_resource_flags(rdev->pdev, i) & IORESOURCE_IO) {
			rdev->rio_mem_size = pci_resource_len(rdev->pdev, i);
			rdev->rio_mem = pci_iomap(rdev->pdev, i, rdev->rio_mem_size);
			break;
		}
	}
	if (rdev->rio_mem == NULL)
		DRM_ERROR("Unable to find PCI I/O BAR\n");

	if (rdev->flags & RADEON_IS_PX)
		radeon_device_handle_px_quirks(rdev);

	/* if we have > 1 VGA cards, then disable the radeon VGA resources */
	/* this will fail for cards that aren't VGA class devices, just
	 * ignore it */
	vga_client_register(rdev->pdev, rdev, NULL, radeon_vga_set_decode);

	if (rdev->flags & RADEON_IS_PX)
		runtime = true;
	vga_switcheroo_register_client(rdev->pdev, &radeon_switcheroo_ops, runtime);
	if (runtime)
		vga_switcheroo_init_domain_pm_ops(rdev->dev, &rdev->vga_pm_domain);

	r = radeon_init(rdev);
	if (r)
		goto failed;
<<<<<<< HEAD

	r = radeon_ib_ring_tests(rdev);
	if (r)
		DRM_ERROR("ib ring test failed (%d).\n", r);
=======
>>>>>>> 5164bece

	r = radeon_gem_debugfs_init(rdev);
	if (r) {
		DRM_ERROR("registering gem debugfs failed (%d).\n", r);
	}

	if (rdev->flags & RADEON_IS_AGP && !rdev->accel_working) {
		/* Acceleration not working on AGP card try again
		 * with fallback to PCI or PCIE GART
		 */
		radeon_asic_reset(rdev);
		radeon_fini(rdev);
		radeon_agp_disable(rdev);
		r = radeon_init(rdev);
		if (r)
			goto failed;
	}

	r = radeon_ib_ring_tests(rdev);
	if (r)
		DRM_ERROR("ib ring test failed (%d).\n", r);

	if ((radeon_testing & 1)) {
		if (rdev->accel_working)
			radeon_test_moves(rdev);
		else
			DRM_INFO("radeon: acceleration disabled, skipping move tests\n");
	}
	if ((radeon_testing & 2)) {
		if (rdev->accel_working)
			radeon_test_syncing(rdev);
		else
			DRM_INFO("radeon: acceleration disabled, skipping sync tests\n");
	}
	if (radeon_benchmarking) {
		if (rdev->accel_working)
			radeon_benchmark(rdev, radeon_benchmarking);
		else
			DRM_INFO("radeon: acceleration disabled, skipping benchmarks\n");
	}
	return 0;

failed:
	if (runtime)
		vga_switcheroo_fini_domain_pm_ops(rdev->dev);
	return r;
}

static void radeon_debugfs_remove_files(struct radeon_device *rdev);

/**
 * radeon_device_fini - tear down the driver
 *
 * @rdev: radeon_device pointer
 *
 * Tear down the driver info (all asics).
 * Called at driver shutdown.
 */
void radeon_device_fini(struct radeon_device *rdev)
{
	DRM_INFO("radeon: finishing device.\n");
	rdev->shutdown = true;
	/* evict vram memory */
	radeon_bo_evict_vram(rdev);
	radeon_fini(rdev);
	vga_switcheroo_unregister_client(rdev->pdev);
	if (rdev->flags & RADEON_IS_PX)
		vga_switcheroo_fini_domain_pm_ops(rdev->dev);
	vga_client_register(rdev->pdev, NULL, NULL, NULL);
	if (rdev->rio_mem)
		pci_iounmap(rdev->pdev, rdev->rio_mem);
	rdev->rio_mem = NULL;
	iounmap(rdev->rmmio);
	rdev->rmmio = NULL;
	if (rdev->family >= CHIP_BONAIRE)
		radeon_doorbell_fini(rdev);
	radeon_debugfs_remove_files(rdev);
}


/*
 * Suspend & resume.
 */
/**
 * radeon_suspend_kms - initiate device suspend
 *
 * @pdev: drm dev pointer
 * @state: suspend state
 *
 * Puts the hw in the suspend state (all asics).
 * Returns 0 for success or an error on failure.
 * Called at driver suspend.
 */
int radeon_suspend_kms(struct drm_device *dev, bool suspend, bool fbcon)
{
	struct radeon_device *rdev;
	struct drm_crtc *crtc;
	struct drm_connector *connector;
	int i, r;

	if (dev == NULL || dev->dev_private == NULL) {
		return -ENODEV;
	}

	rdev = dev->dev_private;

	if (dev->switch_power_state == DRM_SWITCH_POWER_OFF)
		return 0;

	drm_kms_helper_poll_disable(dev);

	/* turn off display hw */
	list_for_each_entry(connector, &dev->mode_config.connector_list, head) {
		drm_helper_connector_dpms(connector, DRM_MODE_DPMS_OFF);
	}

	/* unpin the front buffers */
	list_for_each_entry(crtc, &dev->mode_config.crtc_list, head) {
		struct radeon_framebuffer *rfb = to_radeon_framebuffer(crtc->primary->fb);
		struct radeon_bo *robj;

		if (rfb == NULL || rfb->obj == NULL) {
			continue;
		}
		robj = gem_to_radeon_bo(rfb->obj);
		/* don't unpin kernel fb objects */
		if (!radeon_fbdev_robj_is_fb(rdev, robj)) {
			r = radeon_bo_reserve(robj, false);
			if (r == 0) {
				radeon_bo_unpin(robj);
				radeon_bo_unreserve(robj);
			}
		}
	}
	/* evict vram memory */
	radeon_bo_evict_vram(rdev);

	/* wait for gpu to finish processing current batch */
	for (i = 0; i < RADEON_NUM_RINGS; i++) {
		r = radeon_fence_wait_empty(rdev, i);
		if (r) {
			/* delay GPU reset to resume */
			radeon_fence_driver_force_completion(rdev, i);
		}
	}

	radeon_save_bios_scratch_regs(rdev);

	radeon_suspend(rdev);
	radeon_hpd_fini(rdev);
	/* evict remaining vram memory */
	radeon_bo_evict_vram(rdev);

	radeon_agp_suspend(rdev);

	pci_save_state(dev->pdev);
	if (suspend) {
		/* Shut down the device */
		pci_disable_device(dev->pdev);
		pci_set_power_state(dev->pdev, PCI_D3hot);
	}

	if (fbcon) {
		console_lock();
		radeon_fbdev_set_suspend(rdev, 1);
		console_unlock();
	}
	return 0;
}

/**
 * radeon_resume_kms - initiate device resume
 *
 * @pdev: drm dev pointer
 *
 * Bring the hw back to operating state (all asics).
 * Returns 0 for success or an error on failure.
 * Called at driver resume.
 */
int radeon_resume_kms(struct drm_device *dev, bool resume, bool fbcon)
{
	struct drm_connector *connector;
	struct radeon_device *rdev = dev->dev_private;
	int r;

	if (dev->switch_power_state == DRM_SWITCH_POWER_OFF)
		return 0;

	if (fbcon) {
		console_lock();
	}
	if (resume) {
		pci_set_power_state(dev->pdev, PCI_D0);
		pci_restore_state(dev->pdev);
		if (pci_enable_device(dev->pdev)) {
			if (fbcon)
				console_unlock();
			return -1;
		}
	}
	/* resume AGP if in use */
	radeon_agp_resume(rdev);
	radeon_resume(rdev);

	r = radeon_ib_ring_tests(rdev);
	if (r)
		DRM_ERROR("ib ring test failed (%d).\n", r);

	if ((rdev->pm.pm_method == PM_METHOD_DPM) && rdev->pm.dpm_enabled) {
		/* do dpm late init */
		r = radeon_pm_late_init(rdev);
		if (r) {
			rdev->pm.dpm_enabled = false;
			DRM_ERROR("radeon_pm_late_init failed, disabling dpm\n");
		}
	} else {
		/* resume old pm late */
		radeon_pm_resume(rdev);
	}

	radeon_restore_bios_scratch_regs(rdev);

	/* init dig PHYs, disp eng pll */
	if (rdev->is_atom_bios) {
		radeon_atom_encoder_init(rdev);
		radeon_atom_disp_eng_pll_init(rdev);
		/* turn on the BL */
		if (rdev->mode_info.bl_encoder) {
			u8 bl_level = radeon_get_backlight_level(rdev,
								 rdev->mode_info.bl_encoder);
			radeon_set_backlight_level(rdev, rdev->mode_info.bl_encoder,
						   bl_level);
		}
	}
	/* reset hpd state */
	radeon_hpd_init(rdev);
	/* blat the mode back in */
	if (fbcon) {
		drm_helper_resume_force_mode(dev);
		/* turn on display hw */
		list_for_each_entry(connector, &dev->mode_config.connector_list, head) {
			drm_helper_connector_dpms(connector, DRM_MODE_DPMS_ON);
		}
	}

	drm_kms_helper_poll_enable(dev);

	/* set the power state here in case we are a PX system or headless */
	if ((rdev->pm.pm_method == PM_METHOD_DPM) && rdev->pm.dpm_enabled)
		radeon_pm_compute_clocks(rdev);

	if (fbcon) {
		radeon_fbdev_set_suspend(rdev, 0);
		console_unlock();
	}

	return 0;
}

/**
 * radeon_gpu_reset - reset the asic
 *
 * @rdev: radeon device pointer
 *
 * Attempt the reset the GPU if it has hung (all asics).
 * Returns 0 for success or an error on failure.
 */
int radeon_gpu_reset(struct radeon_device *rdev)
{
	unsigned ring_sizes[RADEON_NUM_RINGS];
	uint32_t *ring_data[RADEON_NUM_RINGS];

	bool saved = false;

	int i, r;
	int resched;

	down_write(&rdev->exclusive_lock);

	if (!rdev->needs_reset) {
		up_write(&rdev->exclusive_lock);
		return 0;
	}

	radeon_save_bios_scratch_regs(rdev);
	/* block TTM */
	resched = ttm_bo_lock_delayed_workqueue(&rdev->mman.bdev);
	radeon_suspend(rdev);
	radeon_hpd_fini(rdev);

	for (i = 0; i < RADEON_NUM_RINGS; ++i) {
		ring_sizes[i] = radeon_ring_backup(rdev, &rdev->ring[i],
						   &ring_data[i]);
		if (ring_sizes[i]) {
			saved = true;
			dev_info(rdev->dev, "Saved %d dwords of commands "
				 "on ring %d.\n", ring_sizes[i], i);
		}
	}

	r = radeon_asic_reset(rdev);
	if (!r) {
		dev_info(rdev->dev, "GPU reset succeeded, trying to resume\n");
		radeon_resume(rdev);
	}

	radeon_restore_bios_scratch_regs(rdev);

	for (i = 0; i < RADEON_NUM_RINGS; ++i) {
		if (!r && ring_data[i]) {
			radeon_ring_restore(rdev, &rdev->ring[i],
					    ring_sizes[i], ring_data[i]);
		} else {
			radeon_fence_driver_force_completion(rdev, i);
			kfree(ring_data[i]);
		}
	}

	if ((rdev->pm.pm_method == PM_METHOD_DPM) && rdev->pm.dpm_enabled) {
		/* do dpm late init */
		r = radeon_pm_late_init(rdev);
		if (r) {
			rdev->pm.dpm_enabled = false;
			DRM_ERROR("radeon_pm_late_init failed, disabling dpm\n");
		}
	} else {
		/* resume old pm late */
		radeon_pm_resume(rdev);
	}

	/* init dig PHYs, disp eng pll */
	if (rdev->is_atom_bios) {
		radeon_atom_encoder_init(rdev);
		radeon_atom_disp_eng_pll_init(rdev);
		/* turn on the BL */
		if (rdev->mode_info.bl_encoder) {
			u8 bl_level = radeon_get_backlight_level(rdev,
								 rdev->mode_info.bl_encoder);
			radeon_set_backlight_level(rdev, rdev->mode_info.bl_encoder,
						   bl_level);
		}
	}
	/* reset hpd state */
	radeon_hpd_init(rdev);

	ttm_bo_unlock_delayed_workqueue(&rdev->mman.bdev, resched);

	rdev->in_reset = true;
	rdev->needs_reset = false;

	downgrade_write(&rdev->exclusive_lock);

	drm_helper_resume_force_mode(rdev->ddev);

	/* set the power state here in case we are a PX system or headless */
	if ((rdev->pm.pm_method == PM_METHOD_DPM) && rdev->pm.dpm_enabled)
		radeon_pm_compute_clocks(rdev);

	if (!r) {
		r = radeon_ib_ring_tests(rdev);
		if (r && saved)
			r = -EAGAIN;
	} else {
		/* bad news, how to tell it to userspace ? */
		dev_info(rdev->dev, "GPU reset failed\n");
	}

	rdev->needs_reset = r == -EAGAIN;
	rdev->in_reset = false;

	up_read(&rdev->exclusive_lock);
	return r;
}


/*
 * Debugfs
 */
int radeon_debugfs_add_files(struct radeon_device *rdev,
			     struct drm_info_list *files,
			     unsigned nfiles)
{
	unsigned i;

	for (i = 0; i < rdev->debugfs_count; i++) {
		if (rdev->debugfs[i].files == files) {
			/* Already registered */
			return 0;
		}
	}

	i = rdev->debugfs_count + 1;
	if (i > RADEON_DEBUGFS_MAX_COMPONENTS) {
		DRM_ERROR("Reached maximum number of debugfs components.\n");
		DRM_ERROR("Report so we increase "
		          "RADEON_DEBUGFS_MAX_COMPONENTS.\n");
		return -EINVAL;
	}
	rdev->debugfs[rdev->debugfs_count].files = files;
	rdev->debugfs[rdev->debugfs_count].num_files = nfiles;
	rdev->debugfs_count = i;
#if defined(CONFIG_DEBUG_FS)
	drm_debugfs_create_files(files, nfiles,
				 rdev->ddev->control->debugfs_root,
				 rdev->ddev->control);
	drm_debugfs_create_files(files, nfiles,
				 rdev->ddev->primary->debugfs_root,
				 rdev->ddev->primary);
#endif
	return 0;
}

static void radeon_debugfs_remove_files(struct radeon_device *rdev)
{
#if defined(CONFIG_DEBUG_FS)
	unsigned i;

	for (i = 0; i < rdev->debugfs_count; i++) {
		drm_debugfs_remove_files(rdev->debugfs[i].files,
					 rdev->debugfs[i].num_files,
					 rdev->ddev->control);
		drm_debugfs_remove_files(rdev->debugfs[i].files,
					 rdev->debugfs[i].num_files,
					 rdev->ddev->primary);
	}
#endif
}

#if defined(CONFIG_DEBUG_FS)
int radeon_debugfs_init(struct drm_minor *minor)
{
	return 0;
}

void radeon_debugfs_cleanup(struct drm_minor *minor)
{
}
#endif<|MERGE_RESOLUTION|>--- conflicted
+++ resolved
@@ -1434,13 +1434,6 @@
 	r = radeon_init(rdev);
 	if (r)
 		goto failed;
-<<<<<<< HEAD
-
-	r = radeon_ib_ring_tests(rdev);
-	if (r)
-		DRM_ERROR("ib ring test failed (%d).\n", r);
-=======
->>>>>>> 5164bece
 
 	r = radeon_gem_debugfs_init(rdev);
 	if (r) {
