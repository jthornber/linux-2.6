--- conflicted
+++ resolved
@@ -613,33 +613,6 @@
 	return ret;
 }
 
-<<<<<<< HEAD
-int nouveau_pmops_suspend(struct device *dev)
-{
-	struct pci_dev *pdev = to_pci_dev(dev);
-	struct drm_device *drm_dev = pci_get_drvdata(pdev);
-	int ret;
-
-	if (drm_dev->switch_power_state == DRM_SWITCH_POWER_OFF ||
-	    drm_dev->switch_power_state == DRM_SWITCH_POWER_DYNAMIC_OFF)
-		return 0;
-
-	if (drm_dev->mode_config.num_crtc)
-		nouveau_fbcon_set_suspend(drm_dev, 1);
-
-	ret = nouveau_do_suspend(drm_dev, false);
-	if (ret)
-		return ret;
-
-	pci_save_state(pdev);
-	pci_disable_device(pdev);
-	pci_ignore_hotplug(pdev);
-	pci_set_power_state(pdev, PCI_D3hot);
-	return 0;
-}
-
-=======
->>>>>>> 5164bece
 static int
 nouveau_do_resume(struct drm_device *dev, bool runtime)
 {
