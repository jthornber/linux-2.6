--- conflicted
+++ resolved
@@ -267,7 +267,6 @@
 
 	  If unsure, say N.
 
-<<<<<<< HEAD
 config DM_CACHE
        tristate "Cache target (EXPERIMENTAL)"
        depends on BLK_DEV_DM && EXPERIMENTAL
@@ -290,8 +289,6 @@
        ---help---
          Under development
 
-=======
->>>>>>> 726d8e5e
 config DM_MIRROR
        tristate "Mirror target"
        depends on BLK_DEV_DM
