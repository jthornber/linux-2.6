--- conflicted
+++ resolved
@@ -1154,7 +1154,6 @@
 	struct dm_target_io *tio;
 	unsigned target_bio_nr;
 	unsigned num_target_bios = 1;
-<<<<<<< HEAD
 
 	/*
 	 * Does the target want to receive duplicate copies of the bio?
@@ -1162,15 +1161,6 @@
 	if (bio_data_dir(bio) == WRITE && ti->num_write_bios)
 		num_target_bios = ti->num_write_bios(ti, bio);
 
-=======
-
-	/*
-	 * Does the target want to receive duplicate copies of the bio?
-	 */
-	if (bio_data_dir(bio) == WRITE && ti->num_write_bios)
-		num_target_bios = ti->num_write_bios(ti, bio);
-
->>>>>>> d9aef643
 	for (target_bio_nr = 0; target_bio_nr < num_target_bios; target_bio_nr++) {
 		tio = alloc_tio(ci, ti, nr_iovecs, target_bio_nr);
 		if (split_bvec)
@@ -1254,17 +1244,10 @@
 {
 	struct bio *bio = ci->bio;
 	sector_t bv_len, total_len = 0;
-<<<<<<< HEAD
 
 	for (*idx = ci->idx; max && (*idx < bio->bi_vcnt); (*idx)++) {
 		bv_len = to_sector(bio->bi_io_vec[*idx].bv_len);
 
-=======
-
-	for (*idx = ci->idx; max && (*idx < bio->bi_vcnt); (*idx)++) {
-		bv_len = to_sector(bio->bi_io_vec[*idx].bv_len);
-
->>>>>>> d9aef643
 		if (bv_len > max)
 			break;
 
@@ -1304,7 +1287,6 @@
 	} while (remaining -= len);
 
 	ci->idx++;
-<<<<<<< HEAD
 
 	return 0;
 }
@@ -1356,59 +1338,6 @@
 		ci->sector_count -= len;
 		ci->idx = idx;
 
-=======
-
-	return 0;
-}
-
-/*
- * Select the correct strategy for processing a non-flush bio.
- */
-static int __split_and_process_non_flush(struct clone_info *ci)
-{
-	struct bio *bio = ci->bio;
-	struct dm_target *ti;
-	sector_t len, max;
-	int idx;
-
-	if (unlikely(bio->bi_rw & REQ_DISCARD))
-		return __send_discard(ci);
-	else if (unlikely(bio->bi_rw & REQ_WRITE_SAME))
-		return __send_write_same(ci);
-
-	ti = dm_table_find_target(ci->map, ci->sector);
-	if (!dm_target_is_valid(ti))
-		return -EIO;
-
-	max = max_io_len(ci->sector, ti);
-
-	/*
-	 * Optimise for the simple case where we can do all of
-	 * the remaining io with a single clone.
-	 */
-	if (ci->sector_count <= max) {
-		__clone_and_map_data_bio(ci, ti, ci->sector, bio->bi_max_vecs,
-					 ci->idx, bio->bi_vcnt - ci->idx, 0,
-					 ci->sector_count, 0);
-		ci->sector_count = 0;
-		return 0;
-	}
-
-	/*
-	 * There are some bvecs that don't span targets.
-	 * Do as many of these as possible.
-	 */
-	if (to_sector(bio->bi_io_vec[ci->idx].bv_len) <= max) {
-		len = __len_within_target(ci, max, &idx);
-
-		__clone_and_map_data_bio(ci, ti, ci->sector, bio->bi_max_vecs,
-					 ci->idx, idx - ci->idx, 0, len, 0);
-
-		ci->sector += len;
-		ci->sector_count -= len;
-		ci->idx = idx;
-
->>>>>>> d9aef643
 		return 0;
 	}
 
