--- conflicted
+++ resolved
@@ -2722,11 +2722,7 @@
  * Caller must hold md->suspend_lock
  */
 static int __dm_suspend(struct mapped_device *md, struct dm_table *map,
-<<<<<<< HEAD
 			unsigned suspend_flags, bool interruptible)
-=======
-			unsigned suspend_flags, int interruptible)
->>>>>>> 5164bece
 {
 	bool do_lockfs = suspend_flags & DM_SUSPEND_LOCKFS_FLAG;
 	bool noflush = suspend_flags & DM_SUSPEND_NOFLUSH_FLAG;
@@ -2753,15 +2749,10 @@
 	 */
 	if (!noflush && do_lockfs) {
 		r = lock_fs(md);
-<<<<<<< HEAD
-		if (r)
-			return r;
-=======
 		if (r) {
 			dm_table_presuspend_undo_targets(map);
 			return r;
 		}
->>>>>>> 5164bece
 	}
 
 	/*
@@ -2794,12 +2785,7 @@
 	 * We call dm_wait_for_completion to wait for all existing requests
 	 * to finish.
 	 */
-<<<<<<< HEAD
-	r = dm_wait_for_completion(md, (interruptible ?
-					TASK_INTERRUPTIBLE : TASK_UNINTERRUPTIBLE));
-=======
 	r = dm_wait_for_completion(md, interruptible);
->>>>>>> 5164bece
 
 	if (noflush)
 		clear_bit(DMF_NOFLUSH_SUSPENDING, &md->flags);
@@ -2859,17 +2845,11 @@
 		goto retry;
 	}
 
-<<<<<<< HEAD
-	map = rcu_dereference(md->map);
-
-	r = __dm_suspend(md, map, suspend_flags, true);
-=======
 	map = rcu_dereference_protected(md->map, lockdep_is_held(&md->suspend_lock));
 
 	r = __dm_suspend(md, map, suspend_flags, TASK_INTERRUPTIBLE);
 	if (r)
 		goto out_unlock;
->>>>>>> 5164bece
 
 	set_bit(DMF_SUSPENDED, &md->flags);
 
@@ -2880,11 +2860,9 @@
 	return r;
 }
 
-<<<<<<< HEAD
-static int __dm_resume(struct mapped_device *md, struct dm_table *map,
-		       bool resume_targets)
-{
-	if (resume_targets) {
+static int __dm_resume(struct mapped_device *md, struct dm_table *map)
+{
+	if (map) {
 		int r = dm_table_resume_targets(map);
 		if (r)
 			return r;
@@ -2925,58 +2903,6 @@
 		goto retry;
 	}
 
-	map = rcu_dereference(md->map);
-	if (!map || !dm_table_get_size(map))
-		goto out;
-
-	r = __dm_resume(md, map, true);
-	if (r)
-		goto out;
-
-=======
-static int __dm_resume(struct mapped_device *md, struct dm_table *map)
-{
-	if (map) {
-		int r = dm_table_resume_targets(map);
-		if (r)
-			return r;
-	}
-
-	dm_queue_flush(md);
-
-	/*
-	 * Flushing deferred I/Os must be done after targets are resumed
-	 * so that mapping of targets can work correctly.
-	 * Request-based dm is queueing the deferred I/Os in its request_queue.
-	 */
-	if (dm_request_based(md))
-		start_queue(md->queue);
-
-	unlock_fs(md);
-
-	return 0;
-}
-
-int dm_resume(struct mapped_device *md)
-{
-	int r = -EINVAL;
-	struct dm_table *map = NULL;
-
-retry:
-	mutex_lock_nested(&md->suspend_lock, SINGLE_DEPTH_NESTING);
-
-	if (!dm_suspended_md(md))
-		goto out;
-
-	if (dm_suspended_internally_md(md)) {
-		/* already internally suspended, wait for internal resume */
-		mutex_unlock(&md->suspend_lock);
-		r = wait_on_bit(&md->flags, DMF_SUSPENDED_INTERNALLY, TASK_INTERRUPTIBLE);
-		if (r)
-			return r;
-		goto retry;
-	}
-
 	map = rcu_dereference_protected(md->map, lockdep_is_held(&md->suspend_lock));
 	if (!map || !dm_table_get_size(map))
 		goto out;
@@ -2985,7 +2911,6 @@
 	if (r)
 		goto out;
 
->>>>>>> 5164bece
 	clear_bit(DMF_SUSPENDED, &md->flags);
 
 	r = 0;
@@ -3005,25 +2930,14 @@
 {
 	struct dm_table *map = NULL;
 
-<<<<<<< HEAD
-	if (WARN_ON(dm_suspended_internally_md(md)))
-		return; /* disallow nested internal suspends! */
-=======
 	if (dm_suspended_internally_md(md))
 		return; /* nested internal suspend */
->>>>>>> 5164bece
 
 	if (dm_suspended_md(md)) {
 		set_bit(DMF_SUSPENDED_INTERNALLY, &md->flags);
 		return; /* nest suspend */
 	}
 
-<<<<<<< HEAD
-	map = rcu_dereference(md->map);
-
-	/* FIXME: should __dm_suspend always be interruptible? */
-	(void) __dm_suspend(md, map, suspend_flags, false);
-=======
 	map = rcu_dereference_protected(md->map, lockdep_is_held(&md->suspend_lock));
 
 	/*
@@ -3033,7 +2947,6 @@
 	 * until there is a need for more elaborate variants of internal suspend.
 	 */
 	(void) __dm_suspend(md, map, suspend_flags, TASK_UNINTERRUPTIBLE);
->>>>>>> 5164bece
 
 	set_bit(DMF_SUSPENDED_INTERNALLY, &md->flags);
 
@@ -3042,36 +2955,17 @@
 
 static void __dm_internal_resume(struct mapped_device *md)
 {
-<<<<<<< HEAD
-	struct dm_table *map = NULL;
-
-	if (WARN_ON(!dm_suspended_internally_md(md)))
-		return;
-=======
 	if (!dm_suspended_internally_md(md))
 		return; /* resume from nested internal suspend */
->>>>>>> 5164bece
 
 	if (dm_suspended_md(md))
 		goto done; /* resume from nested suspend */
 
-<<<<<<< HEAD
-	map = rcu_dereference(md->map);
-	if (WARN_ON(!map))
-		return;
-
-	/*
-	 * FIXME: existing callers don't need to call dm_table_resume_targets
-	 * (which may fail -- so best to avoid it for now)
-	 */
-	(void) __dm_resume(md, map, false);
-=======
 	/*
 	 * NOTE: existing callers don't need to call dm_table_resume_targets
 	 * (which may fail -- so best to avoid it for now by passing NULL map)
 	 */
 	(void) __dm_resume(md, NULL);
->>>>>>> 5164bece
 
 done:
 	clear_bit(DMF_SUSPENDED_INTERNALLY, &md->flags);
