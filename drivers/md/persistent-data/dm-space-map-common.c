--- conflicted
+++ resolved
@@ -500,15 +500,10 @@
 
 static int dec_ref_count(void *context, uint32_t old, uint32_t *new)
 {
-<<<<<<< HEAD
-	if (!old)
-		return -EINVAL;
-=======
 	if (!old) {
 		DMERR_LIMIT("unable to decrement a reference count below 0");
 		return -EINVAL;
 	}
->>>>>>> d8ec26d7
 
 	*new = old - 1;
 	return 0;
