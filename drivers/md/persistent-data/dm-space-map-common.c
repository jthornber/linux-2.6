--- conflicted
+++ resolved
@@ -381,20 +381,11 @@
 }
 
 static int sm_ll_mutate(struct ll_disk *ll, dm_block_t b,
-<<<<<<< HEAD
-			uint32_t (*mutator)(void *context, uint32_t old), void *context,
-			enum allocation_event *ev)
-{
-	int r;
-	uint32_t bit, old, ref_count;
-	__le32 le_old;
-=======
 			uint32_t (*mutator)(void *context, uint32_t old),
 			void *context, enum allocation_event *ev)
 {
 	int r;
 	uint32_t bit, old, ref_count;
->>>>>>> 2bed30c4
 	struct dm_block *nb;
 	dm_block_t index = b;
 	struct disk_index_entry ie_disk;
@@ -418,17 +409,9 @@
 	old = sm_lookup_bitmap(bm_le, bit);
 
 	if (old > 2) {
-<<<<<<< HEAD
-		r = dm_btree_lookup(&ll->ref_count_info, ll->ref_count_root, &b, &le_old);
-		if (r < 0)
-			return r;
-
-		old = le32_to_cpu(le_old);
-=======
 		r = sm_ll_lookup_big_ref_count(ll, b, &old);
 		if (r < 0)
 			return r;
->>>>>>> 2bed30c4
 	}
 
 	ref_count = mutator(context, old);
@@ -482,11 +465,7 @@
 	return ll->save_ie(ll, index, &ie_disk);
 }
 
-<<<<<<< HEAD
-static uint32_t set_rc(void *context, uint32_t old)
-=======
 static uint32_t set_ref_count(void *context, uint32_t old)
->>>>>>> 2bed30c4
 {
 	return *((uint32_t *) context);
 }
@@ -494,45 +473,27 @@
 int sm_ll_insert(struct ll_disk *ll, dm_block_t b,
 		 uint32_t ref_count, enum allocation_event *ev)
 {
-<<<<<<< HEAD
-	return sm_ll_mutate(ll, b, set_rc, &ref_count, ev);
-}
-
-static uint32_t inc_rc(void *context, uint32_t old)
-=======
 	return sm_ll_mutate(ll, b, set_ref_count, &ref_count, ev);
 }
 
 static uint32_t inc_ref_count(void *context, uint32_t old)
->>>>>>> 2bed30c4
 {
 	return old + 1;
 }
 
 int sm_ll_inc(struct ll_disk *ll, dm_block_t b, enum allocation_event *ev)
 {
-<<<<<<< HEAD
-	return sm_ll_mutate(ll, b, inc_rc, NULL, ev);
-}
-
-static uint32_t dec_rc(void *context, uint32_t old)
-=======
 	return sm_ll_mutate(ll, b, inc_ref_count, NULL, ev);
 }
 
 static uint32_t dec_ref_count(void *context, uint32_t old)
->>>>>>> 2bed30c4
 {
 	return old - 1;
 }
 
 int sm_ll_dec(struct ll_disk *ll, dm_block_t b, enum allocation_event *ev)
 {
-<<<<<<< HEAD
-	return sm_ll_mutate(ll, b, dec_rc, NULL, ev);
-=======
 	return sm_ll_mutate(ll, b, dec_ref_count, NULL, ev);
->>>>>>> 2bed30c4
 }
 
 int sm_ll_commit(struct ll_disk *ll)
