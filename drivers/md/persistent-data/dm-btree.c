--- conflicted
+++ resolved
@@ -834,72 +834,13 @@
 }
 EXPORT_SYMBOL_GPL(dm_btree_find_highest_key);
 
-<<<<<<< HEAD
-/*----------------------------------------------------------------*/
-
-// FIXME: factor out common code with find_highest_key
-static int find_lowest_key(struct ro_spine *s, dm_block_t block,
-			   uint64_t *result_key, dm_block_t *next_block)
-{
-	int i, r;
-	uint32_t flags;
-
-	do {
-		r = ro_step(s, block);
-		if (r < 0)
-			return r;
-
-		flags = le32_to_cpu(ro_node(s)->header.flags);
-		i = le32_to_cpu(ro_node(s)->header.nr_entries);
-		if (!i)
-			return -ENODATA;
-
-		*result_key = le64_to_cpu(ro_node(s)->keys[0]);
-		if (next_block || flags & INTERNAL_NODE)
-			block = value64(ro_node(s), i);
-
-	} while (flags & INTERNAL_NODE);
-
-	if (next_block)
-		*next_block = block;
-	return 0;
-}
-
 int dm_btree_find_lowest_key(struct dm_btree_info *info, dm_block_t root,
 			     uint64_t *result_keys)
 {
-	int r = 0, count = 0, level;
-	struct ro_spine spine;
-
-	init_ro_spine(&spine, info);
-	for (level = 0; level < info->levels; level++) {
-		r = find_lowest_key(&spine, root, result_keys + level,
-				    level == info->levels - 1 ? NULL : &root);
-		if (r == -ENODATA) {
-			r = 0;
-			break;
-
-		} else if (r)
-			break;
-
-		count++;
-	}
-	exit_ro_spine(&spine);
-
-	return r ? r : count;
+	return dm_btree_find_key(info, root, false, result_keys);
 }
 EXPORT_SYMBOL_GPL(dm_btree_find_lowest_key);
 
-
-=======
-int dm_btree_find_lowest_key(struct dm_btree_info *info, dm_block_t root,
-			     uint64_t *result_keys)
-{
-	return dm_btree_find_key(info, root, false, result_keys);
-}
-EXPORT_SYMBOL_GPL(dm_btree_find_lowest_key);
-
->>>>>>> 833c6584
 /*----------------------------------------------------------------*/
 
 /*
