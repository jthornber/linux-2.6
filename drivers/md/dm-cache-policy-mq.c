/*
 * Copyright (C) 2012 Red Hat. All rights reserved.
 *
 * This file is released under the GPL.
 */

#include "dm-cache-policy.h"
#include "dm.h"

#include <linux/hash.h>
#include <linux/jiffies.h>
#include <linux/module.h>
#include <linux/mutex.h>
#include <linux/slab.h>
#include <linux/vmalloc.h>

#define DM_MSG_PREFIX "cache-policy-mq"

static struct kmem_cache *mq_entry_cache;

/*----------------------------------------------------------------*/

static unsigned next_power(unsigned n, unsigned min)
{
	return roundup_pow_of_two(max(n, min));
}

/*----------------------------------------------------------------*/

/*
 * Large, sequential ios are probably better left on the origin device since
 * spindles tend to have good bandwidth.
 *
 * The io_tracker tries to spot when the io is in one of these sequential
 * modes.
 *
 * Two thresholds to switch between random and sequential io mode are defaulting
 * as follows and can be adjusted via the constructor and message interfaces.
 */
#define RANDOM_THRESHOLD_DEFAULT 4
#define SEQUENTIAL_THRESHOLD_DEFAULT 512

enum io_pattern {
	PATTERN_SEQUENTIAL,
	PATTERN_RANDOM
};

struct io_tracker {
	enum io_pattern pattern;

	unsigned nr_seq_samples;
	unsigned nr_rand_samples;
	unsigned thresholds[2];

	dm_oblock_t last_end_oblock;
};

static void iot_init(struct io_tracker *t,
		     int sequential_threshold, int random_threshold)
{
	t->pattern = PATTERN_RANDOM;
	t->nr_seq_samples = 0;
	t->nr_rand_samples = 0;
	t->last_end_oblock = 0;
	t->thresholds[PATTERN_RANDOM] = random_threshold;
	t->thresholds[PATTERN_SEQUENTIAL] = sequential_threshold;
}

static enum io_pattern iot_pattern(struct io_tracker *t)
{
	return t->pattern;
}

static void iot_update_stats(struct io_tracker *t, struct bio *bio)
{
	if (bio->bi_iter.bi_sector == from_oblock(t->last_end_oblock) + 1)
		t->nr_seq_samples++;
	else {
		/*
		 * Just one non-sequential IO is enough to reset the
		 * counters.
		 */
		if (t->nr_seq_samples) {
			t->nr_seq_samples = 0;
			t->nr_rand_samples = 0;
		}

		t->nr_rand_samples++;
	}

	t->last_end_oblock = to_oblock(bio_end_sector(bio) - 1);
}

static void iot_check_for_pattern_switch(struct io_tracker *t)
{
	switch (t->pattern) {
	case PATTERN_SEQUENTIAL:
		if (t->nr_rand_samples >= t->thresholds[PATTERN_RANDOM]) {
			t->pattern = PATTERN_RANDOM;
			t->nr_seq_samples = t->nr_rand_samples = 0;
		}
		break;

	case PATTERN_RANDOM:
		if (t->nr_seq_samples >= t->thresholds[PATTERN_SEQUENTIAL]) {
			t->pattern = PATTERN_SEQUENTIAL;
			t->nr_seq_samples = t->nr_rand_samples = 0;
		}
		break;
	}
}

static void iot_examine_bio(struct io_tracker *t, struct bio *bio)
{
	iot_update_stats(t, bio);
	iot_check_for_pattern_switch(t);
}

/*----------------------------------------------------------------*/


/*
 * This queue is divided up into different levels.  Allowing us to push
 * entries to the back of any of the levels.  Think of it as a partially
 * sorted queue.
 */
#define NR_QUEUE_LEVELS 16u
<<<<<<< HEAD
=======
#define NR_SENTINELS NR_QUEUE_LEVELS * 3

>>>>>>> cache-writeback-issues
#define WRITEBACK_PERIOD HZ

struct queue {
	unsigned nr_elts;
	bool current_writeback_sentinels;
	unsigned long next_writeback;
	struct list_head qs[NR_QUEUE_LEVELS];
<<<<<<< HEAD
	struct list_head sentinels[NR_QUEUE_LEVELS * 3];
=======
	struct list_head sentinels[NR_SENTINELS];
>>>>>>> cache-writeback-issues
};

static void queue_init(struct queue *q)
{
	unsigned i;

	q->nr_elts = 0;
	q->current_writeback_sentinels = false;
	q->next_writeback = 0;
	for (i = 0; i < NR_QUEUE_LEVELS; i++) {
		INIT_LIST_HEAD(q->qs + i);
		INIT_LIST_HEAD(q->sentinels + i);
		INIT_LIST_HEAD(q->sentinels + NR_QUEUE_LEVELS + i);
		INIT_LIST_HEAD(q->sentinels + (2 * NR_QUEUE_LEVELS) + i);
	}
}

static unsigned queue_size(struct queue *q)
{
	return q->nr_elts;
}

static bool queue_empty(struct queue *q)
{
	return q->nr_elts == 0;
}

/*
 * Insert an entry to the back of the given level.
 */
static void queue_push(struct queue *q, unsigned level, struct list_head *elt)
{
	q->nr_elts++;
	list_add_tail(elt, q->qs + level);
}

static void queue_remove(struct queue *q, struct list_head *elt)
{
	q->nr_elts--;
	list_del(elt);
}

static bool is_sentinel(struct queue *q, struct list_head *h)
{
<<<<<<< HEAD
	return (h >= q->sentinels) &&
		(h < (q->sentinels + (sizeof(q->sentinels) / sizeof(q->sentinels[0]))));
=======
	return (h >= q->sentinels) && (h < (q->sentinels + NR_SENTINELS));
>>>>>>> cache-writeback-issues
}

/*
 * Gives us the oldest entry of the lowest popoulated level.  If the first
 * level is emptied then we shift down one level.
 */
static struct list_head *queue_peek(struct queue *q)
{
	unsigned level;
	struct list_head *h;

	for (level = 0; level < NR_QUEUE_LEVELS; level++)
		list_for_each(h, q->qs + level)
			if (!is_sentinel(q, h))
				return h;

	return NULL;
}

static struct list_head *queue_pop(struct queue *q)
{
	struct list_head *r = queue_peek(q);

	if (r) {
		q->nr_elts--;
		list_del(r);
	}

	return r;
}

/*
 * Pops an entry from a level that is not past a sentinel.
 */
static struct list_head *queue_pop_old(struct queue *q)
{
	unsigned level;
	struct list_head *h;

	for (level = 0; level < NR_QUEUE_LEVELS; level++)
		list_for_each(h, q->qs + level) {
			if (is_sentinel(q, h))
				break;

			q->nr_elts--;
			list_del(h);
			return h;
		}

	return NULL;
}

static struct list_head *list_pop(struct list_head *lh)
{
	struct list_head *r = lh->next;

	BUG_ON(!r);
	list_del_init(r);

	return r;
}

static struct list_head *writeback_sentinel(struct queue *q, unsigned level)
{
	if (q->current_writeback_sentinels)
		return q->sentinels + NR_QUEUE_LEVELS + level;
	else
		return q->sentinels + 2 * NR_QUEUE_LEVELS + level;
}

static void queue_update_writeback_sentinels(struct queue *q)
{
	unsigned i;
	struct list_head *h;

	if (time_after(jiffies, q->next_writeback)) {
		for (i = 0; i < NR_QUEUE_LEVELS; i++) {
			h = writeback_sentinel(q, i);
			list_del(h);
			list_add_tail(h, q->qs + i);
		}

		q->next_writeback = jiffies + WRITEBACK_PERIOD;
		q->current_writeback_sentinels = !q->current_writeback_sentinels;
	}
}

/*
 * Sometimes we want to iterate through entries that have been pushed since
 * a certain event.  We use sentinel entries on the queues to delimit these
 * 'tick' events.
 */
static void queue_tick(struct queue *q)
{
	unsigned i;

	for (i = 0; i < NR_QUEUE_LEVELS; i++) {
		list_del(q->sentinels + i);
		list_add_tail(q->sentinels + i, q->qs + i);
	}
}

typedef void (*iter_fn)(struct list_head *, void *);
static void queue_iterate_tick(struct queue *q, iter_fn fn, void *context)
{
	unsigned i;
	struct list_head *h;

	for (i = 0; i < NR_QUEUE_LEVELS; i++) {
		list_for_each_prev(h, q->qs + i) {
			if (is_sentinel(q, h))
				break;

			fn(h, context);
		}
	}
}

/*----------------------------------------------------------------*/

/*
 * Describes a cache entry.  Used in both the cache and the pre_cache.
 */
struct entry {
	struct hlist_node hlist;
	struct list_head list;
	dm_oblock_t oblock;

	bool dirty:1;
<<<<<<< HEAD
	unsigned hit_count:31;
=======
	unsigned hit_count;
>>>>>>> cache-writeback-issues
};

#define MAX_HIT_COUNT (1U << 31U)

/*
 * Rather than storing the cblock in an entry, we allocate all entries in
 * an array, and infer the cblock from the entry position.
 *
 * Free entries are linked together into a list.
 */
struct entry_pool {
	struct entry *entries, *entries_end;
	struct list_head free;
	unsigned nr_allocated;
};

static int epool_init(struct entry_pool *ep, unsigned nr_entries)
{
	unsigned i;

	ep->entries = vzalloc(sizeof(struct entry) * nr_entries);
	if (!ep->entries)
		return -ENOMEM;

	ep->entries_end = ep->entries + nr_entries;

	INIT_LIST_HEAD(&ep->free);
	for (i = 0; i < nr_entries; i++)
		list_add(&ep->entries[i].list, &ep->free);

	ep->nr_allocated = 0;

	return 0;
}

static void epool_exit(struct entry_pool *ep)
{
	vfree(ep->entries);
}

static struct entry *alloc_entry(struct entry_pool *ep)
{
	struct entry *e;

	if (list_empty(&ep->free))
		return NULL;

	e = list_entry(list_pop(&ep->free), struct entry, list);
	INIT_LIST_HEAD(&e->list);
	INIT_HLIST_NODE(&e->hlist);
	ep->nr_allocated++;

	return e;
}

/*
 * This assumes the cblock hasn't already been allocated.
 */
static struct entry *alloc_particular_entry(struct entry_pool *ep, dm_cblock_t cblock)
{
	struct entry *e = ep->entries + from_cblock(cblock);

	list_del_init(&e->list);
	INIT_HLIST_NODE(&e->hlist);
	ep->nr_allocated++;

	return e;
}

static void free_entry(struct entry_pool *ep, struct entry *e)
{
	BUG_ON(!ep->nr_allocated);
	ep->nr_allocated--;
	INIT_HLIST_NODE(&e->hlist);
	list_add(&e->list, &ep->free);
}

/*
 * Returns NULL if the entry is free.
 */
static struct entry *epool_find(struct entry_pool *ep, dm_cblock_t cblock)
{
	struct entry *e = ep->entries + from_cblock(cblock);
	return !hlist_unhashed(&e->hlist) ? e : NULL;
}

static bool epool_empty(struct entry_pool *ep)
{
	return list_empty(&ep->free);
}

static bool in_pool(struct entry_pool *ep, struct entry *e)
{
	return e >= ep->entries && e < ep->entries_end;
}

static dm_cblock_t infer_cblock(struct entry_pool *ep, struct entry *e)
{
	return to_cblock(e - ep->entries);
}

/*----------------------------------------------------------------*/

struct mq_policy {
	struct dm_cache_policy policy;

	/* protects everything */
	struct mutex lock;
	dm_cblock_t cache_size;
	struct io_tracker tracker;

	/*
	 * Entries come from two pools, one of pre-cache entries, and one
	 * for the cache proper.
	 */
	struct entry_pool pre_cache_pool;
	struct entry_pool cache_pool;

	/*
	 * We maintain three queues of entries.  The cache proper,
	 * consisting of a clean and dirty queue, contains the currently
	 * active mappings.  Whereas the pre_cache tracks blocks that
	 * are being hit frequently and potential candidates for promotion
	 * to the cache.
	 */
	struct queue pre_cache;
	struct queue cache_clean;
	struct queue cache_dirty;

	/*
	 * Keeps track of time, incremented by the core.  We use this to
	 * avoid attributing multiple hits within the same tick.
	 *
	 * Access to tick_protected should be done with the spin lock held.
	 * It's copied to tick at the start of the map function (within the
	 * mutex).
	 */
	spinlock_t tick_lock;
	unsigned tick_protected;
	unsigned tick;

	/*
	 * A count of the number of times the map function has been called
	 * and found an entry in the pre_cache or cache.  Currently used to
	 * calculate the generation.
	 */
	unsigned hit_count;

	/*
	 * A generation is a longish period that is used to trigger some
	 * book keeping effects.  eg, decrementing hit counts on entries.
	 * This is needed to allow the cache to evolve as io patterns
	 * change.
	 */
	unsigned generation;
	unsigned generation_period; /* in lookups (will probably change) */

	unsigned discard_promote_adjustment;
	unsigned read_promote_adjustment;
	unsigned write_promote_adjustment;

	/*
	 * The hash table allows us to quickly find an entry by origin
	 * block.  Both pre_cache and cache entries are in here.
	 */
	unsigned nr_buckets;
	dm_block_t hash_bits;
	struct hlist_head *table;
};

#define DEFAULT_DISCARD_PROMOTE_ADJUSTMENT 1
#define DEFAULT_READ_PROMOTE_ADJUSTMENT 4
#define DEFAULT_WRITE_PROMOTE_ADJUSTMENT 8
#define DISCOURAGE_DEMOTING_DIRTY_THRESHOLD 128

/*----------------------------------------------------------------*/

/*
 * Simple hash table implementation.  Should replace with the standard hash
 * table that's making its way upstream.
 */
static void hash_insert(struct mq_policy *mq, struct entry *e)
{
	unsigned h = hash_64(from_oblock(e->oblock), mq->hash_bits);

	hlist_add_head(&e->hlist, mq->table + h);
}

static struct entry *hash_lookup(struct mq_policy *mq, dm_oblock_t oblock)
{
	unsigned h = hash_64(from_oblock(oblock), mq->hash_bits);
	struct hlist_head *bucket = mq->table + h;
	struct entry *e;

	hlist_for_each_entry(e, bucket, hlist)
		if (e->oblock == oblock) {
			hlist_del(&e->hlist);
			hlist_add_head(&e->hlist, bucket);
			return e;
		}

	return NULL;
}

static void hash_remove(struct entry *e)
{
	hlist_del(&e->hlist);
}

/*----------------------------------------------------------------*/

static bool any_free_cblocks(struct mq_policy *mq)
{
	return !epool_empty(&mq->cache_pool);
}

static bool any_clean_cblocks(struct mq_policy *mq)
{
	return !queue_empty(&mq->cache_clean);
}

/*----------------------------------------------------------------*/

/*
 * Now we get to the meat of the policy.  This section deals with deciding
 * when to to add entries to the pre_cache and cache, and move between
 * them.
 */

/*
 * The queue level is based on the log2 of the hit count.
 */
static unsigned queue_level(struct entry *e)
{
	/* we can't call ilog2 on a bitfield */
	unsigned hits = e->hit_count;
	return min((unsigned) ilog2(hits), NR_QUEUE_LEVELS - 1u);
}

static bool in_cache(struct mq_policy *mq, struct entry *e)
{
	return in_pool(&mq->cache_pool, e);
}

/*
 * Inserts the entry into the pre_cache or the cache.  Ensures the cache
 * block is marked as allocated if necc.  Inserts into the hash table.
 * Sets the tick which records when the entry was last moved about.
 */
static void push(struct mq_policy *mq, struct entry *e)
{
	hash_insert(mq, e);

	if (in_cache(mq, e))
		queue_push(e->dirty ? &mq->cache_dirty : &mq->cache_clean,
			   queue_level(e), &e->list);
	else
		queue_push(&mq->pre_cache, queue_level(e), &e->list);
}

/*
 * Removes an entry from pre_cache or cache.  Removes from the hash table.
 */
static void del(struct mq_policy *mq, struct entry *e)
{
	if (in_cache(mq, e))
		queue_remove(e->dirty ? &mq->cache_dirty : &mq->cache_clean, &e->list);
	else
		queue_remove(&mq->pre_cache, &e->list);

	hash_remove(e);
}

/*
 * Like del, except it removes the first entry in the queue (ie. the least
 * recently used).
 */
static struct entry *pop(struct mq_policy *mq, struct queue *q)
{
	struct entry *e;
	struct list_head *h = queue_pop(q);

	if (!h)
		return NULL;

	e = container_of(h, struct entry, list);
	hash_remove(e);

	return e;
}

static struct entry *pop_old(struct mq_policy *mq, struct queue *q)
{
	struct entry *e;
	struct list_head *h = queue_pop_old(q);

	if (!h)
		return NULL;

	e = container_of(h, struct entry, list);
	hash_remove(e);

	return e;
}

static struct entry *peek(struct queue *q)
{
	struct list_head *h = queue_peek(q);
	return h ? container_of(h, struct entry, list) : NULL;
}

/*
 * The promotion threshold is adjusted every generation.  As are the counts
 * of the entries.
 *
 * At the moment the threshold is taken by averaging the hit counts of some
 * of the entries in the cache (the first 20 entries across all levels in
 * ascending order, giving preference to the clean entries at each level).
 *
 * We can be much cleverer than this though.  For example, each promotion
 * could bump up the threshold helping to prevent churn.  Much more to do
 * here.
 */

#define MAX_TO_AVERAGE 20

static void check_generation(struct mq_policy *mq)
{
	unsigned total = 0, nr = 0, count = 0, level;
	struct list_head *head;
	struct entry *e;

	if ((mq->hit_count >= mq->generation_period) && (epool_empty(&mq->cache_pool))) {
		mq->hit_count = 0;
		mq->generation++;

		for (level = 0; level < NR_QUEUE_LEVELS && count < MAX_TO_AVERAGE; level++) {
			head = mq->cache_clean.qs + level;
			list_for_each_entry(e, head, list) {
				nr++;
				total += e->hit_count;

				if (++count >= MAX_TO_AVERAGE)
					break;
			}

			head = mq->cache_dirty.qs + level;
			list_for_each_entry(e, head, list) {
				nr++;
				total += e->hit_count;

				if (++count >= MAX_TO_AVERAGE)
					break;
			}
		}
	}
}

/*
 * Whenever we use an entry we bump up it's hit counter, and push it to the
 * back to it's current level.
 */
static void requeue(struct mq_policy *mq, struct entry *e)
{
	check_generation(mq);
	del(mq, e);
	push(mq, e);
}

/*
 * Demote the least recently used entry from the cache to the pre_cache.
 * Returns the new cache entry to use, and the old origin block it was
 * mapped to.
 *
 * We drop the hit count on the demoted entry back to 1 to stop it bouncing
 * straight back into the cache if it's subsequently hit.  There are
 * various options here, and more experimentation would be good:
 *
 * - just forget about the demoted entry completely (ie. don't insert it
     into the pre_cache).
 * - divide the hit count rather that setting to some hard coded value.
 * - set the hit count to a hard coded value other than 1, eg, is it better
 *   if it goes in at level 2?
 */
static int demote_cblock(struct mq_policy *mq,
			 struct policy_locker *locker, dm_oblock_t *oblock)
{
	struct entry *demoted = peek(&mq->cache_clean);

	if (!demoted)
		/*
		 * We could get a block from mq->cache_dirty, but that
		 * would add extra latency to the triggering bio as it
		 * waits for the writeback.  Better to not promote this
		 * time and hope there's a clean block next time this block
		 * is hit.
		 */
		return -ENOSPC;

	if (locker->fn(locker, demoted->oblock))
		/*
		 * We couldn't lock the demoted block.
		 */
		return -EBUSY;

	del(mq, demoted);
	*oblock = demoted->oblock;
	free_entry(&mq->cache_pool, demoted);

	/*
	 * We used to put the demoted block into the pre-cache, but I think
	 * it's simpler to just let it work it's way up from zero again.
	 * Stops blocks flickering in and out of the cache.
	 */

	return 0;
}

/*
 * Entries in the pre_cache whose hit count passes the promotion
 * threshold move to the cache proper.  Working out the correct
 * value for the promotion_threshold is crucial to this policy.
 */
static unsigned promote_threshold(struct mq_policy *mq)
{
	struct entry *e;

	if (any_free_cblocks(mq))
		return 0;

	e = peek(&mq->cache_clean);
	if (e)
		return e->hit_count;

	e = peek(&mq->cache_dirty);
	if (e)
		return e->hit_count + DISCOURAGE_DEMOTING_DIRTY_THRESHOLD;

	/* This should never happen */
	return 0;
}

/*
 * We modify the basic promotion_threshold depending on the specific io.
 *
 * If the origin block has been discarded then there's no cost to copy it
 * to the cache.
 *
 * We bias towards reads, since they can be demoted at no cost if they
 * haven't been dirtied.
 */
static unsigned adjusted_promote_threshold(struct mq_policy *mq,
					   bool discarded_oblock, int data_dir)
{
	if (data_dir == READ)
		return promote_threshold(mq) + mq->read_promote_adjustment;

	if (discarded_oblock && (any_free_cblocks(mq) || any_clean_cblocks(mq))) {
		/*
		 * We don't need to do any copying at all, so give this a
		 * very low threshold.
		 */
		return mq->discard_promote_adjustment;
	}

	return promote_threshold(mq) + mq->write_promote_adjustment;
}

static bool should_promote(struct mq_policy *mq, struct entry *e,
			   bool discarded_oblock, int data_dir)
{
	return e->hit_count >=
		adjusted_promote_threshold(mq, discarded_oblock, data_dir);
}

static int cache_entry_found(struct mq_policy *mq,
			     struct entry *e,
			     struct policy_result *result)
{
	requeue(mq, e);

	if (in_cache(mq, e)) {
		result->op = POLICY_HIT;
		result->cblock = infer_cblock(&mq->cache_pool, e);
	}

	return 0;
}

/*
 * Moves an entry from the pre_cache to the cache.  The main work is
 * finding which cache block to use.
 */
static int pre_cache_to_cache(struct mq_policy *mq, struct entry *e,
			      struct policy_locker *locker,
			      struct policy_result *result)
{
	int r;
	struct entry *new_e;

	/* Ensure there's a free cblock in the cache */
	if (epool_empty(&mq->cache_pool)) {
		result->op = POLICY_REPLACE;
		r = demote_cblock(mq, locker, &result->old_oblock);
		if (r) {
			result->op = POLICY_MISS;
			return 0;
		}

	} else
		result->op = POLICY_NEW;

	new_e = alloc_entry(&mq->cache_pool);
	BUG_ON(!new_e);

	new_e->oblock = e->oblock;
	new_e->dirty = false;
	new_e->hit_count = e->hit_count;

	del(mq, e);
	free_entry(&mq->pre_cache_pool, e);
	push(mq, new_e);

	result->cblock = infer_cblock(&mq->cache_pool, new_e);

	return 0;
}

static int pre_cache_entry_found(struct mq_policy *mq, struct entry *e,
				 bool can_migrate, bool discarded_oblock,
				 int data_dir, struct policy_locker *locker,
				 struct policy_result *result)
{
	int r = 0;

	if (!should_promote(mq, e, discarded_oblock, data_dir)) {
		requeue(mq, e);
		result->op = POLICY_MISS;

	} else if (!can_migrate)
		r = -EWOULDBLOCK;

	else {
		requeue(mq, e);
<<<<<<< HEAD
<<<<<<< HEAD
		r = pre_cache_to_cache(mq, e, result);
=======
		r = pre_cache_to_cache(mq, e, locker, result);
>>>>>>> cache-writeback-issues
=======
		r = pre_cache_to_cache(mq, e, locker, result);
>>>>>>> 8b77e08d
	}

	return r;
}

static void insert_in_pre_cache(struct mq_policy *mq,
				dm_oblock_t oblock)
{
	struct entry *e = alloc_entry(&mq->pre_cache_pool);

	if (!e)
		/*
		 * There's no spare entry structure, so we grab the least
		 * used one from the pre_cache.
		 */
		e = pop(mq, &mq->pre_cache);

	if (unlikely(!e)) {
		DMWARN("couldn't pop from pre cache");
		return;
	}

	e->dirty = false;
	e->oblock = oblock;
	e->hit_count = 1;
	push(mq, e);
}

static void insert_in_cache(struct mq_policy *mq, dm_oblock_t oblock,
			    struct policy_locker *locker,
			    struct policy_result *result)
{
	int r;
	struct entry *e;

	if (epool_empty(&mq->cache_pool)) {
		result->op = POLICY_REPLACE;
		r = demote_cblock(mq, locker, &result->old_oblock);
		if (unlikely(r)) {
			result->op = POLICY_MISS;
			insert_in_pre_cache(mq, oblock);
			return;
		}

		/*
		 * This will always succeed, since we've just demoted.
		 */
		e = alloc_entry(&mq->cache_pool);
		BUG_ON(!e);

	} else {
		e = alloc_entry(&mq->cache_pool);
		result->op = POLICY_NEW;
	}

	e->oblock = oblock;
	e->dirty = false;
	e->hit_count = 1;
	push(mq, e);

	result->cblock = infer_cblock(&mq->cache_pool, e);
}

static int no_entry_found(struct mq_policy *mq, dm_oblock_t oblock,
			  bool can_migrate, bool discarded_oblock,
			  int data_dir, struct policy_locker *locker,
			  struct policy_result *result)
{
	if (adjusted_promote_threshold(mq, discarded_oblock, data_dir) <= 1) {
		if (can_migrate)
			insert_in_cache(mq, oblock, locker, result);
		else
			return -EWOULDBLOCK;
	} else {
		insert_in_pre_cache(mq, oblock);
		result->op = POLICY_MISS;
	}

	return 0;
}

/*
 * Looks the oblock up in the hash table, then decides whether to put in
 * pre_cache, or cache etc.
 */
static int map(struct mq_policy *mq, dm_oblock_t oblock,
	       bool can_migrate, bool discarded_oblock,
	       int data_dir, struct policy_locker *locker,
	       struct policy_result *result)
{
	int r = 0;
	struct entry *e = hash_lookup(mq, oblock);

	if (e && in_cache(mq, e))
		r = cache_entry_found(mq, e, result);

	else if (mq->tracker.thresholds[PATTERN_SEQUENTIAL] &&
		 iot_pattern(&mq->tracker) == PATTERN_SEQUENTIAL)
		result->op = POLICY_MISS;

	else if (e)
		r = pre_cache_entry_found(mq, e, can_migrate, discarded_oblock,
					  data_dir, locker, result);

	else
		r = no_entry_found(mq, oblock, can_migrate, discarded_oblock,
				   data_dir, locker, result);

	if (r == -EWOULDBLOCK)
		result->op = POLICY_MISS;

	return r;
}

/*----------------------------------------------------------------*/

/*
 * Public interface, via the policy struct.  See dm-cache-policy.h for a
 * description of these.
 */

static struct mq_policy *to_mq_policy(struct dm_cache_policy *p)
{
	return container_of(p, struct mq_policy, policy);
}

static void mq_destroy(struct dm_cache_policy *p)
{
	struct mq_policy *mq = to_mq_policy(p);

	vfree(mq->table);
	epool_exit(&mq->cache_pool);
	epool_exit(&mq->pre_cache_pool);
	kfree(mq);
}

static void update_pre_cache_hits(struct list_head *h, void *context)
{
	struct entry *e = container_of(h, struct entry, list);
	e->hit_count++;
}

static void update_cache_hits(struct list_head *h, void *context)
{
	struct mq_policy *mq = context;
	struct entry *e = container_of(h, struct entry, list);
	e->hit_count++;
	mq->hit_count++;
}

static void copy_tick(struct mq_policy *mq)
{
	unsigned long flags, tick;

	spin_lock_irqsave(&mq->tick_lock, flags);
	tick = mq->tick_protected;
	if (tick != mq->tick) {
		queue_iterate_tick(&mq->pre_cache, update_pre_cache_hits, mq);
		queue_iterate_tick(&mq->cache_dirty, update_cache_hits, mq);
		queue_iterate_tick(&mq->cache_clean, update_cache_hits, mq);
		mq->tick = tick;
	}

	queue_tick(&mq->pre_cache);
	queue_tick(&mq->cache_dirty);
	queue_tick(&mq->cache_clean);
	queue_update_writeback_sentinels(&mq->cache_dirty);
	spin_unlock_irqrestore(&mq->tick_lock, flags);
}

static int mq_map(struct dm_cache_policy *p, dm_oblock_t oblock,
		  bool can_block, bool can_migrate, bool discarded_oblock,
		  struct bio *bio, struct policy_locker *locker,
		  struct policy_result *result)
{
	int r;
	struct mq_policy *mq = to_mq_policy(p);

	result->op = POLICY_MISS;

	if (can_block)
		mutex_lock(&mq->lock);
	else if (!mutex_trylock(&mq->lock))
		return -EWOULDBLOCK;

	copy_tick(mq);

	iot_examine_bio(&mq->tracker, bio);
	r = map(mq, oblock, can_migrate, discarded_oblock,
		bio_data_dir(bio), locker, result);

	mutex_unlock(&mq->lock);

	return r;
}

static int mq_lookup(struct dm_cache_policy *p, dm_oblock_t oblock, dm_cblock_t *cblock)
{
	int r;
	struct mq_policy *mq = to_mq_policy(p);
	struct entry *e;

	if (!mutex_trylock(&mq->lock))
		return -EWOULDBLOCK;

	e = hash_lookup(mq, oblock);
	if (e && in_cache(mq, e)) {
		*cblock = infer_cblock(&mq->cache_pool, e);
		r = 0;
	} else
		r = -ENOENT;

	mutex_unlock(&mq->lock);

	return r;
}

static void __mq_set_clear_dirty(struct mq_policy *mq, dm_oblock_t oblock, bool set)
{
	struct entry *e;

	e = hash_lookup(mq, oblock);
	BUG_ON(!e || !in_cache(mq, e));

	del(mq, e);
	e->dirty = set;
	push(mq, e);
}

static void mq_set_dirty(struct dm_cache_policy *p, dm_oblock_t oblock)
{
	struct mq_policy *mq = to_mq_policy(p);

	mutex_lock(&mq->lock);
	__mq_set_clear_dirty(mq, oblock, true);
	mutex_unlock(&mq->lock);
}

static void mq_clear_dirty(struct dm_cache_policy *p, dm_oblock_t oblock)
{
	struct mq_policy *mq = to_mq_policy(p);

	mutex_lock(&mq->lock);
	__mq_set_clear_dirty(mq, oblock, false);
	mutex_unlock(&mq->lock);
}

static int mq_load_mapping(struct dm_cache_policy *p,
			   dm_oblock_t oblock, dm_cblock_t cblock,
			   uint32_t hint, bool hint_valid)
{
	struct mq_policy *mq = to_mq_policy(p);
	struct entry *e;

	e = alloc_particular_entry(&mq->cache_pool, cblock);
	e->oblock = oblock;
	e->dirty = false;	/* this gets corrected in a minute */
	e->hit_count = hint_valid ? hint : 1;
	push(mq, e);

	return 0;
}

static int mq_save_hints(struct mq_policy *mq, struct queue *q,
			 policy_walk_fn fn, void *context)
{
	int r;
	unsigned level;
	struct list_head *h;
	struct entry *e;

	for (level = 0; level < NR_QUEUE_LEVELS; level++)
		list_for_each(h, q->qs + level) {
			if (is_sentinel(q, h))
				continue;

			e = container_of(h, struct entry, list);
			r = fn(context, infer_cblock(&mq->cache_pool, e),
			       e->oblock, e->hit_count);
			if (r)
				return r;
		}

	return 0;
}

static int mq_walk_mappings(struct dm_cache_policy *p, policy_walk_fn fn,
			    void *context)
{
	struct mq_policy *mq = to_mq_policy(p);
	int r = 0;

	mutex_lock(&mq->lock);

	r = mq_save_hints(mq, &mq->cache_clean, fn, context);
	if (!r)
		r = mq_save_hints(mq, &mq->cache_dirty, fn, context);

	mutex_unlock(&mq->lock);

	return r;
}

static void __remove_mapping(struct mq_policy *mq, dm_oblock_t oblock)
{
	struct entry *e;

	e = hash_lookup(mq, oblock);
	BUG_ON(!e || !in_cache(mq, e));

	del(mq, e);
	free_entry(&mq->cache_pool, e);
}

static void mq_remove_mapping(struct dm_cache_policy *p, dm_oblock_t oblock)
{
	struct mq_policy *mq = to_mq_policy(p);

	mutex_lock(&mq->lock);
	__remove_mapping(mq, oblock);
	mutex_unlock(&mq->lock);
}

static int __remove_cblock(struct mq_policy *mq, dm_cblock_t cblock)
{
	struct entry *e = epool_find(&mq->cache_pool, cblock);

	if (!e)
		return -ENODATA;

	del(mq, e);
	free_entry(&mq->cache_pool, e);

	return 0;
}

static int mq_remove_cblock(struct dm_cache_policy *p, dm_cblock_t cblock)
{
	int r;
	struct mq_policy *mq = to_mq_policy(p);

	mutex_lock(&mq->lock);
	r = __remove_cblock(mq, cblock);
	mutex_unlock(&mq->lock);

	return r;
}

#define CLEAN_TARGET_PERCENTAGE 25

static bool clean_target_met(struct mq_policy *mq)
{
	/*
	 * Cache entries may not be populated.  So we're cannot rely on the
	 * size of the clean queue.
	 */
	unsigned nr_clean = from_cblock(mq->cache_size) - queue_size(&mq->cache_dirty);
	unsigned target = from_cblock(mq->cache_size) * CLEAN_TARGET_PERCENTAGE / 100;

	return nr_clean >= target;
}

static int __mq_writeback_work(struct mq_policy *mq, dm_oblock_t *oblock,
			       dm_cblock_t *cblock)
{
	struct entry *e = pop_old(mq, &mq->cache_dirty);

	if (!e && !clean_target_met(mq))
		e = pop(mq, &mq->cache_dirty);

	if (!e)
		return -ENODATA;

	*oblock = e->oblock;
	*cblock = infer_cblock(&mq->cache_pool, e);
	e->dirty = false;
	push(mq, e);

	return 0;
}

static int mq_writeback_work(struct dm_cache_policy *p, dm_oblock_t *oblock,
			     dm_cblock_t *cblock, bool critical_only)
{
	int r;
	struct mq_policy *mq = to_mq_policy(p);

	mutex_lock(&mq->lock);
	r = __mq_writeback_work(mq, oblock, cblock);
	mutex_unlock(&mq->lock);

	return r;
}

static void __force_mapping(struct mq_policy *mq,
			    dm_oblock_t current_oblock, dm_oblock_t new_oblock)
{
	struct entry *e = hash_lookup(mq, current_oblock);

	if (e && in_cache(mq, e)) {
		del(mq, e);
		e->oblock = new_oblock;
		e->dirty = true;
		push(mq, e);
	}
}

static void mq_force_mapping(struct dm_cache_policy *p,
			     dm_oblock_t current_oblock, dm_oblock_t new_oblock)
{
	struct mq_policy *mq = to_mq_policy(p);

	mutex_lock(&mq->lock);
	__force_mapping(mq, current_oblock, new_oblock);
	mutex_unlock(&mq->lock);
}

static dm_cblock_t mq_residency(struct dm_cache_policy *p)
{
	dm_cblock_t r;
	struct mq_policy *mq = to_mq_policy(p);

	mutex_lock(&mq->lock);
	r = to_cblock(mq->cache_pool.nr_allocated);
	mutex_unlock(&mq->lock);

	return r;
}

static void mq_tick(struct dm_cache_policy *p, bool can_block)
{
	struct mq_policy *mq = to_mq_policy(p);
	unsigned long flags;

	spin_lock_irqsave(&mq->tick_lock, flags);
	mq->tick_protected++;
	spin_unlock_irqrestore(&mq->tick_lock, flags);

	if (can_block) {
		mutex_lock(&mq->lock);
		copy_tick(mq);
		mutex_unlock(&mq->lock);
	}
}

static int mq_set_config_value(struct dm_cache_policy *p,
			       const char *key, const char *value)
{
	struct mq_policy *mq = to_mq_policy(p);
	unsigned long tmp;

	if (kstrtoul(value, 10, &tmp))
		return -EINVAL;

	if (!strcasecmp(key, "random_threshold")) {
		mq->tracker.thresholds[PATTERN_RANDOM] = tmp;

	} else if (!strcasecmp(key, "sequential_threshold")) {
		mq->tracker.thresholds[PATTERN_SEQUENTIAL] = tmp;

	} else if (!strcasecmp(key, "discard_promote_adjustment"))
		mq->discard_promote_adjustment = tmp;

	else if (!strcasecmp(key, "read_promote_adjustment"))
		mq->read_promote_adjustment = tmp;

	else if (!strcasecmp(key, "write_promote_adjustment"))
		mq->write_promote_adjustment = tmp;

	else
		return -EINVAL;

	return 0;
}

static int mq_emit_config_values(struct dm_cache_policy *p, char *result,
				 unsigned maxlen, ssize_t *sz_ptr)
{
	ssize_t sz = *sz_ptr;
	struct mq_policy *mq = to_mq_policy(p);

	DMEMIT("10 random_threshold %u "
	       "sequential_threshold %u "
	       "discard_promote_adjustment %u "
	       "read_promote_adjustment %u "
	       "write_promote_adjustment %u ",
	       mq->tracker.thresholds[PATTERN_RANDOM],
	       mq->tracker.thresholds[PATTERN_SEQUENTIAL],
	       mq->discard_promote_adjustment,
	       mq->read_promote_adjustment,
	       mq->write_promote_adjustment);

	*sz_ptr = sz;
	return 0;
}

/* Init the policy plugin interface function pointers. */
static void init_policy_functions(struct mq_policy *mq)
{
	mq->policy.destroy = mq_destroy;
	mq->policy.map = mq_map;
	mq->policy.lookup = mq_lookup;
	mq->policy.set_dirty = mq_set_dirty;
	mq->policy.clear_dirty = mq_clear_dirty;
	mq->policy.load_mapping = mq_load_mapping;
	mq->policy.walk_mappings = mq_walk_mappings;
	mq->policy.remove_mapping = mq_remove_mapping;
	mq->policy.remove_cblock = mq_remove_cblock;
	mq->policy.writeback_work = mq_writeback_work;
	mq->policy.force_mapping = mq_force_mapping;
	mq->policy.residency = mq_residency;
	mq->policy.tick = mq_tick;
	mq->policy.emit_config_values = mq_emit_config_values;
	mq->policy.set_config_value = mq_set_config_value;
}

static struct dm_cache_policy *mq_create(dm_cblock_t cache_size,
					 sector_t origin_size,
					 sector_t cache_block_size)
{
	struct mq_policy *mq = kzalloc(sizeof(*mq), GFP_KERNEL);

	if (!mq)
		return NULL;

	init_policy_functions(mq);
	iot_init(&mq->tracker, SEQUENTIAL_THRESHOLD_DEFAULT, RANDOM_THRESHOLD_DEFAULT);
	mq->cache_size = cache_size;

	if (epool_init(&mq->pre_cache_pool, from_cblock(cache_size))) {
		DMERR("couldn't initialize pool of pre-cache entries");
		goto bad_pre_cache_init;
	}

	if (epool_init(&mq->cache_pool, from_cblock(cache_size))) {
		DMERR("couldn't initialize pool of cache entries");
		goto bad_cache_init;
	}

	mq->tick_protected = 0;
	mq->tick = 0;
	mq->hit_count = 0;
	mq->generation = 0;
	mq->discard_promote_adjustment = DEFAULT_DISCARD_PROMOTE_ADJUSTMENT;
	mq->read_promote_adjustment = DEFAULT_READ_PROMOTE_ADJUSTMENT;
	mq->write_promote_adjustment = DEFAULT_WRITE_PROMOTE_ADJUSTMENT;
	mutex_init(&mq->lock);
	spin_lock_init(&mq->tick_lock);

	queue_init(&mq->pre_cache);
	queue_init(&mq->cache_clean);
	queue_init(&mq->cache_dirty);

	mq->generation_period = max((unsigned) from_cblock(cache_size), 1024U);

	mq->nr_buckets = next_power(from_cblock(cache_size) / 2, 16);
	mq->hash_bits = ffs(mq->nr_buckets) - 1;
	mq->table = vzalloc(sizeof(*mq->table) * mq->nr_buckets);
	if (!mq->table)
		goto bad_alloc_table;

	return &mq->policy;

bad_alloc_table:
	epool_exit(&mq->cache_pool);
bad_cache_init:
	epool_exit(&mq->pre_cache_pool);
bad_pre_cache_init:
	kfree(mq);

	return NULL;
}

/*----------------------------------------------------------------*/

static struct dm_cache_policy_type mq_policy_type = {
	.name = "mq",
	.version = {1, 3, 0},
	.hint_size = 4,
	.owner = THIS_MODULE,
	.create = mq_create
};

static struct dm_cache_policy_type default_policy_type = {
	.name = "default",
	.version = {1, 3, 0},
	.hint_size = 4,
	.owner = THIS_MODULE,
	.create = mq_create,
	.real = &mq_policy_type
};

static int __init mq_init(void)
{
	int r;

	mq_entry_cache = kmem_cache_create("dm_mq_policy_cache_entry",
					   sizeof(struct entry),
					   __alignof__(struct entry),
					   0, NULL);
	if (!mq_entry_cache)
		goto bad;

	r = dm_cache_policy_register(&mq_policy_type);
	if (r) {
		DMERR("register failed %d", r);
		goto bad_register_mq;
	}

	r = dm_cache_policy_register(&default_policy_type);
	if (!r) {
		DMINFO("version %u.%u.%u loaded",
		       mq_policy_type.version[0],
		       mq_policy_type.version[1],
		       mq_policy_type.version[2]);
		return 0;
	}

	DMERR("register failed (as default) %d", r);

	dm_cache_policy_unregister(&mq_policy_type);
bad_register_mq:
	kmem_cache_destroy(mq_entry_cache);
bad:
	return -ENOMEM;
}

static void __exit mq_exit(void)
{
	dm_cache_policy_unregister(&mq_policy_type);
	dm_cache_policy_unregister(&default_policy_type);

	kmem_cache_destroy(mq_entry_cache);
}

module_init(mq_init);
module_exit(mq_exit);

MODULE_AUTHOR("Joe Thornber <dm-devel@redhat.com>");
MODULE_LICENSE("GPL");
MODULE_DESCRIPTION("mq cache policy");

MODULE_ALIAS("dm-cache-default");<|MERGE_RESOLUTION|>--- conflicted
+++ resolved
@@ -125,11 +125,8 @@
  * sorted queue.
  */
 #define NR_QUEUE_LEVELS 16u
-<<<<<<< HEAD
-=======
 #define NR_SENTINELS NR_QUEUE_LEVELS * 3
 
->>>>>>> cache-writeback-issues
 #define WRITEBACK_PERIOD HZ
 
 struct queue {
@@ -137,11 +134,7 @@
 	bool current_writeback_sentinels;
 	unsigned long next_writeback;
 	struct list_head qs[NR_QUEUE_LEVELS];
-<<<<<<< HEAD
-	struct list_head sentinels[NR_QUEUE_LEVELS * 3];
-=======
 	struct list_head sentinels[NR_SENTINELS];
->>>>>>> cache-writeback-issues
 };
 
 static void queue_init(struct queue *q)
@@ -186,12 +179,7 @@
 
 static bool is_sentinel(struct queue *q, struct list_head *h)
 {
-<<<<<<< HEAD
-	return (h >= q->sentinels) &&
-		(h < (q->sentinels + (sizeof(q->sentinels) / sizeof(q->sentinels[0]))));
-=======
 	return (h >= q->sentinels) && (h < (q->sentinels + NR_SENTINELS));
->>>>>>> cache-writeback-issues
 }
 
 /*
@@ -321,11 +309,7 @@
 	dm_oblock_t oblock;
 
 	bool dirty:1;
-<<<<<<< HEAD
 	unsigned hit_count:31;
-=======
-	unsigned hit_count;
->>>>>>> cache-writeback-issues
 };
 
 #define MAX_HIT_COUNT (1U << 31U)
@@ -870,15 +854,7 @@
 
 	else {
 		requeue(mq, e);
-<<<<<<< HEAD
-<<<<<<< HEAD
-		r = pre_cache_to_cache(mq, e, result);
-=======
 		r = pre_cache_to_cache(mq, e, locker, result);
->>>>>>> cache-writeback-issues
-=======
-		r = pre_cache_to_cache(mq, e, locker, result);
->>>>>>> 8b77e08d
 	}
 
 	return r;
