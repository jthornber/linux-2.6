--- conflicted
+++ resolved
@@ -287,14 +287,8 @@
 static struct entry *alloc_particular_entry(struct entry_pool *ep, dm_cblock_t cblock)
 {
 	struct entry *e = ep->entries + from_cblock(cblock);
-<<<<<<< HEAD
 
 	list_del_init(&e->list);
-=======
-	list_del(&e->list);
-
-	INIT_LIST_HEAD(&e->list);
->>>>>>> d8ec26d7
 	INIT_HLIST_NODE(&e->hlist);
 	ep->nr_allocated++;
 
@@ -396,13 +390,10 @@
 	 */
 	unsigned promote_threshold;
 
-<<<<<<< HEAD
 	unsigned discard_promote_adjustment;
 	unsigned read_promote_adjustment;
 	unsigned write_promote_adjustment;
 
-=======
->>>>>>> d8ec26d7
 	/*
 	 * The hash table allows us to quickly find an entry by origin
 	 * block.  Both pre_cache and cache entries are in here.
@@ -412,13 +403,10 @@
 	struct hlist_head *table;
 };
 
-<<<<<<< HEAD
 #define DEFAULT_DISCARD_PROMOTE_ADJUSTMENT 1
 #define DEFAULT_READ_PROMOTE_ADJUSTMENT 4
 #define DEFAULT_WRITE_PROMOTE_ADJUSTMENT 8
 
-=======
->>>>>>> d8ec26d7
 /*----------------------------------------------------------------*/
 
 /*
@@ -642,7 +630,6 @@
 
 	*oblock = demoted->oblock;
 	free_entry(&mq->cache_pool, demoted);
-<<<<<<< HEAD
 
 	/*
 	 * We used to put the demoted block into the pre-cache, but I think
@@ -650,15 +637,6 @@
 	 * Stops blocks flickering in and out of the cache.
 	 */
 
-=======
-
-	/*
-	 * We used to put the demoted block into the pre-cache, but I think
-	 * it's simpler to just let it work it's way up from zero again.
-	 * Stops blocks flickering in and out of the cache.
-	 */
-
->>>>>>> d8ec26d7
 	return 0;
 }
 
@@ -675,28 +653,17 @@
 					   bool discarded_oblock, int data_dir)
 {
 	if (data_dir == READ)
-<<<<<<< HEAD
 		return mq->promote_threshold + mq->read_promote_adjustment;
-=======
-		return mq->promote_threshold + READ_PROMOTE_THRESHOLD;
->>>>>>> d8ec26d7
 
 	if (discarded_oblock && (any_free_cblocks(mq) || any_clean_cblocks(mq))) {
 		/*
 		 * We don't need to do any copying at all, so give this a
 		 * very low threshold.
 		 */
-<<<<<<< HEAD
 		return mq->discard_promote_adjustment;
 	}
 
 	return mq->promote_threshold + mq->write_promote_adjustment;
-=======
-		return DISCARDED_PROMOTE_THRESHOLD;
-	}
-
-	return mq->promote_threshold + WRITE_PROMOTE_THRESHOLD;
->>>>>>> d8ec26d7
 }
 
 static bool should_promote(struct mq_policy *mq, struct entry *e,
@@ -770,15 +737,10 @@
 	    !should_promote(mq, e, discarded_oblock, data_dir)) {
 		requeue_and_update_tick(mq, e);
 		result->op = POLICY_MISS;
-<<<<<<< HEAD
+
 	} else if (!can_migrate)
 		r = -EWOULDBLOCK;
-=======
-
-	} else if (!can_migrate)
-		r = -EWOULDBLOCK;
-
->>>>>>> d8ec26d7
+
 	else {
 		requeue_and_update_tick(mq, e);
 		r = pre_cache_to_cache(mq, e, result);
@@ -1085,21 +1047,12 @@
 
 	return 0;
 }
-<<<<<<< HEAD
 
 static int mq_remove_cblock(struct dm_cache_policy *p, dm_cblock_t cblock)
 {
 	int r;
 	struct mq_policy *mq = to_mq_policy(p);
 
-=======
-
-static int mq_remove_cblock(struct dm_cache_policy *p, dm_cblock_t cblock)
-{
-	int r;
-	struct mq_policy *mq = to_mq_policy(p);
-
->>>>>>> d8ec26d7
 	mutex_lock(&mq->lock);
 	r = __remove_cblock(mq, cblock);
 	mutex_unlock(&mq->lock);
@@ -1312,11 +1265,7 @@
 
 static struct dm_cache_policy_type mq_policy_type = {
 	.name = "mq",
-<<<<<<< HEAD
 	.version = {1, 2, 0},
-=======
-	.version = {1, 1, 0},
->>>>>>> d8ec26d7
 	.hint_size = 4,
 	.owner = THIS_MODULE,
 	.create = mq_create
@@ -1324,11 +1273,7 @@
 
 static struct dm_cache_policy_type default_policy_type = {
 	.name = "default",
-<<<<<<< HEAD
 	.version = {1, 2, 0},
-=======
-	.version = {1, 1, 0},
->>>>>>> d8ec26d7
 	.hint_size = 4,
 	.owner = THIS_MODULE,
 	.create = mq_create
