/*
 * Copyright (C) 2012 Red Hat, Inc.
 *
 * This file is released under the GPL.
 */

#include "dm-cache-metadata.h"

#include "persistent-data/dm-array.h"
#include "persistent-data/dm-bitset.h"
#include "persistent-data/dm-space-map.h"
#include "persistent-data/dm-space-map-disk.h"
#include "persistent-data/dm-transaction-manager.h"

#include <linux/device-mapper.h>

/*----------------------------------------------------------------*/

#define DM_MSG_PREFIX   "cache metadata"

#define CACHE_SUPERBLOCK_MAGIC 06142003
#define CACHE_SUPERBLOCK_LOCATION 0

/*
 * defines a range of metadata versions that this module can handle.
 */
#define MIN_CACHE_VERSION 1
#define MAX_CACHE_VERSION 1

#define CACHE_METADATA_CACHE_SIZE 64

/*
 *  3 for btree insert +
 *  2 for btree lookup used within space map
 */
#define CACHE_MAX_CONCURRENT_LOCKS 5
#define SPACE_MAP_ROOT_SIZE 128

enum superblock_flag_bits {
	/* for spotting crashes that would invalidate the dirty bitset */
	CLEAN_SHUTDOWN,
	/* metadata must be checked using the tools */
	NEEDS_CHECK,
};

/*
 * Each mapping from cache block -> origin block carries a set of flags.
 */
enum mapping_bits {
	/*
	 * A valid mapping.  Because we're using an array we clear this
	 * flag for an non existant mapping.
	 */
	M_VALID = 1,

	/*
	 * The data on the cache is different from that on the origin.
	 */
	M_DIRTY = 2
};

struct cache_disk_superblock {
	__le32 csum;
	__le32 flags;
	__le64 blocknr;

	__u8 uuid[16];
	__le64 magic;
	__le32 version;

	__u8 policy_name[CACHE_POLICY_NAME_SIZE];
	__le32 policy_hint_size;

	__u8 metadata_space_map_root[SPACE_MAP_ROOT_SIZE];
	__le64 mapping_root;
	__le64 hint_root;

	__le64 discard_root;
	__le64 discard_block_size;
	__le64 discard_nr_blocks;

	__le32 data_block_size;
	__le32 metadata_block_size;
	__le32 cache_blocks;

	__le32 compat_flags;
	__le32 compat_ro_flags;
	__le32 incompat_flags;

	__le32 read_hits;
	__le32 read_misses;
	__le32 write_hits;
	__le32 write_misses;

	__le32 policy_version[CACHE_POLICY_VERSION_SIZE];
} __packed;

struct dm_cache_metadata {
	atomic_t ref_count;
	struct list_head list;

	struct block_device *bdev;
	struct dm_block_manager *bm;
	struct dm_space_map *metadata_sm;
	struct dm_transaction_manager *tm;

	struct dm_array_info info;
	struct dm_array_info hint_info;
	struct dm_disk_bitset discard_info;

	struct rw_semaphore root_lock;
<<<<<<< HEAD
	uint32_t flags;
=======
	unsigned long flags;
>>>>>>> 8b77e08d
	dm_block_t root;
	dm_block_t hint_root;
	dm_block_t discard_root;

	sector_t discard_block_size;
	dm_dblock_t discard_nr_blocks;

	sector_t data_block_size;
	dm_cblock_t cache_blocks;
	bool changed:1;
	bool clean_when_opened:1;

	char policy_name[CACHE_POLICY_NAME_SIZE];
	unsigned policy_version[CACHE_POLICY_VERSION_SIZE];
	size_t policy_hint_size;
	struct dm_cache_statistics stats;

	/*
	 * Reading the space map root can fail, so we read it into this
	 * buffer before the superblock is locked and updated.
	 */
	__u8 metadata_space_map_root[SPACE_MAP_ROOT_SIZE];

	/*
	 * Set if a transaction has to be aborted but the attempt to roll
	 * back to the previous (good) transaction failed.  The only
	 * metadata operation permissible in this state is the closing of
	 * the device.
	 */
	bool fail_io:1;
};

/*-------------------------------------------------------------------
 * superblock validator
 *-----------------------------------------------------------------*/

#define SUPERBLOCK_CSUM_XOR 9031977

static void sb_prepare_for_write(struct dm_block_validator *v,
				 struct dm_block *b,
				 size_t sb_block_size)
{
	struct cache_disk_superblock *disk_super = dm_block_data(b);

	disk_super->blocknr = cpu_to_le64(dm_block_location(b));
	disk_super->csum = cpu_to_le32(dm_bm_checksum(&disk_super->flags,
						      sb_block_size - sizeof(__le32),
						      SUPERBLOCK_CSUM_XOR));
}

static int check_metadata_version(struct cache_disk_superblock *disk_super)
{
	uint32_t metadata_version = le32_to_cpu(disk_super->version);
	if (metadata_version < MIN_CACHE_VERSION || metadata_version > MAX_CACHE_VERSION) {
		DMERR("Cache metadata version %u found, but only versions between %u and %u supported.",
		      metadata_version, MIN_CACHE_VERSION, MAX_CACHE_VERSION);
		return -EINVAL;
	}

	return 0;
}

static int sb_check(struct dm_block_validator *v,
		    struct dm_block *b,
		    size_t sb_block_size)
{
	struct cache_disk_superblock *disk_super = dm_block_data(b);
	__le32 csum_le;

	if (dm_block_location(b) != le64_to_cpu(disk_super->blocknr)) {
		DMERR("sb_check failed: blocknr %llu: wanted %llu",
		      le64_to_cpu(disk_super->blocknr),
		      (unsigned long long)dm_block_location(b));
		return -ENOTBLK;
	}

	if (le64_to_cpu(disk_super->magic) != CACHE_SUPERBLOCK_MAGIC) {
		DMERR("sb_check failed: magic %llu: wanted %llu",
		      le64_to_cpu(disk_super->magic),
		      (unsigned long long)CACHE_SUPERBLOCK_MAGIC);
		return -EILSEQ;
	}

	csum_le = cpu_to_le32(dm_bm_checksum(&disk_super->flags,
					     sb_block_size - sizeof(__le32),
					     SUPERBLOCK_CSUM_XOR));
	if (csum_le != disk_super->csum) {
		DMERR("sb_check failed: csum %u: wanted %u",
		      le32_to_cpu(csum_le), le32_to_cpu(disk_super->csum));
		return -EILSEQ;
	}

	return check_metadata_version(disk_super);
}

static struct dm_block_validator sb_validator = {
	.name = "superblock",
	.prepare_for_write = sb_prepare_for_write,
	.check = sb_check
};

/*----------------------------------------------------------------*/

static int superblock_read_lock(struct dm_cache_metadata *cmd,
				struct dm_block **sblock)
{
	return dm_bm_read_lock(cmd->bm, CACHE_SUPERBLOCK_LOCATION,
			       &sb_validator, sblock);
}

static int superblock_lock_zero(struct dm_cache_metadata *cmd,
				struct dm_block **sblock)
{
	return dm_bm_write_lock_zero(cmd->bm, CACHE_SUPERBLOCK_LOCATION,
				     &sb_validator, sblock);
}

static int superblock_lock(struct dm_cache_metadata *cmd,
			   struct dm_block **sblock)
{
	return dm_bm_write_lock(cmd->bm, CACHE_SUPERBLOCK_LOCATION,
				&sb_validator, sblock);
}

/*----------------------------------------------------------------*/

static int __superblock_all_zeroes(struct dm_block_manager *bm, bool *result)
{
	int r;
	unsigned i;
	struct dm_block *b;
	__le64 *data_le, zero = cpu_to_le64(0);
	unsigned sb_block_size = dm_bm_block_size(bm) / sizeof(__le64);

	/*
	 * We can't use a validator here - it may be all zeroes.
	 */
	r = dm_bm_read_lock(bm, CACHE_SUPERBLOCK_LOCATION, NULL, &b);
	if (r)
		return r;

	data_le = dm_block_data(b);
	*result = true;
	for (i = 0; i < sb_block_size; i++) {
		if (data_le[i] != zero) {
			*result = false;
			break;
		}
	}

	return dm_bm_unlock(b);
}

static void __setup_mapping_info(struct dm_cache_metadata *cmd)
{
	struct dm_btree_value_type vt;

	vt.context = NULL;
	vt.size = sizeof(__le64);
	vt.inc = NULL;
	vt.dec = NULL;
	vt.equal = NULL;
	dm_array_info_init(&cmd->info, cmd->tm, &vt);

	if (cmd->policy_hint_size) {
		vt.size = sizeof(__le32);
		dm_array_info_init(&cmd->hint_info, cmd->tm, &vt);
	}
}

static int __save_sm_root(struct dm_cache_metadata *cmd)
{
	int r;
	size_t metadata_len;

	r = dm_sm_root_size(cmd->metadata_sm, &metadata_len);
	if (r < 0)
		return r;

	return dm_sm_copy_root(cmd->metadata_sm, &cmd->metadata_space_map_root,
			       metadata_len);
}

static void __copy_sm_root(struct dm_cache_metadata *cmd,
			   struct cache_disk_superblock *disk_super)
{
	memcpy(&disk_super->metadata_space_map_root,
	       &cmd->metadata_space_map_root,
	       sizeof(cmd->metadata_space_map_root));
}

static int __write_initial_superblock(struct dm_cache_metadata *cmd)
{
	int r;
	struct dm_block *sblock;
	struct cache_disk_superblock *disk_super;
	sector_t bdev_size = i_size_read(cmd->bdev->bd_inode) >> SECTOR_SHIFT;

	/* FIXME: see if we can lose the max sectors limit */
	if (bdev_size > DM_CACHE_METADATA_MAX_SECTORS)
		bdev_size = DM_CACHE_METADATA_MAX_SECTORS;

	r = dm_tm_pre_commit(cmd->tm);
	if (r < 0)
		return r;

	/*
	 * dm_sm_copy_root() can fail.  So we need to do it before we start
	 * updating the superblock.
	 */
	r = __save_sm_root(cmd);
	if (r)
		return r;

	r = superblock_lock_zero(cmd, &sblock);
	if (r)
		return r;

	disk_super = dm_block_data(sblock);
	disk_super->flags = 0;
	memset(disk_super->uuid, 0, sizeof(disk_super->uuid));
	disk_super->magic = cpu_to_le64(CACHE_SUPERBLOCK_MAGIC);
	disk_super->version = cpu_to_le32(MAX_CACHE_VERSION);
	memset(disk_super->policy_name, 0, sizeof(disk_super->policy_name));
	memset(disk_super->policy_version, 0, sizeof(disk_super->policy_version));
	disk_super->policy_hint_size = 0;

	__copy_sm_root(cmd, disk_super);

	disk_super->mapping_root = cpu_to_le64(cmd->root);
	disk_super->hint_root = cpu_to_le64(cmd->hint_root);
	disk_super->discard_root = cpu_to_le64(cmd->discard_root);
	disk_super->discard_block_size = cpu_to_le64(cmd->discard_block_size);
	disk_super->discard_nr_blocks = cpu_to_le64(from_dblock(cmd->discard_nr_blocks));
	disk_super->metadata_block_size = cpu_to_le32(DM_CACHE_METADATA_BLOCK_SIZE);
	disk_super->data_block_size = cpu_to_le32(cmd->data_block_size);
	disk_super->cache_blocks = cpu_to_le32(0);

	disk_super->read_hits = cpu_to_le32(0);
	disk_super->read_misses = cpu_to_le32(0);
	disk_super->write_hits = cpu_to_le32(0);
	disk_super->write_misses = cpu_to_le32(0);

	return dm_tm_commit(cmd->tm, sblock);
}

static int __format_metadata(struct dm_cache_metadata *cmd)
{
	int r;

	r = dm_tm_create_with_sm(cmd->bm, CACHE_SUPERBLOCK_LOCATION,
				 &cmd->tm, &cmd->metadata_sm);
	if (r < 0) {
		DMERR("tm_create_with_sm failed");
		return r;
	}

	__setup_mapping_info(cmd);

	r = dm_array_empty(&cmd->info, &cmd->root);
	if (r < 0)
		goto bad;

	dm_disk_bitset_init(cmd->tm, &cmd->discard_info);

	r = dm_bitset_empty(&cmd->discard_info, &cmd->discard_root);
	if (r < 0)
		goto bad;

	cmd->discard_block_size = 0;
	cmd->discard_nr_blocks = 0;

	r = __write_initial_superblock(cmd);
	if (r)
		goto bad;

	cmd->clean_when_opened = true;
	return 0;

bad:
	dm_tm_destroy(cmd->tm);
	dm_sm_destroy(cmd->metadata_sm);

	return r;
}

static int __check_incompat_features(struct cache_disk_superblock *disk_super,
				     struct dm_cache_metadata *cmd)
{
	uint32_t features;

	features = le32_to_cpu(disk_super->incompat_flags) & ~DM_CACHE_FEATURE_INCOMPAT_SUPP;
	if (features) {
		DMERR("could not access metadata due to unsupported optional features (%lx).",
		      (unsigned long)features);
		return -EINVAL;
	}

	/*
	 * Check for read-only metadata to skip the following RDWR checks.
	 */
	if (get_disk_ro(cmd->bdev->bd_disk))
		return 0;

	features = le32_to_cpu(disk_super->compat_ro_flags) & ~DM_CACHE_FEATURE_COMPAT_RO_SUPP;
	if (features) {
		DMERR("could not access metadata RDWR due to unsupported optional features (%lx).",
		      (unsigned long)features);
		return -EINVAL;
	}

	return 0;
}

static int __open_metadata(struct dm_cache_metadata *cmd)
{
	int r;
	struct dm_block *sblock;
	struct cache_disk_superblock *disk_super;
	unsigned long sb_flags;

	r = superblock_read_lock(cmd, &sblock);
	if (r < 0) {
		DMERR("couldn't read lock superblock");
		return r;
	}

	disk_super = dm_block_data(sblock);

	/* Verify the data block size hasn't changed */
	if (le32_to_cpu(disk_super->data_block_size) != cmd->data_block_size) {
		DMERR("changing the data block size (from %u to %llu) is not supported",
		      le32_to_cpu(disk_super->data_block_size),
		      (unsigned long long)cmd->data_block_size);
		r = -EINVAL;
		goto bad;
	}

	r = __check_incompat_features(disk_super, cmd);
	if (r < 0)
		goto bad;

	r = dm_tm_open_with_sm(cmd->bm, CACHE_SUPERBLOCK_LOCATION,
			       disk_super->metadata_space_map_root,
			       sizeof(disk_super->metadata_space_map_root),
			       &cmd->tm, &cmd->metadata_sm);
	if (r < 0) {
		DMERR("tm_open_with_sm failed");
		goto bad;
	}

	__setup_mapping_info(cmd);
	dm_disk_bitset_init(cmd->tm, &cmd->discard_info);
	sb_flags = le32_to_cpu(disk_super->flags);
	cmd->clean_when_opened = test_bit(CLEAN_SHUTDOWN, &sb_flags);
	return dm_bm_unlock(sblock);

bad:
	dm_bm_unlock(sblock);
	return r;
}

static int __open_or_format_metadata(struct dm_cache_metadata *cmd,
				     bool format_device)
{
	int r;
	bool unformatted = false;

	r = __superblock_all_zeroes(cmd->bm, &unformatted);
	if (r)
		return r;

	if (unformatted)
		return format_device ? __format_metadata(cmd) : -EPERM;

	return __open_metadata(cmd);
}

static int __create_persistent_data_objects(struct dm_cache_metadata *cmd,
					    bool may_format_device)
{
	int r;
	cmd->bm = dm_block_manager_create(cmd->bdev, DM_CACHE_METADATA_BLOCK_SIZE << SECTOR_SHIFT,
					  CACHE_METADATA_CACHE_SIZE,
					  CACHE_MAX_CONCURRENT_LOCKS);
	if (IS_ERR(cmd->bm)) {
		DMERR("could not create block manager");
		return PTR_ERR(cmd->bm);
	}

	r = __open_or_format_metadata(cmd, may_format_device);
	if (r)
		dm_block_manager_destroy(cmd->bm);

	return r;
}

static void __destroy_persistent_data_objects(struct dm_cache_metadata *cmd)
{
	dm_sm_destroy(cmd->metadata_sm);
	dm_tm_destroy(cmd->tm);
	dm_block_manager_destroy(cmd->bm);
}

typedef unsigned long (*flags_mutator)(unsigned long);

static void update_flags(struct cache_disk_superblock *disk_super,
			 flags_mutator mutator)
{
	uint32_t sb_flags = mutator(le32_to_cpu(disk_super->flags));
	disk_super->flags = cpu_to_le32(sb_flags);
}

static unsigned long set_clean_shutdown(unsigned long flags)
{
	set_bit(CLEAN_SHUTDOWN, &flags);
	return flags;
}

static unsigned long clear_clean_shutdown(unsigned long flags)
{
	clear_bit(CLEAN_SHUTDOWN, &flags);
	return flags;
}

static void read_superblock_fields(struct dm_cache_metadata *cmd,
				   struct cache_disk_superblock *disk_super)
{
	cmd->flags = le32_to_cpu(disk_super->flags);
	cmd->root = le64_to_cpu(disk_super->mapping_root);
	cmd->hint_root = le64_to_cpu(disk_super->hint_root);
	cmd->discard_root = le64_to_cpu(disk_super->discard_root);
	cmd->discard_block_size = le64_to_cpu(disk_super->discard_block_size);
	cmd->discard_nr_blocks = to_dblock(le64_to_cpu(disk_super->discard_nr_blocks));
	cmd->data_block_size = le32_to_cpu(disk_super->data_block_size);
	cmd->cache_blocks = to_cblock(le32_to_cpu(disk_super->cache_blocks));
	strncpy(cmd->policy_name, disk_super->policy_name, sizeof(cmd->policy_name));
	cmd->policy_version[0] = le32_to_cpu(disk_super->policy_version[0]);
	cmd->policy_version[1] = le32_to_cpu(disk_super->policy_version[1]);
	cmd->policy_version[2] = le32_to_cpu(disk_super->policy_version[2]);
	cmd->policy_hint_size = le32_to_cpu(disk_super->policy_hint_size);

	cmd->stats.read_hits = le32_to_cpu(disk_super->read_hits);
	cmd->stats.read_misses = le32_to_cpu(disk_super->read_misses);
	cmd->stats.write_hits = le32_to_cpu(disk_super->write_hits);
	cmd->stats.write_misses = le32_to_cpu(disk_super->write_misses);

	cmd->changed = false;
}

/*
 * The mutator updates the superblock flags.
 */
static int __begin_transaction_flags(struct dm_cache_metadata *cmd,
				     flags_mutator mutator)
{
	int r;
	struct cache_disk_superblock *disk_super;
	struct dm_block *sblock;

	r = superblock_lock(cmd, &sblock);
	if (r)
		return r;

	disk_super = dm_block_data(sblock);
	update_flags(disk_super, mutator);
	read_superblock_fields(cmd, disk_super);
	dm_bm_unlock(sblock);

	return dm_bm_flush(cmd->bm);
}

static int __begin_transaction(struct dm_cache_metadata *cmd)
{
	int r;
	struct cache_disk_superblock *disk_super;
	struct dm_block *sblock;

	/*
	 * We re-read the superblock every time.  Shouldn't need to do this
	 * really.
	 */
	r = superblock_read_lock(cmd, &sblock);
	if (r)
		return r;

	disk_super = dm_block_data(sblock);
	read_superblock_fields(cmd, disk_super);
	dm_bm_unlock(sblock);

	return 0;
}

static int __commit_transaction(struct dm_cache_metadata *cmd,
				flags_mutator mutator)
{
	int r;
	struct cache_disk_superblock *disk_super;
	struct dm_block *sblock;

	/*
	 * We need to know if the cache_disk_superblock exceeds a 512-byte sector.
	 */
	BUILD_BUG_ON(sizeof(struct cache_disk_superblock) > 512);

	r = dm_bitset_flush(&cmd->discard_info, cmd->discard_root,
			    &cmd->discard_root);
	if (r)
		return r;

	r = dm_tm_pre_commit(cmd->tm);
	if (r < 0)
		return r;

	r = __save_sm_root(cmd);
	if (r)
		return r;

	r = superblock_lock(cmd, &sblock);
	if (r)
		return r;

	disk_super = dm_block_data(sblock);

	if (mutator)
		update_flags(disk_super, mutator);

	disk_super->flags = cpu_to_le32(cmd->flags);
	disk_super->mapping_root = cpu_to_le64(cmd->root);
	disk_super->hint_root = cpu_to_le64(cmd->hint_root);
	disk_super->discard_root = cpu_to_le64(cmd->discard_root);
	disk_super->discard_block_size = cpu_to_le64(cmd->discard_block_size);
	disk_super->discard_nr_blocks = cpu_to_le64(from_dblock(cmd->discard_nr_blocks));
	disk_super->cache_blocks = cpu_to_le32(from_cblock(cmd->cache_blocks));
	strncpy(disk_super->policy_name, cmd->policy_name, sizeof(disk_super->policy_name));
	disk_super->policy_version[0] = cpu_to_le32(cmd->policy_version[0]);
	disk_super->policy_version[1] = cpu_to_le32(cmd->policy_version[1]);
	disk_super->policy_version[2] = cpu_to_le32(cmd->policy_version[2]);

	disk_super->read_hits = cpu_to_le32(cmd->stats.read_hits);
	disk_super->read_misses = cpu_to_le32(cmd->stats.read_misses);
	disk_super->write_hits = cpu_to_le32(cmd->stats.write_hits);
	disk_super->write_misses = cpu_to_le32(cmd->stats.write_misses);
	__copy_sm_root(cmd, disk_super);

	return dm_tm_commit(cmd->tm, sblock);
}

/*----------------------------------------------------------------*/

/*
 * The mappings are held in a dm-array that has 64-bit values stored in
 * little-endian format.  The index is the cblock, the high 48bits of the
 * value are the oblock and the low 16 bit the flags.
 */
#define FLAGS_MASK ((1 << 16) - 1)

static __le64 pack_value(dm_oblock_t block, unsigned flags)
{
	uint64_t value = from_oblock(block);
	value <<= 16;
	value = value | (flags & FLAGS_MASK);
	return cpu_to_le64(value);
}

static void unpack_value(__le64 value_le, dm_oblock_t *block, unsigned *flags)
{
	uint64_t value = le64_to_cpu(value_le);
	uint64_t b = value >> 16;
	*block = to_oblock(b);
	*flags = value & FLAGS_MASK;
}

/*----------------------------------------------------------------*/

static struct dm_cache_metadata *metadata_open(struct block_device *bdev,
					       sector_t data_block_size,
					       bool may_format_device,
					       size_t policy_hint_size)
{
	int r;
	struct dm_cache_metadata *cmd;

	cmd = kzalloc(sizeof(*cmd), GFP_KERNEL);
	if (!cmd) {
		DMERR("could not allocate metadata struct");
		return ERR_PTR(-ENOMEM);
	}

	atomic_set(&cmd->ref_count, 1);
	init_rwsem(&cmd->root_lock);
	cmd->bdev = bdev;
	cmd->data_block_size = data_block_size;
	cmd->cache_blocks = 0;
	cmd->policy_hint_size = policy_hint_size;
	cmd->changed = true;
	cmd->fail_io = false;

	r = __create_persistent_data_objects(cmd, may_format_device);
	if (r) {
		kfree(cmd);
		return ERR_PTR(r);
	}

	r = __begin_transaction_flags(cmd, clear_clean_shutdown);
	if (r < 0) {
		dm_cache_metadata_close(cmd);
		return ERR_PTR(r);
	}

	return cmd;
}

/*
 * We keep a little list of ref counted metadata objects to prevent two
 * different target instances creating separate bufio instances.  This is
 * an issue if a table is reloaded before the suspend.
 */
static DEFINE_MUTEX(table_lock);
static LIST_HEAD(table);

static struct dm_cache_metadata *lookup(struct block_device *bdev)
{
	struct dm_cache_metadata *cmd;

	list_for_each_entry(cmd, &table, list)
		if (cmd->bdev == bdev) {
			atomic_inc(&cmd->ref_count);
			return cmd;
		}

	return NULL;
}

static struct dm_cache_metadata *lookup_or_open(struct block_device *bdev,
						sector_t data_block_size,
						bool may_format_device,
						size_t policy_hint_size)
{
	struct dm_cache_metadata *cmd, *cmd2;

	mutex_lock(&table_lock);
	cmd = lookup(bdev);
	mutex_unlock(&table_lock);

	if (cmd)
		return cmd;

	cmd = metadata_open(bdev, data_block_size, may_format_device, policy_hint_size);
	if (!IS_ERR(cmd)) {
		mutex_lock(&table_lock);
		cmd2 = lookup(bdev);
		if (cmd2) {
			mutex_unlock(&table_lock);
			__destroy_persistent_data_objects(cmd);
			kfree(cmd);
			return cmd2;
		}
		list_add(&cmd->list, &table);
		mutex_unlock(&table_lock);
	}

	return cmd;
}

static bool same_params(struct dm_cache_metadata *cmd, sector_t data_block_size)
{
	if (cmd->data_block_size != data_block_size) {
		DMERR("data_block_size (%llu) different from that in metadata (%llu)\n",
		      (unsigned long long) data_block_size,
		      (unsigned long long) cmd->data_block_size);
		return false;
	}

	return true;
}

struct dm_cache_metadata *dm_cache_metadata_open(struct block_device *bdev,
						 sector_t data_block_size,
						 bool may_format_device,
						 size_t policy_hint_size)
{
	struct dm_cache_metadata *cmd = lookup_or_open(bdev, data_block_size,
						       may_format_device, policy_hint_size);

	if (!IS_ERR(cmd) && !same_params(cmd, data_block_size)) {
		dm_cache_metadata_close(cmd);
		return ERR_PTR(-EINVAL);
	}

	return cmd;
}

void dm_cache_metadata_close(struct dm_cache_metadata *cmd)
{
	if (atomic_dec_and_test(&cmd->ref_count)) {
		mutex_lock(&table_lock);
		list_del(&cmd->list);
		mutex_unlock(&table_lock);

		if (!cmd->fail_io)
			__destroy_persistent_data_objects(cmd);
		kfree(cmd);
	}
}

/*
 * Checks that the given cache block is either unmapped or clean.
 */
static int block_unmapped_or_clean(struct dm_cache_metadata *cmd, dm_cblock_t b,
				   bool *result)
{
	int r;
	__le64 value;
	dm_oblock_t ob;
	unsigned flags;

	r = dm_array_get_value(&cmd->info, cmd->root, from_cblock(b), &value);
	if (r) {
		DMERR("block_unmapped_or_clean failed");
		return r;
	}

	unpack_value(value, &ob, &flags);
	*result = !((flags & M_VALID) && (flags & M_DIRTY));

	return 0;
}

static int blocks_are_unmapped_or_clean(struct dm_cache_metadata *cmd,
					dm_cblock_t begin, dm_cblock_t end,
					bool *result)
{
	int r;
	*result = true;

	while (begin != end) {
		r = block_unmapped_or_clean(cmd, begin, result);
		if (r)
			return r;

		if (!*result) {
			DMERR("cache block %llu is dirty",
			      (unsigned long long) from_cblock(begin));
			return 0;
		}

		begin = to_cblock(from_cblock(begin) + 1);
	}

	return 0;
}

#define WRITE_LOCK(cmd) \
<<<<<<< HEAD
	if (cmd->fail_io) \
=======
	if (cmd->fail_io || dm_bm_is_read_only(cmd->bm)) \
>>>>>>> 8b77e08d
		return -EINVAL; \
	down_write(&cmd->root_lock)

#define WRITE_LOCK_VOID(cmd) \
<<<<<<< HEAD
	if (cmd->fail_io) \
=======
	if (cmd->fail_io || dm_bm_is_read_only(cmd->bm)) \
>>>>>>> 8b77e08d
		return; \
	down_write(&cmd->root_lock)

#define WRITE_UNLOCK(cmd) \
	up_write(&cmd->root_lock)

int dm_cache_resize(struct dm_cache_metadata *cmd, dm_cblock_t new_cache_size)
{
	int r;
	bool clean;
	__le64 null_mapping = pack_value(0, 0);

	WRITE_LOCK(cmd);
	__dm_bless_for_disk(&null_mapping);

	if (from_cblock(new_cache_size) < from_cblock(cmd->cache_blocks)) {
		r = blocks_are_unmapped_or_clean(cmd, new_cache_size, cmd->cache_blocks, &clean);
		if (r) {
			__dm_unbless_for_disk(&null_mapping);
			goto out;
		}

		if (!clean) {
			DMERR("unable to shrink cache due to dirty blocks");
			r = -EINVAL;
			__dm_unbless_for_disk(&null_mapping);
			goto out;
		}
	}

	r = dm_array_resize(&cmd->info, cmd->root, from_cblock(cmd->cache_blocks),
			    from_cblock(new_cache_size),
			    &null_mapping, &cmd->root);
	if (!r)
		cmd->cache_blocks = new_cache_size;
	cmd->changed = true;

out:
	WRITE_UNLOCK(cmd);

	return r;
}

int dm_cache_discard_bitset_resize(struct dm_cache_metadata *cmd,
				   sector_t discard_block_size,
				   dm_dblock_t new_nr_entries)
{
	int r;

	WRITE_LOCK(cmd);
	r = dm_bitset_resize(&cmd->discard_info,
			     cmd->discard_root,
			     from_dblock(cmd->discard_nr_blocks),
			     from_dblock(new_nr_entries),
			     false, &cmd->discard_root);
	if (!r) {
		cmd->discard_block_size = discard_block_size;
		cmd->discard_nr_blocks = new_nr_entries;
	}

	cmd->changed = true;
	WRITE_UNLOCK(cmd);

	return r;
}

static int __set_discard(struct dm_cache_metadata *cmd, dm_dblock_t b)
{
	return dm_bitset_set_bit(&cmd->discard_info, cmd->discard_root,
				 from_dblock(b), &cmd->discard_root);
}

static int __clear_discard(struct dm_cache_metadata *cmd, dm_dblock_t b)
{
	return dm_bitset_clear_bit(&cmd->discard_info, cmd->discard_root,
				   from_dblock(b), &cmd->discard_root);
}

static int __is_discarded(struct dm_cache_metadata *cmd, dm_dblock_t b,
			  bool *is_discarded)
{
	return dm_bitset_test_bit(&cmd->discard_info, cmd->discard_root,
				  from_dblock(b), &cmd->discard_root,
				  is_discarded);
}

static int __discard(struct dm_cache_metadata *cmd,
		     dm_dblock_t dblock, bool discard)
{
	int r;

	r = (discard ? __set_discard : __clear_discard)(cmd, dblock);
	if (r)
		return r;

	cmd->changed = true;
	return 0;
}

int dm_cache_set_discard(struct dm_cache_metadata *cmd,
			 dm_dblock_t dblock, bool discard)
{
	int r;

	WRITE_LOCK(cmd);
	r = __discard(cmd, dblock, discard);
	WRITE_UNLOCK(cmd);

	return r;
}

static int __load_discards(struct dm_cache_metadata *cmd,
			   load_discard_fn fn, void *context)
{
	int r = 0;
	dm_block_t b;
	bool discard;

	for (b = 0; b < from_dblock(cmd->discard_nr_blocks); b++) {
		dm_dblock_t dblock = to_dblock(b);

		if (cmd->clean_when_opened) {
			r = __is_discarded(cmd, dblock, &discard);
			if (r)
				return r;
		} else
			discard = false;

		r = fn(context, cmd->discard_block_size, dblock, discard);
		if (r)
			break;
	}

	return r;
}

int dm_cache_load_discards(struct dm_cache_metadata *cmd,
			   load_discard_fn fn, void *context)
{
	int r;

	down_read(&cmd->root_lock);
	r = __load_discards(cmd, fn, context);
	up_read(&cmd->root_lock);

	return r;
}

dm_cblock_t dm_cache_size(struct dm_cache_metadata *cmd)
{
	dm_cblock_t r;

	down_read(&cmd->root_lock);
	r = cmd->cache_blocks;
	up_read(&cmd->root_lock);

	return r;
}

static int __remove(struct dm_cache_metadata *cmd, dm_cblock_t cblock)
{
	int r;
	__le64 value = pack_value(0, 0);

	__dm_bless_for_disk(&value);
	r = dm_array_set_value(&cmd->info, cmd->root, from_cblock(cblock),
			       &value, &cmd->root);
	if (r)
		return r;

	cmd->changed = true;
	return 0;
}

int dm_cache_remove_mapping(struct dm_cache_metadata *cmd, dm_cblock_t cblock)
{
	int r;

	WRITE_LOCK(cmd);
	r = __remove(cmd, cblock);
	WRITE_UNLOCK(cmd);

	return r;
}

static int __insert(struct dm_cache_metadata *cmd,
		    dm_cblock_t cblock, dm_oblock_t oblock)
{
	int r;
	__le64 value = pack_value(oblock, M_VALID);
	__dm_bless_for_disk(&value);

	r = dm_array_set_value(&cmd->info, cmd->root, from_cblock(cblock),
			       &value, &cmd->root);
	if (r)
		return r;

	cmd->changed = true;
	return 0;
}

int dm_cache_insert_mapping(struct dm_cache_metadata *cmd,
			    dm_cblock_t cblock, dm_oblock_t oblock)
{
	int r;

	WRITE_LOCK(cmd);
	r = __insert(cmd, cblock, oblock);
	WRITE_UNLOCK(cmd);

	return r;
}

struct thunk {
	load_mapping_fn fn;
	void *context;

	struct dm_cache_metadata *cmd;
	bool respect_dirty_flags;
	bool hints_valid;
};

static bool policy_unchanged(struct dm_cache_metadata *cmd,
			     struct dm_cache_policy *policy)
{
	const char *policy_name = dm_cache_policy_get_name(policy);
	const unsigned *policy_version = dm_cache_policy_get_version(policy);
	size_t policy_hint_size = dm_cache_policy_get_hint_size(policy);

	/*
	 * Ensure policy names match.
	 */
	if (strncmp(cmd->policy_name, policy_name, sizeof(cmd->policy_name)))
		return false;

	/*
	 * Ensure policy major versions match.
	 */
	if (cmd->policy_version[0] != policy_version[0])
		return false;

	/*
	 * Ensure policy hint sizes match.
	 */
	if (cmd->policy_hint_size != policy_hint_size)
		return false;

	return true;
}

static bool hints_array_initialized(struct dm_cache_metadata *cmd)
{
	return cmd->hint_root && cmd->policy_hint_size;
}

static bool hints_array_available(struct dm_cache_metadata *cmd,
				  struct dm_cache_policy *policy)
{
	return cmd->clean_when_opened && policy_unchanged(cmd, policy) &&
		hints_array_initialized(cmd);
}

static int __load_mapping(void *context, uint64_t cblock, void *leaf)
{
	int r = 0;
	bool dirty;
	__le64 value;
	__le32 hint_value = 0;
	dm_oblock_t oblock;
	unsigned flags;
	struct thunk *thunk = context;
	struct dm_cache_metadata *cmd = thunk->cmd;

	memcpy(&value, leaf, sizeof(value));
	unpack_value(value, &oblock, &flags);

	if (flags & M_VALID) {
		if (thunk->hints_valid) {
			r = dm_array_get_value(&cmd->hint_info, cmd->hint_root,
					       cblock, &hint_value);
			if (r && r != -ENODATA)
				return r;
		}

		dirty = thunk->respect_dirty_flags ? (flags & M_DIRTY) : true;
		r = thunk->fn(thunk->context, oblock, to_cblock(cblock),
			      dirty, le32_to_cpu(hint_value), thunk->hints_valid);
	}

	return r;
}

static int __load_mappings(struct dm_cache_metadata *cmd,
			   struct dm_cache_policy *policy,
			   load_mapping_fn fn, void *context)
{
	struct thunk thunk;

	thunk.fn = fn;
	thunk.context = context;

	thunk.cmd = cmd;
	thunk.respect_dirty_flags = cmd->clean_when_opened;
	thunk.hints_valid = hints_array_available(cmd, policy);

	return dm_array_walk(&cmd->info, cmd->root, __load_mapping, &thunk);
}

int dm_cache_load_mappings(struct dm_cache_metadata *cmd,
			   struct dm_cache_policy *policy,
			   load_mapping_fn fn, void *context)
{
	int r;

	down_read(&cmd->root_lock);
	r = __load_mappings(cmd, policy, fn, context);
	up_read(&cmd->root_lock);

	return r;
}

static int __dump_mapping(void *context, uint64_t cblock, void *leaf)
{
	int r = 0;
	__le64 value;
	dm_oblock_t oblock;
	unsigned flags;

	memcpy(&value, leaf, sizeof(value));
	unpack_value(value, &oblock, &flags);

	return r;
}

static int __dump_mappings(struct dm_cache_metadata *cmd)
{
	return dm_array_walk(&cmd->info, cmd->root, __dump_mapping, NULL);
}

void dm_cache_dump(struct dm_cache_metadata *cmd)
{
	down_read(&cmd->root_lock);
	__dump_mappings(cmd);
	up_read(&cmd->root_lock);
}

int dm_cache_changed_this_transaction(struct dm_cache_metadata *cmd)
{
	int r;

	down_read(&cmd->root_lock);
	r = cmd->changed;
	up_read(&cmd->root_lock);

	return r;
}

static int __dirty(struct dm_cache_metadata *cmd, dm_cblock_t cblock, bool dirty)
{
	int r;
	unsigned flags;
	dm_oblock_t oblock;
	__le64 value;

	r = dm_array_get_value(&cmd->info, cmd->root, from_cblock(cblock), &value);
	if (r)
		return r;

	unpack_value(value, &oblock, &flags);

	if (((flags & M_DIRTY) && dirty) || (!(flags & M_DIRTY) && !dirty))
		/* nothing to be done */
		return 0;

	value = pack_value(oblock, (flags & ~M_DIRTY) | (dirty ? M_DIRTY : 0));
	__dm_bless_for_disk(&value);

	r = dm_array_set_value(&cmd->info, cmd->root, from_cblock(cblock),
			       &value, &cmd->root);
	if (r)
		return r;

	cmd->changed = true;
	return 0;

}

int dm_cache_set_dirty(struct dm_cache_metadata *cmd,
		       dm_cblock_t cblock, bool dirty)
{
	int r;

	WRITE_LOCK(cmd);
	r = __dirty(cmd, cblock, dirty);
	WRITE_UNLOCK(cmd);

	return r;
}

void dm_cache_metadata_get_stats(struct dm_cache_metadata *cmd,
				 struct dm_cache_statistics *stats)
{
	down_read(&cmd->root_lock);
	*stats = cmd->stats;
	up_read(&cmd->root_lock);
}

void dm_cache_metadata_set_stats(struct dm_cache_metadata *cmd,
				 struct dm_cache_statistics *stats)
{
	WRITE_LOCK_VOID(cmd);
	cmd->stats = *stats;
	WRITE_UNLOCK(cmd);
}

int dm_cache_commit(struct dm_cache_metadata *cmd, bool clean_shutdown)
{
	int r;
	flags_mutator mutator = (clean_shutdown ? set_clean_shutdown :
				 clear_clean_shutdown);

	WRITE_LOCK(cmd);
	r = __commit_transaction(cmd, mutator);
	if (r)
		goto out;

	r = __begin_transaction(cmd);

out:
	WRITE_UNLOCK(cmd);
	return r;
}

int dm_cache_get_free_metadata_block_count(struct dm_cache_metadata *cmd,
					   dm_block_t *result)
{
	int r = -EINVAL;

	down_read(&cmd->root_lock);
	r = dm_sm_get_nr_free(cmd->metadata_sm, result);
	up_read(&cmd->root_lock);

	return r;
}

int dm_cache_get_metadata_dev_size(struct dm_cache_metadata *cmd,
				   dm_block_t *result)
{
	int r = -EINVAL;

	down_read(&cmd->root_lock);
	r = dm_sm_get_nr_blocks(cmd->metadata_sm, result);
	up_read(&cmd->root_lock);

	return r;
}

/*----------------------------------------------------------------*/

static int begin_hints(struct dm_cache_metadata *cmd, struct dm_cache_policy *policy)
{
	int r;
	__le32 value;
	size_t hint_size;
	const char *policy_name = dm_cache_policy_get_name(policy);
	const unsigned *policy_version = dm_cache_policy_get_version(policy);

	if (!policy_name[0] ||
	    (strlen(policy_name) > sizeof(cmd->policy_name) - 1))
		return -EINVAL;

	if (!policy_unchanged(cmd, policy)) {
		strncpy(cmd->policy_name, policy_name, sizeof(cmd->policy_name));
		memcpy(cmd->policy_version, policy_version, sizeof(cmd->policy_version));

		hint_size = dm_cache_policy_get_hint_size(policy);
		if (!hint_size)
			return 0; /* short-circuit hints initialization */
		cmd->policy_hint_size = hint_size;

		if (cmd->hint_root) {
			r = dm_array_del(&cmd->hint_info, cmd->hint_root);
			if (r)
				return r;
		}

		r = dm_array_empty(&cmd->hint_info, &cmd->hint_root);
		if (r)
			return r;

		value = cpu_to_le32(0);
		__dm_bless_for_disk(&value);
		r = dm_array_resize(&cmd->hint_info, cmd->hint_root, 0,
				    from_cblock(cmd->cache_blocks),
				    &value, &cmd->hint_root);
		if (r)
			return r;
	}

	return 0;
}

static int save_hint(void *context, dm_cblock_t cblock, dm_oblock_t oblock, uint32_t hint)
{
	struct dm_cache_metadata *cmd = context;
	__le32 value = cpu_to_le32(hint);
	int r;

	__dm_bless_for_disk(&value);

	r = dm_array_set_value(&cmd->hint_info, cmd->hint_root,
			       from_cblock(cblock), &value, &cmd->hint_root);
	cmd->changed = true;

	return r;
}

static int write_hints(struct dm_cache_metadata *cmd, struct dm_cache_policy *policy)
{
	int r;

	r = begin_hints(cmd, policy);
	if (r) {
		DMERR("begin_hints failed");
		return r;
	}

	return policy_walk_mappings(policy, save_hint, cmd);
}

int dm_cache_write_hints(struct dm_cache_metadata *cmd, struct dm_cache_policy *policy)
{
	int r;

	WRITE_LOCK(cmd);
	r = write_hints(cmd, policy);
	WRITE_UNLOCK(cmd);

	return r;
}


int dm_cache_metadata_all_clean(struct dm_cache_metadata *cmd, bool *result)
{
	return blocks_are_unmapped_or_clean(cmd, 0, cmd->cache_blocks, result);
}

void dm_cache_metadata_set_read_only(struct dm_cache_metadata *cmd)
{
	WRITE_LOCK_VOID(cmd);
	dm_bm_set_read_only(cmd->bm);
	WRITE_UNLOCK(cmd);
}

void dm_cache_metadata_set_read_write(struct dm_cache_metadata *cmd)
{
	WRITE_LOCK_VOID(cmd);
	dm_bm_set_read_write(cmd->bm);
	WRITE_UNLOCK(cmd);
}

int dm_cache_metadata_set_needs_check(struct dm_cache_metadata *cmd)
{
	int r;
	struct dm_block *sblock;
	struct cache_disk_superblock *disk_super;

<<<<<<< HEAD
	WRITE_LOCK(cmd);
	cmd->flags |= CACHE_METADATA_NEEDS_CHECK_FLAG;
=======
	/*
	 * We ignore fail_io for this function.
	 */
	down_write(&cmd->root_lock);
	set_bit(NEEDS_CHECK, &cmd->flags);
>>>>>>> 8b77e08d

	r = superblock_lock(cmd, &sblock);
	if (r) {
		DMERR("couldn't read superblock");
		goto out;
	}

	disk_super = dm_block_data(sblock);
	disk_super->flags = cpu_to_le32(cmd->flags);

	dm_bm_unlock(sblock);

out:
<<<<<<< HEAD
	WRITE_UNLOCK(cmd);
=======
	up_write(&cmd->root_lock);
>>>>>>> 8b77e08d
	return r;
}

bool dm_cache_metadata_needs_check(struct dm_cache_metadata *cmd)
{
	bool needs_check;

	down_read(&cmd->root_lock);
<<<<<<< HEAD
	needs_check = cmd->flags & CACHE_METADATA_NEEDS_CHECK_FLAG;
=======
	needs_check = !!test_bit(NEEDS_CHECK, &cmd->flags);
>>>>>>> 8b77e08d
	up_read(&cmd->root_lock);

	return needs_check;
}

int dm_cache_metadata_abort(struct dm_cache_metadata *cmd)
{
<<<<<<< HEAD
	int r = -EINVAL;

	WRITE_LOCK(cmd);
	if (cmd->fail_io)
		goto out;

=======
	int r;

	WRITE_LOCK(cmd);
>>>>>>> 8b77e08d
	__destroy_persistent_data_objects(cmd);
	r = __create_persistent_data_objects(cmd, false);
	if (r)
		cmd->fail_io = true;
<<<<<<< HEAD

out:
	WRITE_UNLOCK(cmd);
=======
	WRITE_UNLOCK(cmd);

>>>>>>> 8b77e08d
	return r;
}<|MERGE_RESOLUTION|>--- conflicted
+++ resolved
@@ -109,11 +109,7 @@
 	struct dm_disk_bitset discard_info;
 
 	struct rw_semaphore root_lock;
-<<<<<<< HEAD
-	uint32_t flags;
-=======
 	unsigned long flags;
->>>>>>> 8b77e08d
 	dm_block_t root;
 	dm_block_t hint_root;
 	dm_block_t discard_root;
@@ -868,20 +864,12 @@
 }
 
 #define WRITE_LOCK(cmd) \
-<<<<<<< HEAD
-	if (cmd->fail_io) \
-=======
 	if (cmd->fail_io || dm_bm_is_read_only(cmd->bm)) \
->>>>>>> 8b77e08d
 		return -EINVAL; \
 	down_write(&cmd->root_lock)
 
 #define WRITE_LOCK_VOID(cmd) \
-<<<<<<< HEAD
-	if (cmd->fail_io) \
-=======
 	if (cmd->fail_io || dm_bm_is_read_only(cmd->bm)) \
->>>>>>> 8b77e08d
 		return; \
 	down_write(&cmd->root_lock)
 
@@ -1449,16 +1437,11 @@
 	struct dm_block *sblock;
 	struct cache_disk_superblock *disk_super;
 
-<<<<<<< HEAD
-	WRITE_LOCK(cmd);
-	cmd->flags |= CACHE_METADATA_NEEDS_CHECK_FLAG;
-=======
 	/*
 	 * We ignore fail_io for this function.
 	 */
 	down_write(&cmd->root_lock);
 	set_bit(NEEDS_CHECK, &cmd->flags);
->>>>>>> 8b77e08d
 
 	r = superblock_lock(cmd, &sblock);
 	if (r) {
@@ -1472,11 +1455,7 @@
 	dm_bm_unlock(sblock);
 
 out:
-<<<<<<< HEAD
-	WRITE_UNLOCK(cmd);
-=======
 	up_write(&cmd->root_lock);
->>>>>>> 8b77e08d
 	return r;
 }
 
@@ -1485,11 +1464,7 @@
 	bool needs_check;
 
 	down_read(&cmd->root_lock);
-<<<<<<< HEAD
-	needs_check = cmd->flags & CACHE_METADATA_NEEDS_CHECK_FLAG;
-=======
 	needs_check = !!test_bit(NEEDS_CHECK, &cmd->flags);
->>>>>>> 8b77e08d
 	up_read(&cmd->root_lock);
 
 	return needs_check;
@@ -1497,29 +1472,14 @@
 
 int dm_cache_metadata_abort(struct dm_cache_metadata *cmd)
 {
-<<<<<<< HEAD
-	int r = -EINVAL;
+	int r;
 
 	WRITE_LOCK(cmd);
-	if (cmd->fail_io)
-		goto out;
-
-=======
-	int r;
-
-	WRITE_LOCK(cmd);
->>>>>>> 8b77e08d
 	__destroy_persistent_data_objects(cmd);
 	r = __create_persistent_data_objects(cmd, false);
 	if (r)
 		cmd->fail_io = true;
-<<<<<<< HEAD
-
-out:
 	WRITE_UNLOCK(cmd);
-=======
-	WRITE_UNLOCK(cmd);
-
->>>>>>> 8b77e08d
+
 	return r;
 }