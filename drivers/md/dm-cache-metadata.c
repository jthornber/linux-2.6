--- conflicted
+++ resolved
@@ -778,13 +778,9 @@
 						 bool may_format_device,
 						 size_t policy_hint_size)
 {
-<<<<<<< HEAD
-	struct dm_cache_metadata *cmd = lookup_or_open(bdev, data_block_size, may_format_device, policy_hint_size);
-=======
 	struct dm_cache_metadata *cmd = lookup_or_open(bdev, data_block_size,
 						       may_format_device, policy_hint_size);
 
->>>>>>> c949c083
 	if (!IS_ERR(cmd) && !same_params(cmd, data_block_size)) {
 		dm_cache_metadata_close(cmd);
 		return ERR_PTR(-EINVAL);
