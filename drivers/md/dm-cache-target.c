--- conflicted
+++ resolved
@@ -2302,14 +2302,8 @@
 static sector_t calculate_discard_block_size(sector_t cache_block_size,
 					     sector_t origin_size)
 {
-<<<<<<< HEAD
-	sector_t discard_block_size;
-
-	discard_block_size = cache_block_size;
-=======
 	sector_t discard_block_size = cache_block_size;
 
->>>>>>> 5164bece
 	if (origin_size)
 		while (too_many_discard_blocks(discard_block_size, origin_size))
 			discard_block_size *= 2;
@@ -2321,11 +2315,7 @@
 {
 	dm_block_t nr_blocks = from_cblock(size);
 
-<<<<<<< HEAD
-	if (nr_blocks > (1 << 20))
-=======
 	if (nr_blocks > (1 << 20) && cache->cache_size != size)
->>>>>>> 5164bece
 		DMWARN_LIMIT("You have created a cache device with a lot of individual cache blocks (%llu)\n"
 			     "All these mappings can consume a lot of kernel memory, and take some time to read/write.\n"
 			     "Please consider increasing the cache block size to reduce the overall cache block count.",
@@ -2358,11 +2348,6 @@
 	ti->num_discard_bios = 1;
 	ti->discards_supported = true;
 	ti->discard_zeroes_data_unsupported = true;
-<<<<<<< HEAD
-
-	/* Discard bios must be split on a block boundary */
-=======
->>>>>>> 5164bece
 	ti->split_discard_bios = false;
 
 	cache->features = ca->features;
