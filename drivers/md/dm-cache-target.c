/*
 * Copyright (C) 2012 Red Hat. All rights reserved.
 *
 * This file is released under the GPL.
 */

#include "dm.h"
#include "dm-bio-prison.h"
#include "dm-bio-record.h"
#include "dm-cache-metadata.h"

#include <linux/dm-io.h>
#include <linux/dm-kcopyd.h>
#include <linux/init.h>
#include <linux/mempool.h>
#include <linux/module.h>
#include <linux/slab.h>
#include <linux/vmalloc.h>

#define DM_MSG_PREFIX "cache"

DECLARE_DM_KCOPYD_THROTTLE_WITH_MODULE_PARM(cache_copy_throttle,
	"A percentage of time allocated for copying to and/or from cache");

/*----------------------------------------------------------------*/

/*
 * Glossary:
 *
 * oblock: index of an origin block
 * cblock: index of a cache block
 * promotion: movement of a block from origin to cache
 * demotion: movement of a block from cache to origin
 * migration: movement of a block between the origin and cache device,
 *	      either direction
 */

/*----------------------------------------------------------------*/

static size_t bitset_size_in_bytes(unsigned nr_entries)
{
	return sizeof(unsigned long) * dm_div_up(nr_entries, BITS_PER_LONG);
}

static unsigned long *alloc_bitset(unsigned nr_entries)
{
	size_t s = bitset_size_in_bytes(nr_entries);
	return vzalloc(s);
}

static void clear_bitset(void *bitset, unsigned nr_entries)
{
	size_t s = bitset_size_in_bytes(nr_entries);
	memset(bitset, 0, s);
}

static void free_bitset(unsigned long *bits)
{
	vfree(bits);
}

/*----------------------------------------------------------------*/

/*
 * There are a couple of places where we let a bio run, but want to do some
 * work before calling its endio function.  We do this by temporarily
 * changing the endio fn.
 */
struct dm_hook_info {
	bio_end_io_t *bi_end_io;
	void *bi_private;
};

static void dm_hook_bio(struct dm_hook_info *h, struct bio *bio,
			bio_end_io_t *bi_end_io, void *bi_private)
{
	h->bi_end_io = bio->bi_end_io;
	h->bi_private = bio->bi_private;

	bio->bi_end_io = bi_end_io;
	bio->bi_private = bi_private;
}

static void dm_unhook_bio(struct dm_hook_info *h, struct bio *bio)
{
	bio->bi_end_io = h->bi_end_io;
	bio->bi_private = h->bi_private;

	/*
	 * Must bump bi_remaining to allow bio to complete with
	 * restored bi_end_io.
	 */
	atomic_inc(&bio->bi_remaining);
}

/*----------------------------------------------------------------*/

#define PRISON_CELLS 1024
#define MIGRATION_POOL_SIZE 128
#define COMMIT_PERIOD HZ
#define MIGRATION_COUNT_WINDOW 10

/*
 * The block size of the device holding cache data must be
 * between 32KB and 1GB.
 */
#define DATA_DEV_BLOCK_SIZE_MIN_SECTORS (32 * 1024 >> SECTOR_SHIFT)
#define DATA_DEV_BLOCK_SIZE_MAX_SECTORS (1024 * 1024 * 1024 >> SECTOR_SHIFT)

/*
 * FIXME: the cache is read/write for the time being.
 */
enum cache_metadata_mode {
	CM_WRITE,		/* metadata may be changed */
	CM_READ_ONLY,		/* metadata may not be changed */
};

enum cache_io_mode {
	/*
	 * Data is written to cached blocks only.  These blocks are marked
	 * dirty.  If you lose the cache device you will lose data.
	 * Potential performance increase for both reads and writes.
	 */
	CM_IO_WRITEBACK,

	/*
	 * Data is written to both cache and origin.  Blocks are never
	 * dirty.  Potential performance benfit for reads only.
	 */
	CM_IO_WRITETHROUGH,

	/*
	 * A degraded mode useful for various cache coherency situations
	 * (eg, rolling back snapshots).  Reads and writes always go to the
	 * origin.  If a write goes to a cached oblock, then the cache
	 * block is invalidated.
	 */
	CM_IO_PASSTHROUGH
};

struct cache_features {
	enum cache_metadata_mode mode;
	enum cache_io_mode io_mode;
};

struct cache_stats {
	atomic_t read_hit;
	atomic_t read_miss;
	atomic_t write_hit;
	atomic_t write_miss;
	atomic_t demotion;
	atomic_t promotion;
	atomic_t copies_avoided;
	atomic_t cache_cell_clash;
	atomic_t commit_count;
	atomic_t discard_count;
};

/*
 * Defines a range of cblocks, begin to (end - 1) are in the range.  end is
 * the one-past-the-end value.
 */
struct cblock_range {
	dm_cblock_t begin;
	dm_cblock_t end;
};

struct invalidation_request {
	struct list_head list;
	struct cblock_range *cblocks;

	atomic_t complete;
	int err;

	wait_queue_head_t result_wait;
};

struct cache {
	struct dm_target *ti;
	struct dm_target_callbacks callbacks;

	struct dm_cache_metadata *cmd;

	/*
	 * Metadata is written to this device.
	 */
	struct dm_dev *metadata_dev;

	/*
	 * The slower of the two data devices.  Typically a spindle.
	 */
	struct dm_dev *origin_dev;

	/*
	 * The faster of the two data devices.  Typically an SSD.
	 */
	struct dm_dev *cache_dev;

	/*
	 * Size of the origin device in _complete_ blocks and native sectors.
	 */
	dm_oblock_t origin_blocks;
	sector_t origin_sectors;

	/*
	 * Size of the cache device in blocks.
	 */
	dm_cblock_t cache_size;

	/*
	 * Fields for converting from sectors to blocks.
	 */
	uint32_t sectors_per_block;
	int sectors_per_block_shift;

	spinlock_t lock;
	struct bio_list deferred_bios;
	struct bio_list deferred_flush_bios;
	struct bio_list deferred_writethrough_bios;
	struct list_head quiesced_migrations;
	struct list_head completed_migrations;
	struct list_head need_commit_migrations;
	sector_t migration_threshold;
	wait_queue_head_t migration_wait;
	atomic_t nr_migrations;

	wait_queue_head_t quiescing_wait;
	atomic_t quiescing;
	atomic_t quiescing_ack;

	/*
	 * cache_size entries, dirty if set
	 */
	atomic_t nr_dirty;
	unsigned long *dirty_bitset;

	/*
	 * origin_blocks entries, discarded if set.
	 */
	dm_oblock_t discard_nr_blocks;
	unsigned long *discard_bitset;

	/*
	 * Rather than reconstructing the table line for the status we just
	 * save it and regurgitate.
	 */
	unsigned nr_ctr_args;
	const char **ctr_args;

	struct dm_kcopyd_client *copier;
	struct workqueue_struct *wq;
	struct work_struct worker;

	struct delayed_work waker;
	unsigned long last_commit_jiffies;

	struct dm_bio_prison *prison;
	struct dm_deferred_set *all_io_ds;

	mempool_t *migration_pool;
	struct dm_cache_migration *next_migration;

	struct dm_cache_policy *policy;
	unsigned policy_nr_args;

	bool need_tick_bio:1;
	bool sized:1;
	bool invalidate:1;
	bool commit_requested:1;
	bool loaded_mappings:1;
	bool loaded_discards:1;

	/*
	 * Cache features such as write-through.
	 */
	struct cache_features features;

	struct cache_stats stats;

	/*
	 * Invalidation fields.
	 */
	spinlock_t invalidation_lock;
	struct list_head invalidation_requests;
};

struct per_bio_data {
	bool tick:1;
	unsigned req_nr:2;
	struct dm_deferred_entry *all_io_entry;
	struct dm_hook_info hook_info;

	/*
	 * writethrough fields.  These MUST remain at the end of this
	 * structure and the 'cache' member must be the first as it
	 * is used to determine the offset of the writethrough fields.
	 */
	struct cache *cache;
	dm_cblock_t cblock;
	struct dm_bio_details bio_details;
};

struct dm_cache_migration {
	struct list_head list;
	struct cache *cache;

	unsigned long start_jiffies;
	dm_oblock_t old_oblock;
	dm_oblock_t new_oblock;
	dm_cblock_t cblock;

	bool err:1;
	bool writeback:1;
	bool demote:1;
	bool promote:1;
	bool requeue_holder:1;
	bool invalidate:1;

	struct dm_bio_prison_cell *old_ocell;
	struct dm_bio_prison_cell *new_ocell;
};

/*
 * Processing a bio in the worker thread may require these memory
 * allocations.  We prealloc to avoid deadlocks (the same worker thread
 * frees them back to the mempool).
 */
struct prealloc {
	struct dm_cache_migration *mg;
	struct dm_bio_prison_cell *cell1;
	struct dm_bio_prison_cell *cell2;
};

static void wake_worker(struct cache *cache)
{
	queue_work(cache->wq, &cache->worker);
}

/*----------------------------------------------------------------*/

static struct dm_bio_prison_cell *alloc_prison_cell(struct cache *cache)
{
	/* FIXME: change to use a local slab. */
	return dm_bio_prison_alloc_cell(cache->prison, GFP_NOWAIT);
}

static void free_prison_cell(struct cache *cache, struct dm_bio_prison_cell *cell)
{
	dm_bio_prison_free_cell(cache->prison, cell);
}

static int prealloc_data_structs(struct cache *cache, struct prealloc *p)
{
	if (!p->mg) {
		p->mg = mempool_alloc(cache->migration_pool, GFP_NOWAIT);
		if (!p->mg)
			return -ENOMEM;
	}

	if (!p->cell1) {
		p->cell1 = alloc_prison_cell(cache);
		if (!p->cell1)
			return -ENOMEM;
	}

	if (!p->cell2) {
		p->cell2 = alloc_prison_cell(cache);
		if (!p->cell2)
			return -ENOMEM;
	}

	return 0;
}

static void prealloc_free_structs(struct cache *cache, struct prealloc *p)
{
	if (p->cell2)
		free_prison_cell(cache, p->cell2);

	if (p->cell1)
		free_prison_cell(cache, p->cell1);

	if (p->mg)
		mempool_free(p->mg, cache->migration_pool);
}

static struct dm_cache_migration *prealloc_get_migration(struct prealloc *p)
{
	struct dm_cache_migration *mg = p->mg;

	BUG_ON(!mg);
	p->mg = NULL;

	return mg;
}

/*
 * You must have a cell within the prealloc struct to return.  If not this
 * function will BUG() rather than returning NULL.
 */
static struct dm_bio_prison_cell *prealloc_get_cell(struct prealloc *p)
{
	struct dm_bio_prison_cell *r = NULL;

	if (p->cell1) {
		r = p->cell1;
		p->cell1 = NULL;

	} else if (p->cell2) {
		r = p->cell2;
		p->cell2 = NULL;
	} else
		BUG();

	return r;
}

/*
 * You can't have more than two cells in a prealloc struct.  BUG() will be
 * called if you try and overfill.
 */
static void prealloc_put_cell(struct prealloc *p, struct dm_bio_prison_cell *cell)
{
	if (!p->cell2)
		p->cell2 = cell;

	else if (!p->cell1)
		p->cell1 = cell;

	else
		BUG();
}

/*----------------------------------------------------------------*/

static void build_key(dm_oblock_t oblock, struct dm_cell_key *key)
{
	key->virtual = 0;
	key->dev = 0;
	key->block = from_oblock(oblock);
}

/*
 * The caller hands in a preallocated cell, and a free function for it.
 * The cell will be freed if there's an error, or if it wasn't used because
 * a cell with that key already exists.
 */
typedef void (*cell_free_fn)(void *context, struct dm_bio_prison_cell *cell);

static int bio_detain(struct cache *cache, dm_oblock_t oblock,
		      struct bio *bio, struct dm_bio_prison_cell *cell_prealloc,
		      cell_free_fn free_fn, void *free_context,
		      struct dm_bio_prison_cell **cell_result)
{
	int r;
	struct dm_cell_key key;

	build_key(oblock, &key);
	r = dm_bio_detain(cache->prison, &key, bio, cell_prealloc, cell_result);
	if (r)
		free_fn(free_context, cell_prealloc);

	return r;
}

static int get_cell(struct cache *cache,
		    dm_oblock_t oblock,
		    struct prealloc *structs,
		    struct dm_bio_prison_cell **cell_result)
{
	int r;
	struct dm_cell_key key;
	struct dm_bio_prison_cell *cell_prealloc;

	cell_prealloc = prealloc_get_cell(structs);

	build_key(oblock, &key);
	r = dm_get_cell(cache->prison, &key, cell_prealloc, cell_result);
	if (r)
		prealloc_put_cell(structs, cell_prealloc);

	return r;
}

/*----------------------------------------------------------------*/

static bool is_dirty(struct cache *cache, dm_cblock_t b)
{
	return test_bit(from_cblock(b), cache->dirty_bitset);
}

static void set_dirty(struct cache *cache, dm_oblock_t oblock, dm_cblock_t cblock)
{
	if (!test_and_set_bit(from_cblock(cblock), cache->dirty_bitset)) {
		atomic_inc(&cache->nr_dirty);
		policy_set_dirty(cache->policy, oblock);
	}
}

static void clear_dirty(struct cache *cache, dm_oblock_t oblock, dm_cblock_t cblock)
{
	if (test_and_clear_bit(from_cblock(cblock), cache->dirty_bitset)) {
		policy_clear_dirty(cache->policy, oblock);
<<<<<<< HEAD
		if (atomic_dec_and_test(&cache->nr_dirty))
=======
		if (atomic_dec_return(&cache->nr_dirty) == 0)
>>>>>>> 19583ca5
			dm_table_event(cache->ti->table);
	}
}

/*----------------------------------------------------------------*/

static bool block_size_is_power_of_two(struct cache *cache)
{
	return cache->sectors_per_block_shift >= 0;
}

/* gcc on ARM generates spurious references to __udivdi3 and __umoddi3 */
#if defined(CONFIG_ARM) && __GNUC__ == 4 && __GNUC_MINOR__ <= 6
__always_inline
#endif
static dm_block_t block_div(dm_block_t b, uint32_t n)
{
	do_div(b, n);

	return b;
}

static void set_discard(struct cache *cache, dm_oblock_t b)
{
	unsigned long flags;

	atomic_inc(&cache->stats.discard_count);

	spin_lock_irqsave(&cache->lock, flags);
	set_bit(from_oblock(b), cache->discard_bitset);
	spin_unlock_irqrestore(&cache->lock, flags);
}

static void clear_discard(struct cache *cache, dm_oblock_t b)
{
	unsigned long flags;

	spin_lock_irqsave(&cache->lock, flags);
	clear_bit(from_oblock(b), cache->discard_bitset);
	spin_unlock_irqrestore(&cache->lock, flags);
}

static bool is_discarded(struct cache *cache, dm_oblock_t b)
{
	int r;
	unsigned long flags;

	spin_lock_irqsave(&cache->lock, flags);
	r = test_bit(from_oblock(b), cache->discard_bitset);
	spin_unlock_irqrestore(&cache->lock, flags);

	return r;
}

static bool is_discarded_oblock(struct cache *cache, dm_oblock_t b)
{
	int r;
	unsigned long flags;

	spin_lock_irqsave(&cache->lock, flags);
	r = test_bit(from_oblock(b), cache->discard_bitset);
	spin_unlock_irqrestore(&cache->lock, flags);

	return r;
}

/*----------------------------------------------------------------*/

static void load_stats(struct cache *cache)
{
	struct dm_cache_statistics stats;

	dm_cache_metadata_get_stats(cache->cmd, &stats);
	atomic_set(&cache->stats.read_hit, stats.read_hits);
	atomic_set(&cache->stats.read_miss, stats.read_misses);
	atomic_set(&cache->stats.write_hit, stats.write_hits);
	atomic_set(&cache->stats.write_miss, stats.write_misses);
}

static void save_stats(struct cache *cache)
{
	struct dm_cache_statistics stats;

	stats.read_hits = atomic_read(&cache->stats.read_hit);
	stats.read_misses = atomic_read(&cache->stats.read_miss);
	stats.write_hits = atomic_read(&cache->stats.write_hit);
	stats.write_misses = atomic_read(&cache->stats.write_miss);

	dm_cache_metadata_set_stats(cache->cmd, &stats);
}

/*----------------------------------------------------------------
 * Per bio data
 *--------------------------------------------------------------*/

/*
 * If using writeback, leave out struct per_bio_data's writethrough fields.
 */
#define PB_DATA_SIZE_WB (offsetof(struct per_bio_data, cache))
#define PB_DATA_SIZE_WT (sizeof(struct per_bio_data))

static bool writethrough_mode(struct cache_features *f)
{
	return f->io_mode == CM_IO_WRITETHROUGH;
}

static bool writeback_mode(struct cache_features *f)
{
	return f->io_mode == CM_IO_WRITEBACK;
}

static bool passthrough_mode(struct cache_features *f)
{
	return f->io_mode == CM_IO_PASSTHROUGH;
}

static size_t get_per_bio_data_size(struct cache *cache)
{
	return writethrough_mode(&cache->features) ? PB_DATA_SIZE_WT : PB_DATA_SIZE_WB;
}

static struct per_bio_data *get_per_bio_data(struct bio *bio, size_t data_size)
{
	struct per_bio_data *pb = dm_per_bio_data(bio, data_size);
	BUG_ON(!pb);
	return pb;
}

static struct per_bio_data *init_per_bio_data(struct bio *bio, size_t data_size)
{
	struct per_bio_data *pb = get_per_bio_data(bio, data_size);

	pb->tick = false;
	pb->req_nr = dm_bio_get_target_bio_nr(bio);
	pb->all_io_entry = NULL;

	return pb;
}

/*----------------------------------------------------------------
 * Remapping
 *--------------------------------------------------------------*/
static void remap_to_origin(struct cache *cache, struct bio *bio)
{
	bio->bi_bdev = cache->origin_dev->bdev;
}

static void remap_to_cache(struct cache *cache, struct bio *bio,
			   dm_cblock_t cblock)
{
	sector_t bi_sector = bio->bi_iter.bi_sector;
	sector_t block = from_cblock(cblock);

	bio->bi_bdev = cache->cache_dev->bdev;
	if (!block_size_is_power_of_two(cache))
		bio->bi_iter.bi_sector =
			(block * cache->sectors_per_block) +
			sector_div(bi_sector, cache->sectors_per_block);
	else
		bio->bi_iter.bi_sector =
			(block << cache->sectors_per_block_shift) |
			(bi_sector & (cache->sectors_per_block - 1));
}

static void check_if_tick_bio_needed(struct cache *cache, struct bio *bio)
{
	unsigned long flags;
	size_t pb_data_size = get_per_bio_data_size(cache);
	struct per_bio_data *pb = get_per_bio_data(bio, pb_data_size);

	spin_lock_irqsave(&cache->lock, flags);
	if (cache->need_tick_bio &&
	    !(bio->bi_rw & (REQ_FUA | REQ_FLUSH | REQ_DISCARD))) {
		pb->tick = true;
		cache->need_tick_bio = false;
	}
	spin_unlock_irqrestore(&cache->lock, flags);
}

static bool is_write_io(struct bio *bio)
{
	return bio_data_dir(bio) == WRITE;
}

static void remap_to_origin_clear_discard(struct cache *cache, struct bio *bio,
				  dm_oblock_t oblock)
{
	check_if_tick_bio_needed(cache, bio);
	remap_to_origin(cache, bio);
	if (bio_data_dir(bio) == WRITE)
		clear_discard(cache, oblock);
}

static void remap_to_cache_dirty(struct cache *cache, struct bio *bio,
				 dm_oblock_t oblock, dm_cblock_t cblock)
{
	check_if_tick_bio_needed(cache, bio);
	remap_to_cache(cache, bio, cblock);
	if (is_write_io(bio)) {
		set_dirty(cache, oblock, cblock);
		clear_discard(cache, oblock);
	}
}

static dm_oblock_t get_bio_block(struct cache *cache, struct bio *bio)
{
	sector_t block_nr = bio->bi_iter.bi_sector;

	if (!block_size_is_power_of_two(cache))
		(void) sector_div(block_nr, cache->sectors_per_block);
	else
		block_nr >>= cache->sectors_per_block_shift;

	return to_oblock(block_nr);
}

static int bio_triggers_commit(struct cache *cache, struct bio *bio)
{
	return bio->bi_rw & (REQ_FLUSH | REQ_FUA);
}

/*
 * You must increment the deferred set whilst the prison cell is held.  To
 * encourage this, we ask for 'cell' to be passed in.
 */
static void inc_ds(struct cache *cache, struct bio *bio,
		   struct dm_bio_prison_cell *cell)
{
	size_t pb_data_size = get_per_bio_data_size(cache);
	struct per_bio_data *pb = get_per_bio_data(bio, pb_data_size);

	BUG_ON(!cell);
	BUG_ON(pb->all_io_entry);

	pb->all_io_entry = dm_deferred_entry_inc(cache->all_io_ds);
}

static void issue(struct cache *cache, struct bio *bio)
{
	unsigned long flags;

	if (!bio_triggers_commit(cache, bio)) {
		generic_make_request(bio);
		return;
	}

	/*
	 * Batch together any bios that trigger commits and then issue a
	 * single commit for them in do_worker().
	 */
	spin_lock_irqsave(&cache->lock, flags);
	cache->commit_requested = true;
	bio_list_add(&cache->deferred_flush_bios, bio);
	spin_unlock_irqrestore(&cache->lock, flags);
}

static void inc_and_issue(struct cache *cache, struct bio *bio, struct dm_bio_prison_cell *cell)
{
	inc_ds(cache, bio, cell);
	issue(cache, bio);
}

static void defer_writethrough_bio(struct cache *cache, struct bio *bio)
{
	unsigned long flags;

	spin_lock_irqsave(&cache->lock, flags);
	bio_list_add(&cache->deferred_writethrough_bios, bio);
	spin_unlock_irqrestore(&cache->lock, flags);

	wake_worker(cache);
}

static void writethrough_endio(struct bio *bio, int err)
{
	struct per_bio_data *pb = get_per_bio_data(bio, PB_DATA_SIZE_WT);
	dm_unhook_bio(&pb->hook_info, bio);

	if (err) {
		bio_endio(bio, err);
		return;
	}

	dm_bio_restore(&pb->bio_details, bio);
	remap_to_cache(pb->cache, bio, pb->cblock);

	/*
	 * We can't issue this bio directly, since we're in interrupt
	 * context.  So it gets put on a bio list for processing by the
	 * worker thread.
	 */
	defer_writethrough_bio(pb->cache, bio);
}

/*
 * When running in writethrough mode we need to send writes to clean blocks
 * to both the cache and origin devices.  In future we'd like to clone the
 * bio and send them in parallel, but for now we're doing them in
 * series as this is easier.
 */
static void remap_to_origin_then_cache(struct cache *cache, struct bio *bio,
				       dm_oblock_t oblock, dm_cblock_t cblock)
{
	struct per_bio_data *pb = get_per_bio_data(bio, PB_DATA_SIZE_WT);

	pb->cache = cache;
	pb->cblock = cblock;
	dm_hook_bio(&pb->hook_info, bio, writethrough_endio, NULL);
	dm_bio_record(&pb->bio_details, bio);

	remap_to_origin_clear_discard(pb->cache, bio, oblock);
}

/*----------------------------------------------------------------
 * Migration processing
 *
 * Migration covers moving data from the origin device to the cache, or
 * vice versa.
 *--------------------------------------------------------------*/
static void free_migration(struct dm_cache_migration *mg)
{
	mempool_free(mg, mg->cache->migration_pool);
}

static void inc_nr_migrations(struct cache *cache)
{
	atomic_inc(&cache->nr_migrations);
}

static void dec_nr_migrations(struct cache *cache)
{
	atomic_dec(&cache->nr_migrations);

	/*
	 * Wake the worker in case we're suspending the target.
	 */
	wake_up(&cache->migration_wait);
}

static void __cell_defer(struct cache *cache, struct dm_bio_prison_cell *cell,
			 bool holder)
{
	(holder ? dm_cell_release : dm_cell_release_no_holder)
		(cache->prison, cell, &cache->deferred_bios);
	free_prison_cell(cache, cell);
}

static void cell_defer(struct cache *cache, struct dm_bio_prison_cell *cell,
		       bool holder)
{
	unsigned long flags;

	spin_lock_irqsave(&cache->lock, flags);
	__cell_defer(cache, cell, holder);
	spin_unlock_irqrestore(&cache->lock, flags);

	wake_worker(cache);
}

static void cleanup_migration(struct dm_cache_migration *mg)
{
	struct cache *cache = mg->cache;
	free_migration(mg);
	dec_nr_migrations(cache);
}

static void migration_failure(struct dm_cache_migration *mg)
{
	struct cache *cache = mg->cache;

	if (mg->writeback) {
		DMWARN_LIMIT("writeback failed; couldn't copy block");
		set_dirty(cache, mg->old_oblock, mg->cblock);
		cell_defer(cache, mg->old_ocell, false);

	} else if (mg->demote) {
		DMWARN_LIMIT("demotion failed; couldn't copy block");
		policy_force_mapping(cache->policy, mg->new_oblock, mg->old_oblock);

		cell_defer(cache, mg->old_ocell, mg->promote ? false : true);
		if (mg->promote)
			cell_defer(cache, mg->new_ocell, true);
	} else {
		DMWARN_LIMIT("promotion failed; couldn't copy block");
		policy_remove_mapping(cache->policy, mg->new_oblock);
		cell_defer(cache, mg->new_ocell, true);
	}

	cleanup_migration(mg);
}

static void migration_success_pre_commit(struct dm_cache_migration *mg)
{
	unsigned long flags;
	struct cache *cache = mg->cache;

	/* FIXME: what if mg->err? */

	if (mg->writeback) {
		clear_dirty(cache, mg->old_oblock, mg->cblock);
		cell_defer(cache, mg->old_ocell, false);
		cleanup_migration(mg);
		return;

	} else if (mg->demote) {
		if (dm_cache_remove_mapping(cache->cmd, mg->cblock)) {
			DMWARN_LIMIT("demotion failed; couldn't update on disk metadata");
			policy_force_mapping(cache->policy, mg->new_oblock,
					     mg->old_oblock);
			if (mg->promote)
				cell_defer(cache, mg->new_ocell, true);
			cleanup_migration(mg);
			return;
		}
	} else {
		if (dm_cache_insert_mapping(cache->cmd, mg->cblock, mg->new_oblock)) {
			DMWARN_LIMIT("promotion failed; couldn't update on disk metadata");
			policy_remove_mapping(cache->policy, mg->new_oblock);
			cleanup_migration(mg);
			return;
		}
	}

	spin_lock_irqsave(&cache->lock, flags);
	list_add_tail(&mg->list, &cache->need_commit_migrations);
	cache->commit_requested = true;
	spin_unlock_irqrestore(&cache->lock, flags);
}

static void migration_success_post_commit(struct dm_cache_migration *mg)
{
	unsigned long flags;
	struct cache *cache = mg->cache;

	if (mg->writeback) {
		DMWARN("writeback unexpectedly triggered commit");
		return;

	} else if (mg->demote) {
		cell_defer(cache, mg->old_ocell, mg->promote ? false : true);

		if (mg->promote) {
			mg->demote = false;

			spin_lock_irqsave(&cache->lock, flags);
			list_add_tail(&mg->list, &cache->quiesced_migrations);
			spin_unlock_irqrestore(&cache->lock, flags);

		} else {
			if (mg->invalidate)
				policy_remove_mapping(cache->policy, mg->old_oblock);
			cleanup_migration(mg);
		}

	} else {
		clear_dirty(cache, mg->new_oblock, mg->cblock);
		if (mg->requeue_holder)
			cell_defer(cache, mg->new_ocell, true);
		else {
			bio_endio(mg->new_ocell->holder, 0);
			cell_defer(cache, mg->new_ocell, false);
		}
		cleanup_migration(mg);
	}
}

static void copy_complete(int read_err, unsigned long write_err, void *context)
{
	unsigned long flags;
	struct dm_cache_migration *mg = (struct dm_cache_migration *) context;
	struct cache *cache = mg->cache;

	if (read_err || write_err)
		mg->err = true;

	spin_lock_irqsave(&cache->lock, flags);
	list_add_tail(&mg->list, &cache->completed_migrations);
	spin_unlock_irqrestore(&cache->lock, flags);

	wake_worker(cache);
}

static void issue_copy_real(struct dm_cache_migration *mg)
{
	int r;
	struct dm_io_region o_region, c_region;
	struct cache *cache = mg->cache;
	sector_t cblock = from_cblock(mg->cblock);

	o_region.bdev = cache->origin_dev->bdev;
	o_region.count = cache->sectors_per_block;

	c_region.bdev = cache->cache_dev->bdev;
	c_region.sector = cblock * cache->sectors_per_block;
	c_region.count = cache->sectors_per_block;

	if (mg->writeback || mg->demote) {
		/* demote */
		o_region.sector = from_oblock(mg->old_oblock) * cache->sectors_per_block;
		r = dm_kcopyd_copy(cache->copier, &c_region, 1, &o_region, 0, copy_complete, mg);
	} else {
		/* promote */
		o_region.sector = from_oblock(mg->new_oblock) * cache->sectors_per_block;
		r = dm_kcopyd_copy(cache->copier, &o_region, 1, &c_region, 0, copy_complete, mg);
	}

	if (r < 0) {
		DMERR_LIMIT("issuing migration failed");
		migration_failure(mg);
	}
}

static void overwrite_endio(struct bio *bio, int err)
{
	struct dm_cache_migration *mg = bio->bi_private;
	struct cache *cache = mg->cache;
	size_t pb_data_size = get_per_bio_data_size(cache);
	struct per_bio_data *pb = get_per_bio_data(bio, pb_data_size);
	unsigned long flags;

	dm_unhook_bio(&pb->hook_info, bio);

	if (err)
		mg->err = true;

	mg->requeue_holder = false;

	spin_lock_irqsave(&cache->lock, flags);
	list_add_tail(&mg->list, &cache->completed_migrations);
	spin_unlock_irqrestore(&cache->lock, flags);

	wake_worker(cache);
}

static void issue_overwrite(struct dm_cache_migration *mg, struct bio *bio)
{
	size_t pb_data_size = get_per_bio_data_size(mg->cache);
	struct per_bio_data *pb = get_per_bio_data(bio, pb_data_size);

	dm_hook_bio(&pb->hook_info, bio, overwrite_endio, mg);
	remap_to_cache_dirty(mg->cache, bio, mg->new_oblock, mg->cblock);

	/*
	 * No need to inc_ds() here, since the cell will be held for the
	 * duration of the io.
	 */
	generic_make_request(bio);
}

static bool bio_writes_complete_block(struct cache *cache, struct bio *bio)
{
	return (bio_data_dir(bio) == WRITE) &&
		(bio->bi_iter.bi_size == (cache->sectors_per_block << SECTOR_SHIFT));
}

static void avoid_copy(struct dm_cache_migration *mg)
{
	atomic_inc(&mg->cache->stats.copies_avoided);
	migration_success_pre_commit(mg);
}

static void issue_copy(struct dm_cache_migration *mg)
{
	bool avoid;
	struct cache *cache = mg->cache;

	if (mg->writeback || mg->demote)
		avoid = !is_dirty(cache, mg->cblock) ||
			is_discarded_oblock(cache, mg->old_oblock);
	else {
		struct bio *bio = mg->new_ocell->holder;

		avoid = is_discarded_oblock(cache, mg->new_oblock);

		if (!avoid && bio_writes_complete_block(cache, bio)) {
			issue_overwrite(mg, bio);
			return;
		}
	}

	avoid ? avoid_copy(mg) : issue_copy_real(mg);
}

static void complete_migration(struct dm_cache_migration *mg)
{
	if (mg->err)
		migration_failure(mg);
	else
		migration_success_pre_commit(mg);
}

static void process_migrations(struct cache *cache, struct list_head *head,
			       void (*fn)(struct dm_cache_migration *))
{
	unsigned long flags;
	struct list_head list;
	struct dm_cache_migration *mg, *tmp;

	INIT_LIST_HEAD(&list);
	spin_lock_irqsave(&cache->lock, flags);
	list_splice_init(head, &list);
	spin_unlock_irqrestore(&cache->lock, flags);

	list_for_each_entry_safe(mg, tmp, &list, list)
		fn(mg);
}

static void __queue_quiesced_migration(struct dm_cache_migration *mg)
{
	list_add_tail(&mg->list, &mg->cache->quiesced_migrations);
}

static void queue_quiesced_migration(struct dm_cache_migration *mg)
{
	unsigned long flags;
	struct cache *cache = mg->cache;

	spin_lock_irqsave(&cache->lock, flags);
	__queue_quiesced_migration(mg);
	spin_unlock_irqrestore(&cache->lock, flags);

	wake_worker(cache);
}

static void queue_quiesced_migrations(struct cache *cache, struct list_head *work)
{
	unsigned long flags;
	struct dm_cache_migration *mg, *tmp;

	spin_lock_irqsave(&cache->lock, flags);
	list_for_each_entry_safe(mg, tmp, work, list)
		__queue_quiesced_migration(mg);
	spin_unlock_irqrestore(&cache->lock, flags);

	wake_worker(cache);
}

static void check_for_quiesced_migrations(struct cache *cache,
					  struct per_bio_data *pb)
{
	struct list_head work;

	if (!pb->all_io_entry)
		return;

	INIT_LIST_HEAD(&work);
	dm_deferred_entry_dec(pb->all_io_entry, &work);

	if (!list_empty(&work))
		queue_quiesced_migrations(cache, &work);
}

static void quiesce_migration(struct dm_cache_migration *mg)
{
	if (!dm_deferred_set_add_work(mg->cache->all_io_ds, &mg->list))
		queue_quiesced_migration(mg);
}

static void promote(struct cache *cache, struct prealloc *structs,
		    dm_oblock_t oblock, dm_cblock_t cblock,
		    struct dm_bio_prison_cell *cell)
{
	struct dm_cache_migration *mg = prealloc_get_migration(structs);

	mg->err = false;
	mg->writeback = false;
	mg->demote = false;
	mg->promote = true;
	mg->requeue_holder = true;
	mg->invalidate = false;
	mg->cache = cache;
	mg->new_oblock = oblock;
	mg->cblock = cblock;
	mg->old_ocell = NULL;
	mg->new_ocell = cell;
	mg->start_jiffies = jiffies;

	inc_nr_migrations(cache);
	quiesce_migration(mg);
}

static void writeback(struct cache *cache, struct prealloc *structs,
		      dm_oblock_t oblock, dm_cblock_t cblock,
		      struct dm_bio_prison_cell *cell)
{
	struct dm_cache_migration *mg = prealloc_get_migration(structs);

	mg->err = false;
	mg->writeback = true;
	mg->demote = false;
	mg->promote = false;
	mg->requeue_holder = true;
	mg->invalidate = false;
	mg->cache = cache;
	mg->old_oblock = oblock;
	mg->cblock = cblock;
	mg->old_ocell = cell;
	mg->new_ocell = NULL;
	mg->start_jiffies = jiffies;

	inc_nr_migrations(cache);
	quiesce_migration(mg);
}

static void demote_then_promote(struct cache *cache, struct prealloc *structs,
				dm_oblock_t old_oblock, dm_oblock_t new_oblock,
				dm_cblock_t cblock,
				struct dm_bio_prison_cell *old_ocell,
				struct dm_bio_prison_cell *new_ocell)
{
	struct dm_cache_migration *mg = prealloc_get_migration(structs);

	mg->err = false;
	mg->writeback = false;
	mg->demote = true;
	mg->promote = true;
	mg->requeue_holder = true;
	mg->invalidate = false;
	mg->cache = cache;
	mg->old_oblock = old_oblock;
	mg->new_oblock = new_oblock;
	mg->cblock = cblock;
	mg->old_ocell = old_ocell;
	mg->new_ocell = new_ocell;
	mg->start_jiffies = jiffies;

	inc_nr_migrations(cache);
	quiesce_migration(mg);
}

/*
 * Invalidate a cache entry.  No writeback occurs; any changes in the cache
 * block are thrown away.
 */
static void invalidate(struct cache *cache, struct prealloc *structs,
		       dm_oblock_t oblock, dm_cblock_t cblock,
		       struct dm_bio_prison_cell *cell)
{
	struct dm_cache_migration *mg = prealloc_get_migration(structs);

	mg->err = false;
	mg->writeback = false;
	mg->demote = true;
	mg->promote = false;
	mg->requeue_holder = true;
	mg->invalidate = true;
	mg->cache = cache;
	mg->old_oblock = oblock;
	mg->cblock = cblock;
	mg->old_ocell = cell;
	mg->new_ocell = NULL;
	mg->start_jiffies = jiffies;

	inc_nr_migrations(cache);
	quiesce_migration(mg);
}

/*----------------------------------------------------------------
 * bio processing
 *--------------------------------------------------------------*/
static void defer_bio(struct cache *cache, struct bio *bio)
{
	unsigned long flags;

	spin_lock_irqsave(&cache->lock, flags);
	bio_list_add(&cache->deferred_bios, bio);
	spin_unlock_irqrestore(&cache->lock, flags);

	wake_worker(cache);
}

static void process_flush_bio(struct cache *cache, struct bio *bio)
{
	size_t pb_data_size = get_per_bio_data_size(cache);
	struct per_bio_data *pb = get_per_bio_data(bio, pb_data_size);

	BUG_ON(bio->bi_iter.bi_size);
	if (!pb->req_nr)
		remap_to_origin(cache, bio);
	else
		remap_to_cache(cache, bio, 0);

	/*
	 * REQ_FLUSH is not directed at any particular block so we don't
	 * need to inc_ds().  REQ_FUA's are split into a write + REQ_FLUSH
	 * by dm-core.
	 */
	issue(cache, bio);
}

/*
 * People generally discard large parts of a device, eg, the whole device
 * when formatting.  Splitting these large discards up into cache block
 * sized ios and then quiescing (always neccessary for discard) takes too
 * long.
 *
 * We keep it simple, and allow any size of discard to come in, and just
 * mark off blocks on the discard bitset.  No passdown occurs!
 *
 * To implement passdown we need to change the bio_prison such that a cell
 * can have a key that spans many blocks.
 */
static void process_discard_bio(struct cache *cache, struct bio *bio)
{
	dm_block_t start_block = dm_sector_div_up(bio->bi_iter.bi_sector,
						  cache->sectors_per_block);
	dm_block_t end_block = bio_end_sector(bio);
	dm_block_t b;

	end_block = block_div(end_block, cache->sectors_per_block);

	for (b = start_block; b < end_block; b++)
		set_discard(cache, to_oblock(b));

	bio_endio(bio, 0);
}

static bool spare_migration_bandwidth(struct cache *cache)
{
	sector_t current_volume = (atomic_read(&cache->nr_migrations) + 1) *
		cache->sectors_per_block;
	return current_volume < cache->migration_threshold;
}

static void inc_hit_counter(struct cache *cache, struct bio *bio)
{
	atomic_inc(is_write_io(bio) ?
		   &cache->stats.write_hit : &cache->stats.read_hit);
}

static void inc_miss_counter(struct cache *cache, struct bio *bio)
{
	atomic_inc(is_write_io(bio) ?
		   &cache->stats.write_miss : &cache->stats.read_miss);
}

static void process_bio(struct cache *cache, struct prealloc *structs,
			struct bio *bio)
{
	int r;
	bool release_cell = true;
	dm_oblock_t block = get_bio_block(cache, bio);
	struct dm_bio_prison_cell *cell_prealloc, *old_ocell, *new_ocell;
	struct policy_result lookup_result;
	bool discarded_block = is_discarded_oblock(cache, block);
	bool passthrough = passthrough_mode(&cache->features);
	bool can_migrate = !passthrough && (discarded_block || spare_migration_bandwidth(cache));

	/*
	 * Check to see if that block is currently migrating.
	 */
	cell_prealloc = prealloc_get_cell(structs);
	r = bio_detain(cache, block, bio, cell_prealloc,
		       (cell_free_fn) prealloc_put_cell,
		       structs, &new_ocell);
	if (r > 0)
		return;

	r = policy_map(cache->policy, block, true, can_migrate, discarded_block,
		       bio, &lookup_result);

	if (r == -EWOULDBLOCK)
		/* migration has been denied */
		lookup_result.op = POLICY_MISS;

	switch (lookup_result.op) {
	case POLICY_HIT:
		if (passthrough) {
			inc_miss_counter(cache, bio);

			/*
			 * Passthrough always maps to the origin,
			 * invalidating any cache blocks that are written
			 * to.
			 */
			if (bio_data_dir(bio) == WRITE) {
				atomic_inc(&cache->stats.demotion);
				invalidate(cache, structs, block, lookup_result.cblock, new_ocell);
				release_cell = false;

			} else {
				/* FIXME: factor out issue_origin() */
				remap_to_origin_clear_discard(cache, bio, block);
				inc_and_issue(cache, bio, new_ocell);
			}
		} else {
			inc_hit_counter(cache, bio);

			if (bio_data_dir(bio) == WRITE &&
			    writethrough_mode(&cache->features) &&
			    !is_dirty(cache, lookup_result.cblock)) {
				remap_to_origin_then_cache(cache, bio, block, lookup_result.cblock);
				inc_and_issue(cache, bio, new_ocell);

			} else  {
				remap_to_cache_dirty(cache, bio, block, lookup_result.cblock);
				inc_and_issue(cache, bio, new_ocell);
			}
		}

		break;

	case POLICY_MISS:
		inc_miss_counter(cache, bio);
		remap_to_origin_clear_discard(cache, bio, block);
		inc_and_issue(cache, bio, new_ocell);
		break;

	case POLICY_NEW:
		atomic_inc(&cache->stats.promotion);
		promote(cache, structs, block, lookup_result.cblock, new_ocell);
		release_cell = false;
		break;

	case POLICY_REPLACE:
		cell_prealloc = prealloc_get_cell(structs);
		r = bio_detain(cache, lookup_result.old_oblock, bio, cell_prealloc,
			       (cell_free_fn) prealloc_put_cell,
			       structs, &old_ocell);
		if (r > 0) {
			/*
			 * We have to be careful to avoid lock inversion of
			 * the cells.  So we back off, and wait for the
			 * old_ocell to become free.
			 */
			policy_force_mapping(cache->policy, block,
					     lookup_result.old_oblock);
			atomic_inc(&cache->stats.cache_cell_clash);
			break;
		}
		atomic_inc(&cache->stats.demotion);
		atomic_inc(&cache->stats.promotion);

		demote_then_promote(cache, structs, lookup_result.old_oblock,
				    block, lookup_result.cblock,
				    old_ocell, new_ocell);
		release_cell = false;
		break;

	default:
		DMERR_LIMIT("%s: erroring bio, unknown policy op: %u", __func__,
			    (unsigned) lookup_result.op);
		bio_io_error(bio);
	}

	if (release_cell)
		cell_defer(cache, new_ocell, false);
}

static int need_commit_due_to_time(struct cache *cache)
{
	return jiffies < cache->last_commit_jiffies ||
	       jiffies > cache->last_commit_jiffies + COMMIT_PERIOD;
}

static int commit_if_needed(struct cache *cache)
{
	int r = 0;

	if ((cache->commit_requested || need_commit_due_to_time(cache)) &&
	    dm_cache_changed_this_transaction(cache->cmd)) {
		atomic_inc(&cache->stats.commit_count);
		cache->commit_requested = false;
		r = dm_cache_commit(cache->cmd, false);
		cache->last_commit_jiffies = jiffies;
	}

	return r;
}

static void process_deferred_bios(struct cache *cache)
{
	unsigned long flags;
	struct bio_list bios;
	struct bio *bio;
	struct prealloc structs;

	memset(&structs, 0, sizeof(structs));
	bio_list_init(&bios);

	spin_lock_irqsave(&cache->lock, flags);
	bio_list_merge(&bios, &cache->deferred_bios);
	bio_list_init(&cache->deferred_bios);
	spin_unlock_irqrestore(&cache->lock, flags);

	while (!bio_list_empty(&bios)) {
		/*
		 * If we've got no free migration structs, and processing
		 * this bio might require one, we pause until there are some
		 * prepared mappings to process.
		 */
		if (prealloc_data_structs(cache, &structs)) {
			spin_lock_irqsave(&cache->lock, flags);
			bio_list_merge(&cache->deferred_bios, &bios);
			spin_unlock_irqrestore(&cache->lock, flags);
			break;
		}

		bio = bio_list_pop(&bios);

		if (bio->bi_rw & REQ_FLUSH)
			process_flush_bio(cache, bio);
		else if (bio->bi_rw & REQ_DISCARD)
			process_discard_bio(cache, bio);
		else
			process_bio(cache, &structs, bio);
	}

	prealloc_free_structs(cache, &structs);
}

static void process_deferred_flush_bios(struct cache *cache, bool submit_bios)
{
	unsigned long flags;
	struct bio_list bios;
	struct bio *bio;

	bio_list_init(&bios);

	spin_lock_irqsave(&cache->lock, flags);
	bio_list_merge(&bios, &cache->deferred_flush_bios);
	bio_list_init(&cache->deferred_flush_bios);
	spin_unlock_irqrestore(&cache->lock, flags);

	/*
	 * These bios have already been through inc_ds()
	 */
	while ((bio = bio_list_pop(&bios)))
		submit_bios ? generic_make_request(bio) : bio_io_error(bio);
}

static void process_deferred_writethrough_bios(struct cache *cache)
{
	unsigned long flags;
	struct bio_list bios;
	struct bio *bio;

	bio_list_init(&bios);

	spin_lock_irqsave(&cache->lock, flags);
	bio_list_merge(&bios, &cache->deferred_writethrough_bios);
	bio_list_init(&cache->deferred_writethrough_bios);
	spin_unlock_irqrestore(&cache->lock, flags);

	/*
	 * These bios have already been through inc_ds()
	 */
	while ((bio = bio_list_pop(&bios)))
		generic_make_request(bio);
}

static void writeback_some_dirty_blocks(struct cache *cache)
{
	int r = 0;
	dm_oblock_t oblock;
	dm_cblock_t cblock;
	struct prealloc structs;
	struct dm_bio_prison_cell *old_ocell;

	memset(&structs, 0, sizeof(structs));

	while (spare_migration_bandwidth(cache)) {
		if (prealloc_data_structs(cache, &structs))
			break;

		r = policy_writeback_work(cache->policy, &oblock, &cblock);
		if (r)
			break;

		r = get_cell(cache, oblock, &structs, &old_ocell);
		if (r) {
			policy_set_dirty(cache->policy, oblock);
			break;
		}

		writeback(cache, &structs, oblock, cblock, old_ocell);
	}

	prealloc_free_structs(cache, &structs);
}

/*----------------------------------------------------------------
 * Invalidations.
 * Dropping something from the cache *without* writing back.
 *--------------------------------------------------------------*/

static void process_invalidation_request(struct cache *cache, struct invalidation_request *req)
{
	int r = 0;
	uint64_t begin = from_cblock(req->cblocks->begin);
	uint64_t end = from_cblock(req->cblocks->end);

	while (begin != end) {
		r = policy_remove_cblock(cache->policy, to_cblock(begin));
		if (!r) {
			r = dm_cache_remove_mapping(cache->cmd, to_cblock(begin));
			if (r)
				break;

		} else if (r == -ENODATA) {
			/* harmless, already unmapped */
			r = 0;

		} else {
			DMERR("policy_remove_cblock failed");
			break;
		}

		begin++;
        }

	cache->commit_requested = true;

	req->err = r;
	atomic_set(&req->complete, 1);

	wake_up(&req->result_wait);
}

static void process_invalidation_requests(struct cache *cache)
{
	struct list_head list;
	struct invalidation_request *req, *tmp;

	INIT_LIST_HEAD(&list);
	spin_lock(&cache->invalidation_lock);
	list_splice_init(&cache->invalidation_requests, &list);
	spin_unlock(&cache->invalidation_lock);

	list_for_each_entry_safe (req, tmp, &list, list)
		process_invalidation_request(cache, req);
}

/*----------------------------------------------------------------
 * Main worker loop
 *--------------------------------------------------------------*/
static bool is_quiescing(struct cache *cache)
{
	return atomic_read(&cache->quiescing);
}

static void ack_quiescing(struct cache *cache)
{
	if (is_quiescing(cache)) {
		atomic_inc(&cache->quiescing_ack);
		wake_up(&cache->quiescing_wait);
	}
}

static void wait_for_quiescing_ack(struct cache *cache)
{
	wait_event(cache->quiescing_wait, atomic_read(&cache->quiescing_ack));
}

static void start_quiescing(struct cache *cache)
{
	atomic_inc(&cache->quiescing);
	wait_for_quiescing_ack(cache);
}

static void stop_quiescing(struct cache *cache)
{
	atomic_set(&cache->quiescing, 0);
	atomic_set(&cache->quiescing_ack, 0);
}

static void wait_for_migrations(struct cache *cache)
{
	wait_event(cache->migration_wait, !atomic_read(&cache->nr_migrations));
}

static void stop_worker(struct cache *cache)
{
	cancel_delayed_work(&cache->waker);
	flush_workqueue(cache->wq);
}

static void requeue_deferred_io(struct cache *cache)
{
	struct bio *bio;
	struct bio_list bios;

	bio_list_init(&bios);
	bio_list_merge(&bios, &cache->deferred_bios);
	bio_list_init(&cache->deferred_bios);

	while ((bio = bio_list_pop(&bios)))
		bio_endio(bio, DM_ENDIO_REQUEUE);
}

static int more_work(struct cache *cache)
{
	if (is_quiescing(cache))
		return !list_empty(&cache->quiesced_migrations) ||
			!list_empty(&cache->completed_migrations) ||
			!list_empty(&cache->need_commit_migrations);
	else
		return !bio_list_empty(&cache->deferred_bios) ||
			!bio_list_empty(&cache->deferred_flush_bios) ||
			!bio_list_empty(&cache->deferred_writethrough_bios) ||
			!list_empty(&cache->quiesced_migrations) ||
			!list_empty(&cache->completed_migrations) ||
			!list_empty(&cache->need_commit_migrations) ||
			cache->invalidate;
}

static void do_worker(struct work_struct *ws)
{
	struct cache *cache = container_of(ws, struct cache, worker);

	do {
		if (!is_quiescing(cache)) {
			writeback_some_dirty_blocks(cache);
			process_deferred_writethrough_bios(cache);
			process_deferred_bios(cache);
			process_invalidation_requests(cache);
		}

		process_migrations(cache, &cache->quiesced_migrations, issue_copy);
		process_migrations(cache, &cache->completed_migrations, complete_migration);

		if (commit_if_needed(cache)) {
			process_deferred_flush_bios(cache, false);
			process_migrations(cache, &cache->need_commit_migrations, migration_failure);

			/*
			 * FIXME: rollback metadata or just go into a
			 * failure mode and error everything
			 */

		} else {
			process_deferred_flush_bios(cache, true);
			process_migrations(cache, &cache->need_commit_migrations,
					   migration_success_post_commit);
		}

		ack_quiescing(cache);

	} while (more_work(cache));
}

/*
 * We want to commit periodically so that not too much
 * unwritten metadata builds up.
 */
static void do_waker(struct work_struct *ws)
{
	struct cache *cache = container_of(to_delayed_work(ws), struct cache, waker);
	policy_tick(cache->policy);
	wake_worker(cache);
	queue_delayed_work(cache->wq, &cache->waker, COMMIT_PERIOD);
}

/*----------------------------------------------------------------*/

static int is_congested(struct dm_dev *dev, int bdi_bits)
{
	struct request_queue *q = bdev_get_queue(dev->bdev);
	return bdi_congested(&q->backing_dev_info, bdi_bits);
}

static int cache_is_congested(struct dm_target_callbacks *cb, int bdi_bits)
{
	struct cache *cache = container_of(cb, struct cache, callbacks);

	return is_congested(cache->origin_dev, bdi_bits) ||
		is_congested(cache->cache_dev, bdi_bits);
}

/*----------------------------------------------------------------
 * Target methods
 *--------------------------------------------------------------*/

/*
 * This function gets called on the error paths of the constructor, so we
 * have to cope with a partially initialised struct.
 */
static void destroy(struct cache *cache)
{
	unsigned i;

	if (cache->next_migration)
		mempool_free(cache->next_migration, cache->migration_pool);

	if (cache->migration_pool)
		mempool_destroy(cache->migration_pool);

	if (cache->all_io_ds)
		dm_deferred_set_destroy(cache->all_io_ds);

	if (cache->prison)
		dm_bio_prison_destroy(cache->prison);

	if (cache->wq)
		destroy_workqueue(cache->wq);

	if (cache->dirty_bitset)
		free_bitset(cache->dirty_bitset);

	if (cache->discard_bitset)
		free_bitset(cache->discard_bitset);

	if (cache->copier)
		dm_kcopyd_client_destroy(cache->copier);

	if (cache->cmd)
		dm_cache_metadata_close(cache->cmd);

	if (cache->metadata_dev)
		dm_put_device(cache->ti, cache->metadata_dev);

	if (cache->origin_dev)
		dm_put_device(cache->ti, cache->origin_dev);

	if (cache->cache_dev)
		dm_put_device(cache->ti, cache->cache_dev);

	if (cache->policy)
		dm_cache_policy_destroy(cache->policy);

	for (i = 0; i < cache->nr_ctr_args ; i++)
		kfree(cache->ctr_args[i]);
	kfree(cache->ctr_args);

	kfree(cache);
}

static void cache_dtr(struct dm_target *ti)
{
	struct cache *cache = ti->private;

	destroy(cache);
}

static sector_t get_dev_size(struct dm_dev *dev)
{
	return i_size_read(dev->bdev->bd_inode) >> SECTOR_SHIFT;
}

/*----------------------------------------------------------------*/

/*
 * Construct a cache device mapping.
 *
 * cache <metadata dev> <cache dev> <origin dev> <block size>
 *       <#feature args> [<feature arg>]*
 *       <policy> <#policy args> [<policy arg>]*
 *
 * metadata dev    : fast device holding the persistent metadata
 * cache dev	   : fast device holding cached data blocks
 * origin dev	   : slow device holding original data blocks
 * block size	   : cache unit size in sectors
 *
 * #feature args   : number of feature arguments passed
 * feature args    : writethrough.  (The default is writeback.)
 *
 * policy	   : the replacement policy to use
 * #policy args    : an even number of policy arguments corresponding
 *		     to key/value pairs passed to the policy
 * policy args	   : key/value pairs passed to the policy
 *		     E.g. 'sequential_threshold 1024'
 *		     See cache-policies.txt for details.
 *
 * Optional feature arguments are:
 *   writethrough  : write through caching that prohibits cache block
 *		     content from being different from origin block content.
 *		     Without this argument, the default behaviour is to write
 *		     back cache block contents later for performance reasons,
 *		     so they may differ from the corresponding origin blocks.
 */
struct cache_args {
	struct dm_target *ti;

	struct dm_dev *metadata_dev;

	struct dm_dev *cache_dev;
	sector_t cache_sectors;

	struct dm_dev *origin_dev;
	sector_t origin_sectors;

	uint32_t block_size;

	const char *policy_name;
	int policy_argc;
	const char **policy_argv;

	struct cache_features features;
};

static void destroy_cache_args(struct cache_args *ca)
{
	if (ca->metadata_dev)
		dm_put_device(ca->ti, ca->metadata_dev);

	if (ca->cache_dev)
		dm_put_device(ca->ti, ca->cache_dev);

	if (ca->origin_dev)
		dm_put_device(ca->ti, ca->origin_dev);

	kfree(ca);
}

static bool at_least_one_arg(struct dm_arg_set *as, char **error)
{
	if (!as->argc) {
		*error = "Insufficient args";
		return false;
	}

	return true;
}

static int parse_metadata_dev(struct cache_args *ca, struct dm_arg_set *as,
			      char **error)
{
	int r;
	sector_t metadata_dev_size;
	char b[BDEVNAME_SIZE];

	if (!at_least_one_arg(as, error))
		return -EINVAL;

	r = dm_get_device(ca->ti, dm_shift_arg(as), FMODE_READ | FMODE_WRITE,
			  &ca->metadata_dev);
	if (r) {
		*error = "Error opening metadata device";
		return r;
	}

	metadata_dev_size = get_dev_size(ca->metadata_dev);
	if (metadata_dev_size > DM_CACHE_METADATA_MAX_SECTORS_WARNING)
		DMWARN("Metadata device %s is larger than %u sectors: excess space will not be used.",
		       bdevname(ca->metadata_dev->bdev, b), THIN_METADATA_MAX_SECTORS);

	return 0;
}

static int parse_cache_dev(struct cache_args *ca, struct dm_arg_set *as,
			   char **error)
{
	int r;

	if (!at_least_one_arg(as, error))
		return -EINVAL;

	r = dm_get_device(ca->ti, dm_shift_arg(as), FMODE_READ | FMODE_WRITE,
			  &ca->cache_dev);
	if (r) {
		*error = "Error opening cache device";
		return r;
	}
	ca->cache_sectors = get_dev_size(ca->cache_dev);

	return 0;
}

static int parse_origin_dev(struct cache_args *ca, struct dm_arg_set *as,
			    char **error)
{
	int r;

	if (!at_least_one_arg(as, error))
		return -EINVAL;

	r = dm_get_device(ca->ti, dm_shift_arg(as), FMODE_READ | FMODE_WRITE,
			  &ca->origin_dev);
	if (r) {
		*error = "Error opening origin device";
		return r;
	}

	ca->origin_sectors = get_dev_size(ca->origin_dev);
	if (ca->ti->len > ca->origin_sectors) {
		*error = "Device size larger than cached device";
		return -EINVAL;
	}

	return 0;
}

static int parse_block_size(struct cache_args *ca, struct dm_arg_set *as,
			    char **error)
{
	unsigned long block_size;

	if (!at_least_one_arg(as, error))
		return -EINVAL;

	if (kstrtoul(dm_shift_arg(as), 10, &block_size) || !block_size ||
	    block_size < DATA_DEV_BLOCK_SIZE_MIN_SECTORS ||
	    block_size > DATA_DEV_BLOCK_SIZE_MAX_SECTORS ||
	    block_size & (DATA_DEV_BLOCK_SIZE_MIN_SECTORS - 1)) {
		*error = "Invalid data block size";
		return -EINVAL;
	}

	if (block_size > ca->cache_sectors) {
		*error = "Data block size is larger than the cache device";
		return -EINVAL;
	}

	ca->block_size = block_size;

	return 0;
}

static void init_features(struct cache_features *cf)
{
	cf->mode = CM_WRITE;
	cf->io_mode = CM_IO_WRITEBACK;
}

static int parse_features(struct cache_args *ca, struct dm_arg_set *as,
			  char **error)
{
	static struct dm_arg _args[] = {
		{0, 1, "Invalid number of cache feature arguments"},
	};

	int r;
	unsigned argc;
	const char *arg;
	struct cache_features *cf = &ca->features;

	init_features(cf);

	r = dm_read_arg_group(_args, as, &argc, error);
	if (r)
		return -EINVAL;

	while (argc--) {
		arg = dm_shift_arg(as);

		if (!strcasecmp(arg, "writeback"))
			cf->io_mode = CM_IO_WRITEBACK;

		else if (!strcasecmp(arg, "writethrough"))
			cf->io_mode = CM_IO_WRITETHROUGH;

		else if (!strcasecmp(arg, "passthrough"))
			cf->io_mode = CM_IO_PASSTHROUGH;

		else {
			*error = "Unrecognised cache feature requested";
			return -EINVAL;
		}
	}

	return 0;
}

static int parse_policy(struct cache_args *ca, struct dm_arg_set *as,
			char **error)
{
	static struct dm_arg _args[] = {
		{0, 1024, "Invalid number of policy arguments"},
	};

	int r;

	if (!at_least_one_arg(as, error))
		return -EINVAL;

	ca->policy_name = dm_shift_arg(as);

	r = dm_read_arg_group(_args, as, &ca->policy_argc, error);
	if (r)
		return -EINVAL;

	ca->policy_argv = (const char **)as->argv;
	dm_consume_args(as, ca->policy_argc);

	return 0;
}

static int parse_cache_args(struct cache_args *ca, int argc, char **argv,
			    char **error)
{
	int r;
	struct dm_arg_set as;

	as.argc = argc;
	as.argv = argv;

	r = parse_metadata_dev(ca, &as, error);
	if (r)
		return r;

	r = parse_cache_dev(ca, &as, error);
	if (r)
		return r;

	r = parse_origin_dev(ca, &as, error);
	if (r)
		return r;

	r = parse_block_size(ca, &as, error);
	if (r)
		return r;

	r = parse_features(ca, &as, error);
	if (r)
		return r;

	r = parse_policy(ca, &as, error);
	if (r)
		return r;

	return 0;
}

/*----------------------------------------------------------------*/

static struct kmem_cache *migration_cache;

#define NOT_CORE_OPTION 1

static int process_config_option(struct cache *cache, const char *key, const char *value)
{
	unsigned long tmp;

	if (!strcasecmp(key, "migration_threshold")) {
		if (kstrtoul(value, 10, &tmp))
			return -EINVAL;

		cache->migration_threshold = tmp;
		return 0;
	}

	return NOT_CORE_OPTION;
}

static int set_config_value(struct cache *cache, const char *key, const char *value)
{
	int r = process_config_option(cache, key, value);

	if (r == NOT_CORE_OPTION)
		r = policy_set_config_value(cache->policy, key, value);

	if (r)
		DMWARN("bad config value for %s: %s", key, value);

	return r;
}

static int set_config_values(struct cache *cache, int argc, const char **argv)
{
	int r = 0;

	if (argc & 1) {
		DMWARN("Odd number of policy arguments given but they should be <key> <value> pairs.");
		return -EINVAL;
	}

	while (argc) {
		r = set_config_value(cache, argv[0], argv[1]);
		if (r)
			break;

		argc -= 2;
		argv += 2;
	}

	return r;
}

static int create_cache_policy(struct cache *cache, struct cache_args *ca,
			       char **error)
{
	struct dm_cache_policy *p = dm_cache_policy_create(ca->policy_name,
							   cache->cache_size,
							   cache->origin_sectors,
							   cache->sectors_per_block);
	if (IS_ERR(p)) {
		*error = "Error creating cache's policy";
		return PTR_ERR(p);
	}
	cache->policy = p;

	return 0;
}

#define DEFAULT_MIGRATION_THRESHOLD 2048

static int cache_create(struct cache_args *ca, struct cache **result)
{
	int r = 0;
	char **error = &ca->ti->error;
	struct cache *cache;
	struct dm_target *ti = ca->ti;
	dm_block_t origin_blocks;
	struct dm_cache_metadata *cmd;
	bool may_format = ca->features.mode == CM_WRITE;

	cache = kzalloc(sizeof(*cache), GFP_KERNEL);
	if (!cache)
		return -ENOMEM;

	cache->ti = ca->ti;
	ti->private = cache;
	ti->num_flush_bios = 2;
	ti->flush_supported = true;

	ti->num_discard_bios = 1;
	ti->discards_supported = true;
	ti->discard_zeroes_data_unsupported = true;
	/* Discard bios must be split on a block boundary */
	ti->split_discard_bios = true;

	cache->features = ca->features;
	ti->per_bio_data_size = get_per_bio_data_size(cache);

	cache->callbacks.congested_fn = cache_is_congested;
	dm_table_add_target_callbacks(ti->table, &cache->callbacks);

	cache->metadata_dev = ca->metadata_dev;
	cache->origin_dev = ca->origin_dev;
	cache->cache_dev = ca->cache_dev;

	ca->metadata_dev = ca->origin_dev = ca->cache_dev = NULL;

	/* FIXME: factor out this whole section */
	origin_blocks = cache->origin_sectors = ca->origin_sectors;
	origin_blocks = block_div(origin_blocks, ca->block_size);
	cache->origin_blocks = to_oblock(origin_blocks);

	cache->sectors_per_block = ca->block_size;
	if (dm_set_target_max_io_len(ti, cache->sectors_per_block)) {
		r = -EINVAL;
		goto bad;
	}

	if (ca->block_size & (ca->block_size - 1)) {
		dm_block_t cache_size = ca->cache_sectors;

		cache->sectors_per_block_shift = -1;
		cache_size = block_div(cache_size, ca->block_size);
		cache->cache_size = to_cblock(cache_size);
	} else {
		cache->sectors_per_block_shift = __ffs(ca->block_size);
		cache->cache_size = to_cblock(ca->cache_sectors >> cache->sectors_per_block_shift);
	}

	r = create_cache_policy(cache, ca, error);
	if (r)
		goto bad;

	cache->policy_nr_args = ca->policy_argc;
	cache->migration_threshold = DEFAULT_MIGRATION_THRESHOLD;

	r = set_config_values(cache, ca->policy_argc, ca->policy_argv);
	if (r) {
		*error = "Error setting cache policy's config values";
		goto bad;
	}

	cmd = dm_cache_metadata_open(cache->metadata_dev->bdev,
				     ca->block_size, may_format,
				     dm_cache_policy_get_hint_size(cache->policy));
	if (IS_ERR(cmd)) {
		*error = "Error creating metadata object";
		r = PTR_ERR(cmd);
		goto bad;
	}
	cache->cmd = cmd;

	if (passthrough_mode(&cache->features)) {
		bool all_clean;

		r = dm_cache_metadata_all_clean(cache->cmd, &all_clean);
		if (r) {
			*error = "dm_cache_metadata_all_clean() failed";
			goto bad;
		}

		if (!all_clean) {
			*error = "Cannot enter passthrough mode unless all blocks are clean";
			r = -EINVAL;
			goto bad;
		}
	}

	spin_lock_init(&cache->lock);
	bio_list_init(&cache->deferred_bios);
	bio_list_init(&cache->deferred_flush_bios);
	bio_list_init(&cache->deferred_writethrough_bios);
	INIT_LIST_HEAD(&cache->quiesced_migrations);
	INIT_LIST_HEAD(&cache->completed_migrations);
	INIT_LIST_HEAD(&cache->need_commit_migrations);
	atomic_set(&cache->nr_migrations, 0);
	init_waitqueue_head(&cache->migration_wait);

	init_waitqueue_head(&cache->quiescing_wait);
	atomic_set(&cache->quiescing, 0);
	atomic_set(&cache->quiescing_ack, 0);

	r = -ENOMEM;
	atomic_set(&cache->nr_dirty, 0);
	cache->dirty_bitset = alloc_bitset(from_cblock(cache->cache_size));
	if (!cache->dirty_bitset) {
		*error = "could not allocate dirty bitset";
		goto bad;
	}
	clear_bitset(cache->dirty_bitset, from_cblock(cache->cache_size));

	cache->discard_nr_blocks = cache->origin_blocks;
	cache->discard_bitset = alloc_bitset(from_oblock(cache->discard_nr_blocks));
	if (!cache->discard_bitset) {
		*error = "could not allocate discard bitset";
		goto bad;
	}
	clear_bitset(cache->discard_bitset, from_oblock(cache->discard_nr_blocks));

	cache->copier = dm_kcopyd_client_create(&dm_kcopyd_throttle);
	if (IS_ERR(cache->copier)) {
		*error = "could not create kcopyd client";
		r = PTR_ERR(cache->copier);
		goto bad;
	}

	cache->wq = alloc_ordered_workqueue("dm-" DM_MSG_PREFIX, WQ_MEM_RECLAIM);
	if (!cache->wq) {
		*error = "could not create workqueue for metadata object";
		goto bad;
	}
	INIT_WORK(&cache->worker, do_worker);
	INIT_DELAYED_WORK(&cache->waker, do_waker);
	cache->last_commit_jiffies = jiffies;

	cache->prison = dm_bio_prison_create(PRISON_CELLS);
	if (!cache->prison) {
		*error = "could not create bio prison";
		goto bad;
	}

	cache->all_io_ds = dm_deferred_set_create();
	if (!cache->all_io_ds) {
		*error = "could not create all_io deferred set";
		goto bad;
	}

	cache->migration_pool = mempool_create_slab_pool(MIGRATION_POOL_SIZE,
							 migration_cache);
	if (!cache->migration_pool) {
		*error = "Error creating cache's migration mempool";
		goto bad;
	}

	cache->next_migration = NULL;

	cache->need_tick_bio = true;
	cache->sized = false;
	cache->invalidate = false;
	cache->commit_requested = false;
	cache->loaded_mappings = false;
	cache->loaded_discards = false;

	load_stats(cache);

	atomic_set(&cache->stats.demotion, 0);
	atomic_set(&cache->stats.promotion, 0);
	atomic_set(&cache->stats.copies_avoided, 0);
	atomic_set(&cache->stats.cache_cell_clash, 0);
	atomic_set(&cache->stats.commit_count, 0);
	atomic_set(&cache->stats.discard_count, 0);

	spin_lock_init(&cache->invalidation_lock);
	INIT_LIST_HEAD(&cache->invalidation_requests);

	*result = cache;
	return 0;

bad:
	destroy(cache);
	return r;
}

static int copy_ctr_args(struct cache *cache, int argc, const char **argv)
{
	unsigned i;
	const char **copy;

	copy = kcalloc(argc, sizeof(*copy), GFP_KERNEL);
	if (!copy)
		return -ENOMEM;
	for (i = 0; i < argc; i++) {
		copy[i] = kstrdup(argv[i], GFP_KERNEL);
		if (!copy[i]) {
			while (i--)
				kfree(copy[i]);
			kfree(copy);
			return -ENOMEM;
		}
	}

	cache->nr_ctr_args = argc;
	cache->ctr_args = copy;

	return 0;
}

static int cache_ctr(struct dm_target *ti, unsigned argc, char **argv)
{
	int r = -EINVAL;
	struct cache_args *ca;
	struct cache *cache = NULL;

	ca = kzalloc(sizeof(*ca), GFP_KERNEL);
	if (!ca) {
		ti->error = "Error allocating memory for cache";
		return -ENOMEM;
	}
	ca->ti = ti;

	r = parse_cache_args(ca, argc, argv, &ti->error);
	if (r)
		goto out;

	r = cache_create(ca, &cache);
	if (r)
		goto out;

	r = copy_ctr_args(cache, argc - 3, (const char **)argv + 3);
	if (r) {
		destroy(cache);
		goto out;
	}

	ti->private = cache;

out:
	destroy_cache_args(ca);
	return r;
}

static int cache_map_(struct cache *cache, struct bio *bio, struct dm_bio_prison_cell **cell)
{
	int r;
	dm_oblock_t block = get_bio_block(cache, bio);
	size_t pb_data_size = get_per_bio_data_size(cache);
	bool can_migrate = false;
	bool discarded_block;
	struct policy_result lookup_result;
	struct per_bio_data *pb = init_per_bio_data(bio, pb_data_size);

	if (unlikely(from_oblock(block) >= from_oblock(cache->origin_blocks))) {
		/*
		 * This can only occur if the io goes to a partial block at
		 * the end of the origin device.  We don't cache these.
		 * Just remap to the origin and carry on.
		 */
		remap_to_origin(cache, bio);
		return DM_MAPIO_REMAPPED;
	}

	if (bio->bi_rw & (REQ_FLUSH | REQ_FUA | REQ_DISCARD)) {
		defer_bio(cache, bio);
		return DM_MAPIO_SUBMITTED;
	}

	/*
	 * Check to see if that block is currently migrating.
	 */
	*cell = alloc_prison_cell(cache);
	if (!*cell) {
		defer_bio(cache, bio);
		return DM_MAPIO_SUBMITTED;
	}

	r = bio_detain(cache, block, bio, *cell,
		       (cell_free_fn) free_prison_cell,
		       cache, cell);
	if (r) {
		if (r < 0)
			defer_bio(cache, bio);

		return DM_MAPIO_SUBMITTED;
	}

	discarded_block = is_discarded_oblock(cache, block);

	r = policy_map(cache->policy, block, false, can_migrate, discarded_block,
		       bio, &lookup_result);
	if (r == -EWOULDBLOCK) {
		// FIXME: we should check to see if there's any spare migration bandwidth here
		cell_defer(cache, *cell, true);
		return DM_MAPIO_SUBMITTED;

	} else if (r) {
		DMERR_LIMIT("Unexpected return from cache replacement policy: %d", r);
		cell_defer(cache, *cell, false);
		bio_io_error(bio);
		return DM_MAPIO_SUBMITTED;
	}

	r = DM_MAPIO_REMAPPED;
	switch (lookup_result.op) {
	case POLICY_HIT:
		if (passthrough_mode(&cache->features)) {
			if (bio_data_dir(bio) == WRITE) {
				/*
				 * We need to invalidate this block, so
				 * defer for the worker thread.
				 */
				cell_defer(cache, *cell, true);
				r = DM_MAPIO_SUBMITTED;

			} else {
				inc_miss_counter(cache, bio);
				remap_to_origin_clear_discard(cache, bio, block);
			}

		} else {
			inc_hit_counter(cache, bio);
			if (bio_data_dir(bio) == WRITE && writethrough_mode(&cache->features) &&
			    !is_dirty(cache, lookup_result.cblock))
				remap_to_origin_then_cache(cache, bio, block, lookup_result.cblock);

			else
				remap_to_cache_dirty(cache, bio, block, lookup_result.cblock);
		}
		break;

	case POLICY_MISS:
		inc_miss_counter(cache, bio);
		if (pb->req_nr != 0) {
			/*
			 * This is a duplicate writethrough io that is no
			 * longer needed because the block has been demoted.
			 */
			bio_endio(bio, 0);
			cell_defer(cache, *cell, false);
			r = DM_MAPIO_SUBMITTED;

		} else
			remap_to_origin_clear_discard(cache, bio, block);

		break;

	default:
		DMERR_LIMIT("%s: erroring bio: unknown policy op: %u", __func__,
			    (unsigned) lookup_result.op);
		cell_defer(cache, *cell, false);
		bio_io_error(bio);
		r = DM_MAPIO_SUBMITTED;
	}

	return r;
}

static int cache_map(struct dm_target *ti, struct bio *bio)
{
	int r;
	struct dm_bio_prison_cell *cell;
	struct cache *cache = ti->private;

	r = cache_map_(cache, bio, &cell);
	if (r == DM_MAPIO_REMAPPED) {
		inc_ds(cache, bio, cell);
		cell_defer(cache, cell, false);
	}

	return r;
}

static int cache_end_io(struct dm_target *ti, struct bio *bio, int error)
{
	struct cache *cache = ti->private;
	unsigned long flags;
	size_t pb_data_size = get_per_bio_data_size(cache);
	struct per_bio_data *pb = get_per_bio_data(bio, pb_data_size);

	if (pb->tick) {
		policy_tick(cache->policy);

		spin_lock_irqsave(&cache->lock, flags);
		cache->need_tick_bio = true;
		spin_unlock_irqrestore(&cache->lock, flags);
	}

	check_for_quiesced_migrations(cache, pb);

	return 0;
}

static int write_dirty_bitset(struct cache *cache)
{
	unsigned i, r;

	for (i = 0; i < from_cblock(cache->cache_size); i++) {
		r = dm_cache_set_dirty(cache->cmd, to_cblock(i),
				       is_dirty(cache, to_cblock(i)));
		if (r)
			return r;
	}

	return 0;
}

static int write_discard_bitset(struct cache *cache)
{
	unsigned i, r;

	r = dm_cache_discard_bitset_resize(cache->cmd, cache->sectors_per_block,
					   cache->origin_blocks);
	if (r) {
		DMERR("could not resize on-disk discard bitset");
		return r;
	}

	for (i = 0; i < from_oblock(cache->discard_nr_blocks); i++) {
		r = dm_cache_set_discard(cache->cmd, to_oblock(i),
					 is_discarded(cache, to_oblock(i)));
		if (r)
			return r;
	}

	return 0;
}

/*
 * returns true on success
 */
static bool sync_metadata(struct cache *cache)
{
	int r1, r2, r3, r4;

	r1 = write_dirty_bitset(cache);
	if (r1)
		DMERR("could not write dirty bitset");

	r2 = write_discard_bitset(cache);
	if (r2)
		DMERR("could not write discard bitset");

	save_stats(cache);

	r3 = dm_cache_write_hints(cache->cmd, cache->policy);
	if (r3)
		DMERR("could not write hints");

	/*
	 * If writing the above metadata failed, we still commit, but don't
	 * set the clean shutdown flag.  This will effectively force every
	 * dirty bit to be set on reload.
	 */
	r4 = dm_cache_commit(cache->cmd, !r1 && !r2 && !r3);
	if (r4)
		DMERR("could not write cache metadata.  Data loss may occur.");

	return !r1 && !r2 && !r3 && !r4;
}

static void cache_postsuspend(struct dm_target *ti)
{
	struct cache *cache = ti->private;

	start_quiescing(cache);
	wait_for_migrations(cache);
	stop_worker(cache);
	requeue_deferred_io(cache);
	stop_quiescing(cache);

	(void) sync_metadata(cache);
}

static int load_mapping(void *context, dm_oblock_t oblock, dm_cblock_t cblock,
			bool dirty, uint32_t hint, bool hint_valid)
{
	int r;
	struct cache *cache = context;

	r = policy_load_mapping(cache->policy, oblock, cblock, hint, hint_valid);
	if (r)
		return r;

	if (dirty)
		set_dirty(cache, oblock, cblock);
	else
		clear_dirty(cache, oblock, cblock);

	return 0;
}

static int load_discard(void *context, sector_t discard_block_size,
			dm_oblock_t oblock, bool discard)
{
	struct cache *cache = context;

	if (discard)
		set_discard(cache, oblock);
	else
		clear_discard(cache, oblock);

	return 0;
}

static dm_cblock_t get_cache_dev_size(struct cache *cache)
{
	sector_t size = get_dev_size(cache->cache_dev);
	(void) sector_div(size, cache->sectors_per_block);
	return to_cblock(size);
}

static bool can_resize(struct cache *cache, dm_cblock_t new_size)
{
	if (from_cblock(new_size) > from_cblock(cache->cache_size))
		return true;

	/*
	 * We can't drop a dirty block when shrinking the cache.
	 */
	while (from_cblock(new_size) < from_cblock(cache->cache_size)) {
		new_size = to_cblock(from_cblock(new_size) + 1);
		if (is_dirty(cache, new_size)) {
			DMERR("unable to shrink cache; cache block %llu is dirty",
			      (unsigned long long) from_cblock(new_size));
			return false;
		}
	}

	return true;
}

static int resize_cache_dev(struct cache *cache, dm_cblock_t new_size)
{
	int r;

	r = dm_cache_resize(cache->cmd, new_size);
	if (r) {
		DMERR("could not resize cache metadata");
		return r;
	}

	cache->cache_size = new_size;

	return 0;
}

static int cache_preresume(struct dm_target *ti)
{
	int r = 0;
	struct cache *cache = ti->private;
	dm_cblock_t csize = get_cache_dev_size(cache);

	/*
	 * Check to see if the cache has resized.
	 */
	if (!cache->sized) {
		r = resize_cache_dev(cache, csize);
		if (r)
			return r;

		cache->sized = true;

	} else if (csize != cache->cache_size) {
		if (!can_resize(cache, csize))
			return -EINVAL;

		r = resize_cache_dev(cache, csize);
		if (r)
			return r;
	}

	if (!cache->loaded_mappings) {
		r = dm_cache_load_mappings(cache->cmd, cache->policy,
					   load_mapping, cache);
		if (r) {
			DMERR("could not load cache mappings");
			return r;
		}

		cache->loaded_mappings = true;
	}

	if (!cache->loaded_discards) {
		r = dm_cache_load_discards(cache->cmd, load_discard, cache);
		if (r) {
			DMERR("could not load origin discards");
			return r;
		}

		cache->loaded_discards = true;
	}

	return r;
}

static void cache_resume(struct dm_target *ti)
{
	struct cache *cache = ti->private;

	cache->need_tick_bio = true;
	do_waker(&cache->waker.work);
}

/*
 * Status format:
 *
 * <metadata block size> <#used metadata blocks>/<#total metadata blocks>
 * <cache block size> <#used cache blocks>/<#total cache blocks>
 * <#read hits> <#read misses> <#write hits> <#write misses>
 * <#demotions> <#promotions> <#dirty>
 * <#features> <features>*
 * <#core args> <core args>
 * <policy name> <#policy args> <policy args>*
 */
static void cache_status(struct dm_target *ti, status_type_t type,
			 unsigned status_flags, char *result, unsigned maxlen)
{
	int r = 0;
	unsigned i;
	ssize_t sz = 0;
	dm_block_t nr_free_blocks_metadata = 0;
	dm_block_t nr_blocks_metadata = 0;
	char buf[BDEVNAME_SIZE];
	struct cache *cache = ti->private;
	dm_cblock_t residency;

	switch (type) {
	case STATUSTYPE_INFO:
		/* Commit to ensure statistics aren't out-of-date */
		if (!(status_flags & DM_STATUS_NOFLUSH_FLAG) && !dm_suspended(ti)) {
			r = dm_cache_commit(cache->cmd, false);
			if (r)
				DMERR("could not commit metadata for accurate status");
		}

		r = dm_cache_get_free_metadata_block_count(cache->cmd,
							   &nr_free_blocks_metadata);
		if (r) {
			DMERR("could not get metadata free block count");
			goto err;
		}

		r = dm_cache_get_metadata_dev_size(cache->cmd, &nr_blocks_metadata);
		if (r) {
			DMERR("could not get metadata device size");
			goto err;
		}

		residency = policy_residency(cache->policy);

		DMEMIT("%u %llu/%llu %u %llu/%llu %u %u %u %u %u %u %lu ",
		       (unsigned)(DM_CACHE_METADATA_BLOCK_SIZE >> SECTOR_SHIFT),
		       (unsigned long long)(nr_blocks_metadata - nr_free_blocks_metadata),
		       (unsigned long long)nr_blocks_metadata,
		       cache->sectors_per_block,
		       (unsigned long long) from_cblock(residency),
		       (unsigned long long) from_cblock(cache->cache_size),
		       (unsigned) atomic_read(&cache->stats.read_hit),
		       (unsigned) atomic_read(&cache->stats.read_miss),
		       (unsigned) atomic_read(&cache->stats.write_hit),
		       (unsigned) atomic_read(&cache->stats.write_miss),
		       (unsigned) atomic_read(&cache->stats.demotion),
		       (unsigned) atomic_read(&cache->stats.promotion),
		       (unsigned long) atomic_read(&cache->nr_dirty));

		if (writethrough_mode(&cache->features))
			DMEMIT("1 writethrough ");

		else if (passthrough_mode(&cache->features))
			DMEMIT("1 passthrough ");

		else if (writeback_mode(&cache->features))
			DMEMIT("1 writeback ");

		else {
			DMERR("internal error: unknown io mode: %d", (int) cache->features.io_mode);
			goto err;
		}

		DMEMIT("2 migration_threshold %llu ", (unsigned long long) cache->migration_threshold);

		DMEMIT("%s ", dm_cache_policy_get_name(cache->policy));
		if (sz < maxlen) {
			r = policy_emit_config_values(cache->policy, result + sz, maxlen - sz);
			if (r)
				DMERR("policy_emit_config_values returned %d", r);
		}

		break;

	case STATUSTYPE_TABLE:
		format_dev_t(buf, cache->metadata_dev->bdev->bd_dev);
		DMEMIT("%s ", buf);
		format_dev_t(buf, cache->cache_dev->bdev->bd_dev);
		DMEMIT("%s ", buf);
		format_dev_t(buf, cache->origin_dev->bdev->bd_dev);
		DMEMIT("%s", buf);

		for (i = 0; i < cache->nr_ctr_args - 1; i++)
			DMEMIT(" %s", cache->ctr_args[i]);
		if (cache->nr_ctr_args)
			DMEMIT(" %s", cache->ctr_args[cache->nr_ctr_args - 1]);
	}

	return;

err:
	DMEMIT("Error");
}

/*
 * A cache block range can take two forms:
 *
 * i) A single cblock, eg. '3456'
 * ii) A begin and end cblock with dots between, eg. 123-234
 */
static int parse_cblock_range(struct cache *cache, const char *str,
			      struct cblock_range *result)
{
	char dummy;
	uint64_t b, e;
	int r;

	/*
	 * Try and parse form (ii) first.
	 */
	r = sscanf(str, "%llu-%llu%c", &b, &e, &dummy);
	if (r < 0)
		return r;

	if (r == 2) {
		result->begin = to_cblock(b);
		result->end = to_cblock(e);
		return 0;
	}

	/*
	 * That didn't work, try form (i).
	 */
	r = sscanf(str, "%llu%c", &b, &dummy);
	if (r < 0)
		return r;

	if (r == 1) {
		result->begin = to_cblock(b);
		result->end = to_cblock(from_cblock(result->begin) + 1u);
		return 0;
	}

	DMERR("invalid cblock range '%s'", str);
	return -EINVAL;
}

static int validate_cblock_range(struct cache *cache, struct cblock_range *range)
{
	uint64_t b = from_cblock(range->begin);
	uint64_t e = from_cblock(range->end);
	uint64_t n = from_cblock(cache->cache_size);

	if (b >= n) {
		DMERR("begin cblock out of range: %llu >= %llu", b, n);
		return -EINVAL;
	}

	if (e > n) {
		DMERR("end cblock out of range: %llu > %llu", e, n);
		return -EINVAL;
	}

	if (b >= e) {
		DMERR("invalid cblock range: %llu >= %llu", b, e);
		return -EINVAL;
	}

	return 0;
}

static int request_invalidation(struct cache *cache, struct cblock_range *range)
{
	struct invalidation_request req;

	INIT_LIST_HEAD(&req.list);
	req.cblocks = range;
	atomic_set(&req.complete, 0);
	req.err = 0;
	init_waitqueue_head(&req.result_wait);

	spin_lock(&cache->invalidation_lock);
	list_add(&req.list, &cache->invalidation_requests);
	spin_unlock(&cache->invalidation_lock);
	wake_worker(cache);

	wait_event(req.result_wait, atomic_read(&req.complete));
	return req.err;
}

static int process_invalidate_cblocks_message(struct cache *cache, unsigned count,
					      const char **cblock_ranges)
{
	int r = 0;
	unsigned i;
	struct cblock_range range;

	if (!passthrough_mode(&cache->features)) {
		DMERR("cache has to be in passthrough mode for invalidation");
		return -EPERM;
	}

	for (i = 0; i < count; i++) {
		r = parse_cblock_range(cache, cblock_ranges[i], &range);
		if (r)
			break;

		r = validate_cblock_range(cache, &range);
		if (r)
			break;

		/*
		 * Pass begin and end origin blocks to the worker and wake it.
		 */
		r = request_invalidation(cache, &range);
		if (r)
			break;
	}

	return r;
}

/*
 * Supports
 *	"<key> <value>"
 * and
 *     "invalidate_cblocks [(<begin>)|(<begin>-<end>)]*
 *
 * The key migration_threshold is supported by the cache target core.
 */
static int cache_message(struct dm_target *ti, unsigned argc, char **argv)
{
	struct cache *cache = ti->private;

	if (!argc)
		return -EINVAL;

	if (!strcasecmp(argv[0], "invalidate_cblocks"))
		return process_invalidate_cblocks_message(cache, argc - 1, (const char **) argv + 1);

	if (argc != 2)
		return -EINVAL;

	return set_config_value(cache, argv[0], argv[1]);
}

static int cache_iterate_devices(struct dm_target *ti,
				 iterate_devices_callout_fn fn, void *data)
{
	int r = 0;
	struct cache *cache = ti->private;

	r = fn(ti, cache->cache_dev, 0, get_dev_size(cache->cache_dev), data);
	if (!r)
		r = fn(ti, cache->origin_dev, 0, ti->len, data);

	return r;
}

/*
 * We assume I/O is going to the origin (which is the volume
 * more likely to have restrictions e.g. by being striped).
 * (Looking up the exact location of the data would be expensive
 * and could always be out of date by the time the bio is submitted.)
 */
static int cache_bvec_merge(struct dm_target *ti,
			    struct bvec_merge_data *bvm,
			    struct bio_vec *biovec, int max_size)
{
	struct cache *cache = ti->private;
	struct request_queue *q = bdev_get_queue(cache->origin_dev->bdev);

	if (!q->merge_bvec_fn)
		return max_size;

	bvm->bi_bdev = cache->origin_dev->bdev;
	return min(max_size, q->merge_bvec_fn(q, bvm, biovec));
}

static void set_discard_limits(struct cache *cache, struct queue_limits *limits)
{
	/*
	 * FIXME: these limits may be incompatible with the cache device
	 */
	limits->max_discard_sectors = cache->sectors_per_block;
	limits->discard_granularity = cache->sectors_per_block << SECTOR_SHIFT;
}

static void cache_io_hints(struct dm_target *ti, struct queue_limits *limits)
{
	struct cache *cache = ti->private;
	uint64_t io_opt_sectors = limits->io_opt >> SECTOR_SHIFT;

	/*
	 * If the system-determined stacked limits are compatible with the
	 * cache's blocksize (io_opt is a factor) do not override them.
	 */
	if (io_opt_sectors < cache->sectors_per_block ||
	    do_div(io_opt_sectors, cache->sectors_per_block)) {
		blk_limits_io_min(limits, 0);
		blk_limits_io_opt(limits, cache->sectors_per_block << SECTOR_SHIFT);
	}
	set_discard_limits(cache, limits);
}

/*----------------------------------------------------------------*/

static struct target_type cache_target = {
	.name = "cache",
	.version = {1, 4, 0},
	.module = THIS_MODULE,
	.ctr = cache_ctr,
	.dtr = cache_dtr,
	.map = cache_map,
	.end_io = cache_end_io,
	.postsuspend = cache_postsuspend,
	.preresume = cache_preresume,
	.resume = cache_resume,
	.status = cache_status,
	.message = cache_message,
	.iterate_devices = cache_iterate_devices,
	.merge = cache_bvec_merge,
	.io_hints = cache_io_hints,
};

static int __init dm_cache_init(void)
{
	int r;

	r = dm_register_target(&cache_target);
	if (r) {
		DMERR("cache target registration failed: %d", r);
		return r;
	}

	migration_cache = KMEM_CACHE(dm_cache_migration, 0);
	if (!migration_cache) {
		dm_unregister_target(&cache_target);
		return -ENOMEM;
	}

	return 0;
}

static void __exit dm_cache_exit(void)
{
	dm_unregister_target(&cache_target);
	kmem_cache_destroy(migration_cache);
}

module_init(dm_cache_init);
module_exit(dm_cache_exit);

MODULE_DESCRIPTION(DM_NAME " cache target");
MODULE_AUTHOR("Joe Thornber <ejt@redhat.com>");
MODULE_LICENSE("GPL");<|MERGE_RESOLUTION|>--- conflicted
+++ resolved
@@ -501,11 +501,7 @@
 {
 	if (test_and_clear_bit(from_cblock(cblock), cache->dirty_bitset)) {
 		policy_clear_dirty(cache->policy, oblock);
-<<<<<<< HEAD
 		if (atomic_dec_and_test(&cache->nr_dirty))
-=======
-		if (atomic_dec_return(&cache->nr_dirty) == 0)
->>>>>>> 19583ca5
 			dm_table_event(cache->ti->table);
 	}
 }
