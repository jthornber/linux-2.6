--- conflicted
+++ resolved
@@ -66,22 +66,13 @@
  * work before calling its endio function.  We do this by temporarily
  * changing the endio fn.
  */
-<<<<<<< HEAD
-struct hook_info {
-=======
 struct dm_hook_info {
->>>>>>> d8ec26d7
 	bio_end_io_t *bi_end_io;
 	void *bi_private;
 };
 
-<<<<<<< HEAD
-static void hook_bio(struct hook_info *h, struct bio *bio,
-		     bio_end_io_t *bi_end_io, void *bi_private)
-=======
 static void dm_hook_bio(struct dm_hook_info *h, struct bio *bio,
 			bio_end_io_t *bi_end_io, void *bi_private)
->>>>>>> d8ec26d7
 {
 	h->bi_end_io = bio->bi_end_io;
 	h->bi_private = bio->bi_private;
@@ -90,11 +81,7 @@
 	bio->bi_private = bi_private;
 }
 
-<<<<<<< HEAD
-static void unhook_bio(struct hook_info *h, struct bio *bio)
-=======
 static void dm_unhook_bio(struct dm_hook_info *h, struct bio *bio)
->>>>>>> d8ec26d7
 {
 	bio->bi_end_io = h->bi_end_io;
 	bio->bi_private = h->bi_private;
@@ -304,11 +291,7 @@
 	 */
 	struct cache *cache;
 	dm_cblock_t cblock;
-<<<<<<< HEAD
-	struct hook_info hook_info;
-=======
 	struct dm_hook_info hook_info;
->>>>>>> d8ec26d7
 	struct dm_bio_details bio_details;
 };
 
@@ -782,12 +765,7 @@
 static void writethrough_endio(struct bio *bio, int err)
 {
 	struct per_bio_data *pb = get_per_bio_data(bio, PB_DATA_SIZE_WT);
-<<<<<<< HEAD
-	unhook_bio(&pb->hook_info, bio);
-=======
-
 	dm_unhook_bio(&pb->hook_info, bio);
->>>>>>> d8ec26d7
 
 	if (err) {
 		bio_endio(bio, err);
@@ -818,11 +796,7 @@
 
 	pb->cache = cache;
 	pb->cblock = cblock;
-<<<<<<< HEAD
-	hook_bio(&pb->hook_info, bio, writethrough_endio, NULL);
-=======
 	dm_hook_bio(&pb->hook_info, bio, writethrough_endio, NULL);
->>>>>>> d8ec26d7
 	dm_bio_record(&pb->bio_details, bio);
 
 	remap_to_origin_clear_discard(pb->cache, bio, oblock);
@@ -1039,11 +1013,7 @@
 
 	spin_lock_irqsave(&cache->lock, flags);
 	list_add_tail(&mg->list, &cache->completed_migrations);
-<<<<<<< HEAD
-	unhook_bio(&pb->hook_info, bio);
-=======
 	dm_unhook_bio(&pb->hook_info, bio);
->>>>>>> d8ec26d7
 	mg->requeue_holder = false;
 	spin_unlock_irqrestore(&cache->lock, flags);
 
@@ -1055,24 +1025,15 @@
 	size_t pb_data_size = get_per_bio_data_size(mg->cache);
 	struct per_bio_data *pb = get_per_bio_data(bio, pb_data_size);
 
-<<<<<<< HEAD
-	hook_bio(&pb->hook_info, bio, overwrite_endio, mg);
-=======
 	dm_hook_bio(&pb->hook_info, bio, overwrite_endio, mg);
->>>>>>> d8ec26d7
 	remap_to_cache_dirty(mg->cache, bio, mg->new_oblock, mg->cblock);
 	generic_make_request(bio);
 }
 
 static bool bio_writes_complete_block(struct cache *cache, struct bio *bio)
 {
-<<<<<<< HEAD
-	return is_write_io(bio) &&
-	       (bio->bi_size == (cache->sectors_per_block << SECTOR_SHIFT));
-=======
 	return (bio_data_dir(bio) == WRITE) &&
 		(bio->bi_size == (cache->sectors_per_block << SECTOR_SHIFT));
->>>>>>> d8ec26d7
 }
 
 static void avoid_copy(struct dm_cache_migration *mg)
@@ -1341,27 +1302,15 @@
 }
 
 static void inc_hit_counter(struct cache *cache, struct bio *bio)
-<<<<<<< HEAD
 {
 	atomic_inc(is_write_io(bio) ?
 		   &cache->stats.write_hit : &cache->stats.read_hit);
 }
 
 static void inc_miss_counter(struct cache *cache, struct bio *bio)
-=======
->>>>>>> d8ec26d7
 {
 	atomic_inc(is_write_io(bio) ?
 		   &cache->stats.write_miss : &cache->stats.read_miss);
-}
-
-static void issue_cache_bio(struct cache *cache, struct bio *bio,
-			    struct per_bio_data *pb,
-			    dm_oblock_t oblock, dm_cblock_t cblock)
-{
-	pb->all_io_entry = dm_deferred_entry_inc(cache->all_io_ds);
-	remap_to_cache_dirty(cache, bio, oblock, cblock);
-	issue(cache, bio);
 }
 
 static void issue_cache_bio(struct cache *cache, struct bio *bio,
@@ -1414,22 +1363,13 @@
 			 * invalidating any cache blocks that are written
 			 * to.
 			 */
-
-<<<<<<< HEAD
-			if (is_write_io(bio)) {
-=======
 			if (bio_data_dir(bio) == WRITE) {
->>>>>>> d8ec26d7
 				atomic_inc(&cache->stats.demotion);
 				invalidate(cache, structs, block, lookup_result.cblock, new_ocell);
 				release_cell = false;
 
 			} else {
-<<<<<<< HEAD
-				// FIXME: factor out issue_origin()
-=======
 				/* FIXME: factor out issue_origin() */
->>>>>>> d8ec26d7
 				pb->all_io_entry = dm_deferred_entry_inc(cache->all_io_ds);
 				remap_to_origin_clear_discard(cache, bio, block);
 				issue(cache, bio);
@@ -1437,11 +1377,7 @@
 		} else {
 			inc_hit_counter(cache, bio);
 
-<<<<<<< HEAD
-			if (is_write_io(bio) &&
-=======
 			if (bio_data_dir(bio) == WRITE &&
->>>>>>> d8ec26d7
 			    writethrough_mode(&cache->features) &&
 			    !is_dirty(cache, lookup_result.cblock)) {
 				pb->all_io_entry = dm_deferred_entry_inc(cache->all_io_ds);
@@ -2579,11 +2515,7 @@
 	switch (lookup_result.op) {
 	case POLICY_HIT:
 		if (passthrough_mode(&cache->features)) {
-<<<<<<< HEAD
-			if (is_write_io(bio)) {
-=======
 			if (bio_data_dir(bio) == WRITE) {
->>>>>>> d8ec26d7
 				/*
 				 * We need to invalidate this block, so
 				 * defer for the worker thread.
@@ -2602,17 +2534,10 @@
 		} else {
 			inc_hit_counter(cache, bio);
 
-<<<<<<< HEAD
-			if (is_write_io(bio) &&
-			    writethrough_mode(&cache->features) &&
-			    !is_dirty(cache, lookup_result.cblock))
-				remap_to_origin_then_cache(cache, bio, block, lookup_result.cblock);
-
-=======
 			if (bio_data_dir(bio) == WRITE && writethrough_mode(&cache->features) &&
 			    !is_dirty(cache, lookup_result.cblock))
 				remap_to_origin_then_cache(cache, bio, block, lookup_result.cblock);
->>>>>>> d8ec26d7
+
 			else
 				remap_to_cache_dirty(cache, bio, block, lookup_result.cblock);
 
