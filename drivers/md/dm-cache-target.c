--- conflicted
+++ resolved
@@ -236,11 +236,7 @@
 	/*
 	 * writethrough fields.  These MUST remain at the end of this
 	 * structure and the 'cache' member must be the first as it
-<<<<<<< HEAD
-	 * is used to determined the offsetof the writethrough fields.
-=======
 	 * is used to determine the offset of the writethrough fields.
->>>>>>> 2bed30c4
 	 */
 	struct cache *cache;
 	dm_cblock_t cblock;
@@ -1929,11 +1925,7 @@
 		r = policy_set_config_value(cache->policy, key, value);
 
 	if (r)
-<<<<<<< HEAD
-		DMWARN("bad config value: %s = %s\n", key, value);
-=======
 		DMWARN("bad config value for %s: %s", key, value);
->>>>>>> 2bed30c4
 
 	return r;
 }
