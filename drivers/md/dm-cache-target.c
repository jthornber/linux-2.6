/*
 * Copyright (C) 2012 Red Hat. All rights reserved.
 *
 * This file is released under the GPL.
 */

#include "dm.h"
#include "dm-bio-prison.h"
#include "dm-bio-record.h"
#include "dm-cache-metadata.h"

#include <linux/dm-io.h>
#include <linux/dm-kcopyd.h>
#include <linux/init.h>
#include <linux/mempool.h>
#include <linux/module.h>
#include <linux/slab.h>
#include <linux/vmalloc.h>

#define DM_MSG_PREFIX "cache"

DECLARE_DM_KCOPYD_THROTTLE_WITH_MODULE_PARM(cache_copy_throttle,
	"A percentage of time allocated for copying to and/or from cache");

/*----------------------------------------------------------------*/

/*
 * Glossary:
 *
 * oblock: index of an origin block
 * cblock: index of a cache block
 * promotion: movement of a block from origin to cache
 * demotion: movement of a block from cache to origin
 * migration: movement of a block between the origin and cache device,
 *	      either direction
 */

/*----------------------------------------------------------------*/

static size_t bitset_size_in_bytes(unsigned nr_entries)
{
	return sizeof(unsigned long) * dm_div_up(nr_entries, BITS_PER_LONG);
}

static unsigned long *alloc_bitset(unsigned nr_entries)
{
	size_t s = bitset_size_in_bytes(nr_entries);
	return vzalloc(s);
}

static void clear_bitset(void *bitset, unsigned nr_entries)
{
	size_t s = bitset_size_in_bytes(nr_entries);
	memset(bitset, 0, s);
}

static void free_bitset(unsigned long *bits)
{
	vfree(bits);
}

/*----------------------------------------------------------------*/

/*
 * There are a couple of places where we let a bio run, but want to do some
 * work before calling its endio function.  We do this by temporarily
 * changing the endio fn.
 */
struct dm_hook_info {
	bio_end_io_t *bi_end_io;
	void *bi_private;
};

static void dm_hook_bio(struct dm_hook_info *h, struct bio *bio,
			bio_end_io_t *bi_end_io, void *bi_private)
{
	h->bi_end_io = bio->bi_end_io;
	h->bi_private = bio->bi_private;

	bio->bi_end_io = bi_end_io;
	bio->bi_private = bi_private;
}

static void dm_unhook_bio(struct dm_hook_info *h, struct bio *bio)
{
	bio->bi_end_io = h->bi_end_io;
	bio->bi_private = h->bi_private;

	/*
	 * Must bump bi_remaining to allow bio to complete with
	 * restored bi_end_io.
	 */
	atomic_inc(&bio->bi_remaining);
}

/*----------------------------------------------------------------*/

#define PRISON_CELLS 1024
#define MIGRATION_POOL_SIZE 128
#define COMMIT_PERIOD HZ
#define MIGRATION_COUNT_WINDOW 10

/*
 * The block size of the device holding cache data must be
 * between 32KB and 1GB.
 */
#define DATA_DEV_BLOCK_SIZE_MIN_SECTORS (32 * 1024 >> SECTOR_SHIFT)
#define DATA_DEV_BLOCK_SIZE_MAX_SECTORS (1024 * 1024 * 1024 >> SECTOR_SHIFT)

/*
 * FIXME: the cache is read/write for the time being.
 */
enum cache_metadata_mode {
	CM_WRITE,		/* metadata may be changed */
	CM_READ_ONLY,		/* metadata may not be changed */
};

enum cache_io_mode {
	/*
	 * Data is written to cached blocks only.  These blocks are marked
	 * dirty.  If you lose the cache device you will lose data.
	 * Potential performance increase for both reads and writes.
	 */
	CM_IO_WRITEBACK,

	/*
	 * Data is written to both cache and origin.  Blocks are never
	 * dirty.  Potential performance benfit for reads only.
	 */
	CM_IO_WRITETHROUGH,

	/*
	 * A degraded mode useful for various cache coherency situations
	 * (eg, rolling back snapshots).  Reads and writes always go to the
	 * origin.  If a write goes to a cached oblock, then the cache
	 * block is invalidated.
	 */
	CM_IO_PASSTHROUGH
};

struct cache_features {
	enum cache_metadata_mode mode;
	enum cache_io_mode io_mode;
};

struct cache_stats {
	atomic_t read_hit;
	atomic_t read_miss;
	atomic_t write_hit;
	atomic_t write_miss;
	atomic_t demotion;
	atomic_t promotion;
	atomic_t copies_avoided;
	atomic_t cache_cell_clash;
	atomic_t commit_count;
	atomic_t discard_count;
};

/*
 * Defines a range of cblocks, begin to (end - 1) are in the range.  end is
 * the one-past-the-end value.
 */
struct cblock_range {
	dm_cblock_t begin;
	dm_cblock_t end;
};

struct invalidation_request {
	struct list_head list;
	struct cblock_range *cblocks;

	atomic_t complete;
	int err;

	wait_queue_head_t result_wait;
};

struct cache {
	struct dm_target *ti;
	struct dm_target_callbacks callbacks;

	struct dm_cache_metadata *cmd;

	/*
	 * Metadata is written to this device.
	 */
	struct dm_dev *metadata_dev;

	/*
	 * The slower of the two data devices.  Typically a spindle.
	 */
	struct dm_dev *origin_dev;

	/*
	 * The faster of the two data devices.  Typically an SSD.
	 */
	struct dm_dev *cache_dev;

	/*
	 * Size of the origin device in _complete_ blocks and native sectors.
	 */
	dm_oblock_t origin_blocks;
	sector_t origin_sectors;

	/*
	 * Size of the cache device in blocks.
	 */
	dm_cblock_t cache_size;

	/*
	 * Fields for converting from sectors to blocks.
	 */
	uint32_t sectors_per_block;
	int sectors_per_block_shift;

	spinlock_t lock;
	struct bio_list deferred_bios;
	struct bio_list deferred_flush_bios;
	struct bio_list deferred_writethrough_bios;
	struct list_head quiesced_migrations;
	struct list_head completed_migrations;
	struct list_head need_commit_migrations;
	sector_t migration_threshold;
	wait_queue_head_t migration_wait;
	atomic_t nr_migrations;

	wait_queue_head_t quiescing_wait;
	atomic_t quiescing;
	atomic_t quiescing_ack;

	/*
	 * cache_size entries, dirty if set
	 */
	atomic_t nr_dirty;
	unsigned long *dirty_bitset;

	/*
	 * origin_blocks entries, discarded if set.
	 */
	dm_oblock_t discard_nr_blocks;
	unsigned long *discard_bitset;

	/*
	 * Rather than reconstructing the table line for the status we just
	 * save it and regurgitate.
	 */
	unsigned nr_ctr_args;
	const char **ctr_args;

	struct dm_kcopyd_client *copier;
	struct workqueue_struct *wq;
	struct work_struct worker;

	struct delayed_work waker;
	unsigned long last_commit_jiffies;

	struct dm_bio_prison *prison;
	struct dm_deferred_set *all_io_ds;

	mempool_t *migration_pool;
	struct dm_cache_migration *next_migration;

	struct dm_cache_policy *policy;
	unsigned policy_nr_args;

	bool need_tick_bio:1;
	bool sized:1;
	bool invalidate:1;
	bool commit_requested:1;
	bool loaded_mappings:1;
	bool loaded_discards:1;

	/*
	 * Cache features such as write-through.
	 */
	struct cache_features features;

	struct cache_stats stats;

	/*
	 * Invalidation fields.
	 */
	spinlock_t invalidation_lock;
	struct list_head invalidation_requests;
};

struct per_bio_data {
	bool tick:1;
	unsigned req_nr:2;
	struct dm_deferred_entry *all_io_entry;
	struct dm_hook_info hook_info;

	/*
	 * writethrough fields.  These MUST remain at the end of this
	 * structure and the 'cache' member must be the first as it
	 * is used to determine the offset of the writethrough fields.
	 */
	struct cache *cache;
	dm_cblock_t cblock;
	struct dm_bio_details bio_details;
};

struct dm_cache_migration {
	struct list_head list;
	struct cache *cache;

	unsigned long start_jiffies;
	dm_oblock_t old_oblock;
	dm_oblock_t new_oblock;
	dm_cblock_t cblock;

	bool err:1;
	bool writeback:1;
	bool demote:1;
	bool promote:1;
	bool requeue_holder:1;
	bool invalidate:1;

	struct dm_bio_prison_cell *old_ocell;
	struct dm_bio_prison_cell *new_ocell;
};

/*
 * Processing a bio in the worker thread may require these memory
 * allocations.  We prealloc to avoid deadlocks (the same worker thread
 * frees them back to the mempool).
 */
struct prealloc {
	struct dm_cache_migration *mg;
	struct dm_bio_prison_cell *cell1;
	struct dm_bio_prison_cell *cell2;
};

static void wake_worker(struct cache *cache)
{
	queue_work(cache->wq, &cache->worker);
}

/*----------------------------------------------------------------*/

static struct dm_bio_prison_cell *alloc_prison_cell(struct cache *cache)
{
	/* FIXME: change to use a local slab. */
	return dm_bio_prison_alloc_cell(cache->prison, GFP_NOWAIT);
}

static void free_prison_cell(struct cache *cache, struct dm_bio_prison_cell *cell)
{
	dm_bio_prison_free_cell(cache->prison, cell);
}

static int prealloc_data_structs(struct cache *cache, struct prealloc *p)
{
	if (!p->mg) {
		p->mg = mempool_alloc(cache->migration_pool, GFP_NOWAIT);
		if (!p->mg)
			return -ENOMEM;
	}

	if (!p->cell1) {
		p->cell1 = alloc_prison_cell(cache);
		if (!p->cell1)
			return -ENOMEM;
	}

	if (!p->cell2) {
		p->cell2 = alloc_prison_cell(cache);
		if (!p->cell2)
			return -ENOMEM;
	}

	return 0;
}

static void prealloc_free_structs(struct cache *cache, struct prealloc *p)
{
	if (p->cell2)
		free_prison_cell(cache, p->cell2);

	if (p->cell1)
		free_prison_cell(cache, p->cell1);

	if (p->mg)
		mempool_free(p->mg, cache->migration_pool);
}

static struct dm_cache_migration *prealloc_get_migration(struct prealloc *p)
{
	struct dm_cache_migration *mg = p->mg;

	BUG_ON(!mg);
	p->mg = NULL;

	return mg;
}

/*
 * You must have a cell within the prealloc struct to return.  If not this
 * function will BUG() rather than returning NULL.
 */
static struct dm_bio_prison_cell *prealloc_get_cell(struct prealloc *p)
{
	struct dm_bio_prison_cell *r = NULL;

	if (p->cell1) {
		r = p->cell1;
		p->cell1 = NULL;

	} else if (p->cell2) {
		r = p->cell2;
		p->cell2 = NULL;
	} else
		BUG();

	return r;
}

/*
 * You can't have more than two cells in a prealloc struct.  BUG() will be
 * called if you try and overfill.
 */
static void prealloc_put_cell(struct prealloc *p, struct dm_bio_prison_cell *cell)
{
	if (!p->cell2)
		p->cell2 = cell;

	else if (!p->cell1)
		p->cell1 = cell;

	else
		BUG();
}

/*----------------------------------------------------------------*/

static void build_key(dm_oblock_t oblock, struct dm_cell_key *key)
{
	key->virtual = 0;
	key->dev = 0;
	key->block = from_oblock(oblock);
}

/*
 * The caller hands in a preallocated cell, and a free function for it.
 * The cell will be freed if there's an error, or if it wasn't used because
 * a cell with that key already exists.
 */
typedef void (*cell_free_fn)(void *context, struct dm_bio_prison_cell *cell);

static int bio_detain(struct cache *cache, dm_oblock_t oblock,
		      struct bio *bio, struct dm_bio_prison_cell *cell_prealloc,
		      cell_free_fn free_fn, void *free_context,
		      struct dm_bio_prison_cell **cell_result)
{
	int r;
	struct dm_cell_key key;

	build_key(oblock, &key);
	r = dm_bio_detain(cache->prison, &key, bio, cell_prealloc, cell_result);
	if (r)
		free_fn(free_context, cell_prealloc);

	return r;
}

static int get_cell(struct cache *cache,
		    dm_oblock_t oblock,
		    struct prealloc *structs,
		    struct dm_bio_prison_cell **cell_result)
{
	int r;
	struct dm_cell_key key;
	struct dm_bio_prison_cell *cell_prealloc;

	cell_prealloc = prealloc_get_cell(structs);

	build_key(oblock, &key);
	r = dm_get_cell(cache->prison, &key, cell_prealloc, cell_result);
	if (r)
		prealloc_put_cell(structs, cell_prealloc);

	return r;
}

/*----------------------------------------------------------------*/

static bool is_dirty(struct cache *cache, dm_cblock_t b)
{
	return test_bit(from_cblock(b), cache->dirty_bitset);
}

static void set_dirty(struct cache *cache, dm_oblock_t oblock, dm_cblock_t cblock)
{
	if (!test_and_set_bit(from_cblock(cblock), cache->dirty_bitset)) {
		atomic_inc(&cache->nr_dirty);
		policy_set_dirty(cache->policy, oblock);
	}
}

static void clear_dirty(struct cache *cache, dm_oblock_t oblock, dm_cblock_t cblock)
{
	if (test_and_clear_bit(from_cblock(cblock), cache->dirty_bitset)) {
		policy_clear_dirty(cache->policy, oblock);
		if (atomic_dec_and_test(&cache->nr_dirty))
			dm_table_event(cache->ti->table);
	}
}

/*----------------------------------------------------------------*/

static bool block_size_is_power_of_two(struct cache *cache)
{
	return cache->sectors_per_block_shift >= 0;
}

/* gcc on ARM generates spurious references to __udivdi3 and __umoddi3 */
#if defined(CONFIG_ARM) && __GNUC__ == 4 && __GNUC_MINOR__ <= 6
__always_inline
#endif
static dm_block_t block_div(dm_block_t b, uint32_t n)
{
	do_div(b, n);

	return b;
}

static void set_discard(struct cache *cache, dm_oblock_t b)
{
	unsigned long flags;

	atomic_inc(&cache->stats.discard_count);

	spin_lock_irqsave(&cache->lock, flags);
	set_bit(from_oblock(b), cache->discard_bitset);
	spin_unlock_irqrestore(&cache->lock, flags);
}

static void clear_discard(struct cache *cache, dm_oblock_t b)
{
	unsigned long flags;

	spin_lock_irqsave(&cache->lock, flags);
	clear_bit(from_oblock(b), cache->discard_bitset);
	spin_unlock_irqrestore(&cache->lock, flags);
}

static bool is_discarded(struct cache *cache, dm_oblock_t b)
{
	int r;
	unsigned long flags;

	spin_lock_irqsave(&cache->lock, flags);
	r = test_bit(from_oblock(b), cache->discard_bitset);
	spin_unlock_irqrestore(&cache->lock, flags);

	return r;
}

static bool is_discarded_oblock(struct cache *cache, dm_oblock_t b)
{
	int r;
	unsigned long flags;

	spin_lock_irqsave(&cache->lock, flags);
	r = test_bit(from_oblock(b), cache->discard_bitset);
	spin_unlock_irqrestore(&cache->lock, flags);

	return r;
}

/*----------------------------------------------------------------*/

static void load_stats(struct cache *cache)
{
	struct dm_cache_statistics stats;

	dm_cache_metadata_get_stats(cache->cmd, &stats);
	atomic_set(&cache->stats.read_hit, stats.read_hits);
	atomic_set(&cache->stats.read_miss, stats.read_misses);
	atomic_set(&cache->stats.write_hit, stats.write_hits);
	atomic_set(&cache->stats.write_miss, stats.write_misses);
}

static void save_stats(struct cache *cache)
{
	struct dm_cache_statistics stats;

	stats.read_hits = atomic_read(&cache->stats.read_hit);
	stats.read_misses = atomic_read(&cache->stats.read_miss);
	stats.write_hits = atomic_read(&cache->stats.write_hit);
	stats.write_misses = atomic_read(&cache->stats.write_miss);

	dm_cache_metadata_set_stats(cache->cmd, &stats);
}

/*----------------------------------------------------------------
 * Per bio data
 *--------------------------------------------------------------*/

/*
 * If using writeback, leave out struct per_bio_data's writethrough fields.
 */
#define PB_DATA_SIZE_WB (offsetof(struct per_bio_data, cache))
#define PB_DATA_SIZE_WT (sizeof(struct per_bio_data))

static bool writethrough_mode(struct cache_features *f)
{
	return f->io_mode == CM_IO_WRITETHROUGH;
}

static bool writeback_mode(struct cache_features *f)
{
	return f->io_mode == CM_IO_WRITEBACK;
}

static bool passthrough_mode(struct cache_features *f)
{
	return f->io_mode == CM_IO_PASSTHROUGH;
}

static size_t get_per_bio_data_size(struct cache *cache)
{
	return writethrough_mode(&cache->features) ? PB_DATA_SIZE_WT : PB_DATA_SIZE_WB;
}

static struct per_bio_data *get_per_bio_data(struct bio *bio, size_t data_size)
{
	struct per_bio_data *pb = dm_per_bio_data(bio, data_size);
	BUG_ON(!pb);
	return pb;
}

static struct per_bio_data *init_per_bio_data(struct bio *bio, size_t data_size)
{
	struct per_bio_data *pb = get_per_bio_data(bio, data_size);

	pb->tick = false;
	pb->req_nr = dm_bio_get_target_bio_nr(bio);
	pb->all_io_entry = NULL;

	return pb;
}

/*----------------------------------------------------------------
 * Remapping
 *--------------------------------------------------------------*/
static void remap_to_origin(struct cache *cache, struct bio *bio)
{
	bio->bi_bdev = cache->origin_dev->bdev;
}

static void remap_to_cache(struct cache *cache, struct bio *bio,
			   dm_cblock_t cblock)
{
	sector_t bi_sector = bio->bi_iter.bi_sector;
	sector_t block = from_cblock(cblock);

	bio->bi_bdev = cache->cache_dev->bdev;
	if (!block_size_is_power_of_two(cache))
		bio->bi_iter.bi_sector =
			(block * cache->sectors_per_block) +
			sector_div(bi_sector, cache->sectors_per_block);
	else
		bio->bi_iter.bi_sector =
			(block << cache->sectors_per_block_shift) |
			(bi_sector & (cache->sectors_per_block - 1));
}

static void check_if_tick_bio_needed(struct cache *cache, struct bio *bio)
{
	unsigned long flags;
	size_t pb_data_size = get_per_bio_data_size(cache);
	struct per_bio_data *pb = get_per_bio_data(bio, pb_data_size);

	spin_lock_irqsave(&cache->lock, flags);
	if (cache->need_tick_bio &&
	    !(bio->bi_rw & (REQ_FUA | REQ_FLUSH | REQ_DISCARD))) {
		pb->tick = true;
		cache->need_tick_bio = false;
	}
	spin_unlock_irqrestore(&cache->lock, flags);
}

static bool is_write_io(struct bio *bio)
{
	return bio_data_dir(bio) == WRITE;
}

static void remap_to_origin_clear_discard(struct cache *cache, struct bio *bio,
				  dm_oblock_t oblock)
{
	check_if_tick_bio_needed(cache, bio);
	remap_to_origin(cache, bio);
	if (bio_data_dir(bio) == WRITE)
		clear_discard(cache, oblock);
}

static void remap_to_cache_dirty(struct cache *cache, struct bio *bio,
				 dm_oblock_t oblock, dm_cblock_t cblock)
{
	check_if_tick_bio_needed(cache, bio);
	remap_to_cache(cache, bio, cblock);
	if (is_write_io(bio)) {
		set_dirty(cache, oblock, cblock);
		clear_discard(cache, oblock);
	}
}

static dm_oblock_t get_bio_block(struct cache *cache, struct bio *bio)
{
	sector_t block_nr = bio->bi_iter.bi_sector;

	if (!block_size_is_power_of_two(cache))
		(void) sector_div(block_nr, cache->sectors_per_block);
	else
		block_nr >>= cache->sectors_per_block_shift;

	return to_oblock(block_nr);
}

static int bio_triggers_commit(struct cache *cache, struct bio *bio)
{
	return bio->bi_rw & (REQ_FLUSH | REQ_FUA);
}

/*
 * You must increment the deferred set whilst the prison cell is held.  To
 * encourage this, we ask for 'cell' to be passed in.
 */
static void inc_ds(struct cache *cache, struct bio *bio,
		   struct dm_bio_prison_cell *cell)
{
	size_t pb_data_size = get_per_bio_data_size(cache);
	struct per_bio_data *pb = get_per_bio_data(bio, pb_data_size);

	BUG_ON(!cell);
	BUG_ON(pb->all_io_entry);

	pb->all_io_entry = dm_deferred_entry_inc(cache->all_io_ds);
}

static void issue(struct cache *cache, struct bio *bio)
{
	unsigned long flags;

	if (!bio_triggers_commit(cache, bio)) {
		generic_make_request(bio);
		return;
	}

	/*
	 * Batch together any bios that trigger commits and then issue a
	 * single commit for them in do_worker().
	 */
	spin_lock_irqsave(&cache->lock, flags);
	cache->commit_requested = true;
	bio_list_add(&cache->deferred_flush_bios, bio);
	spin_unlock_irqrestore(&cache->lock, flags);
}

static void inc_and_issue(struct cache *cache, struct bio *bio, struct dm_bio_prison_cell *cell)
{
	inc_ds(cache, bio, cell);
	issue(cache, bio);
}

static void defer_writethrough_bio(struct cache *cache, struct bio *bio)
{
	unsigned long flags;

	spin_lock_irqsave(&cache->lock, flags);
	bio_list_add(&cache->deferred_writethrough_bios, bio);
	spin_unlock_irqrestore(&cache->lock, flags);

	wake_worker(cache);
}

static void writethrough_endio(struct bio *bio, int err)
{
	struct per_bio_data *pb = get_per_bio_data(bio, PB_DATA_SIZE_WT);
	dm_unhook_bio(&pb->hook_info, bio);

	if (err) {
		bio_endio(bio, err);
		return;
	}

	dm_bio_restore(&pb->bio_details, bio);
	remap_to_cache(pb->cache, bio, pb->cblock);

	/*
	 * We can't issue this bio directly, since we're in interrupt
	 * context.  So it gets put on a bio list for processing by the
	 * worker thread.
	 */
	defer_writethrough_bio(pb->cache, bio);
}

/*
 * When running in writethrough mode we need to send writes to clean blocks
 * to both the cache and origin devices.  In future we'd like to clone the
 * bio and send them in parallel, but for now we're doing them in
 * series as this is easier.
 */
static void remap_to_origin_then_cache(struct cache *cache, struct bio *bio,
				       dm_oblock_t oblock, dm_cblock_t cblock)
{
	struct per_bio_data *pb = get_per_bio_data(bio, PB_DATA_SIZE_WT);

	pb->cache = cache;
	pb->cblock = cblock;
	dm_hook_bio(&pb->hook_info, bio, writethrough_endio, NULL);
	dm_bio_record(&pb->bio_details, bio);

	remap_to_origin_clear_discard(pb->cache, bio, oblock);
}

/*----------------------------------------------------------------
 * Migration processing
 *
 * Migration covers moving data from the origin device to the cache, or
 * vice versa.
 *--------------------------------------------------------------*/
static void free_migration(struct dm_cache_migration *mg)
{
	mempool_free(mg, mg->cache->migration_pool);
}

static void inc_nr_migrations(struct cache *cache)
{
	atomic_inc(&cache->nr_migrations);
}

static void dec_nr_migrations(struct cache *cache)
{
	atomic_dec(&cache->nr_migrations);

	/*
	 * Wake the worker in case we're suspending the target.
	 */
	wake_up(&cache->migration_wait);
}

static void __cell_defer(struct cache *cache, struct dm_bio_prison_cell *cell,
			 bool holder)
{
	(holder ? dm_cell_release : dm_cell_release_no_holder)
		(cache->prison, cell, &cache->deferred_bios);
	free_prison_cell(cache, cell);
}

static void cell_defer(struct cache *cache, struct dm_bio_prison_cell *cell,
		       bool holder)
{
	unsigned long flags;

	spin_lock_irqsave(&cache->lock, flags);
	__cell_defer(cache, cell, holder);
	spin_unlock_irqrestore(&cache->lock, flags);

	wake_worker(cache);
}

static void cleanup_migration(struct dm_cache_migration *mg)
{
	struct cache *cache = mg->cache;
	free_migration(mg);
	dec_nr_migrations(cache);
}

static void migration_failure(struct dm_cache_migration *mg)
{
	struct cache *cache = mg->cache;

	if (mg->writeback) {
		DMWARN_LIMIT("writeback failed; couldn't copy block");
		set_dirty(cache, mg->old_oblock, mg->cblock);
		cell_defer(cache, mg->old_ocell, false);

	} else if (mg->demote) {
		DMWARN_LIMIT("demotion failed; couldn't copy block");
		policy_force_mapping(cache->policy, mg->new_oblock, mg->old_oblock);

		cell_defer(cache, mg->old_ocell, mg->promote ? false : true);
		if (mg->promote)
			cell_defer(cache, mg->new_ocell, true);
	} else {
		DMWARN_LIMIT("promotion failed; couldn't copy block");
		policy_remove_mapping(cache->policy, mg->new_oblock);
		cell_defer(cache, mg->new_ocell, true);
	}

	cleanup_migration(mg);
}

static void migration_success_pre_commit(struct dm_cache_migration *mg)
{
	unsigned long flags;
	struct cache *cache = mg->cache;

	/* FIXME: what if mg->err? */

	if (mg->writeback) {
		clear_dirty(cache, mg->old_oblock, mg->cblock);
		cell_defer(cache, mg->old_ocell, false);
		cleanup_migration(mg);
		return;

	} else if (mg->demote) {
		if (dm_cache_remove_mapping(cache->cmd, mg->cblock)) {
			DMWARN_LIMIT("demotion failed; couldn't update on disk metadata");
			policy_force_mapping(cache->policy, mg->new_oblock,
					     mg->old_oblock);
			if (mg->promote)
				cell_defer(cache, mg->new_ocell, true);
			cleanup_migration(mg);
			return;
		}
	} else {
		if (dm_cache_insert_mapping(cache->cmd, mg->cblock, mg->new_oblock)) {
			DMWARN_LIMIT("promotion failed; couldn't update on disk metadata");
			policy_remove_mapping(cache->policy, mg->new_oblock);
			cleanup_migration(mg);
			return;
		}
	}

	spin_lock_irqsave(&cache->lock, flags);
	list_add_tail(&mg->list, &cache->need_commit_migrations);
	cache->commit_requested = true;
	spin_unlock_irqrestore(&cache->lock, flags);
}

static void migration_success_post_commit(struct dm_cache_migration *mg)
{
	unsigned long flags;
	struct cache *cache = mg->cache;

	if (mg->writeback) {
		DMWARN("writeback unexpectedly triggered commit");
		return;

	} else if (mg->demote) {
		cell_defer(cache, mg->old_ocell, mg->promote ? false : true);

		if (mg->promote) {
			mg->demote = false;

			spin_lock_irqsave(&cache->lock, flags);
			list_add_tail(&mg->list, &cache->quiesced_migrations);
			spin_unlock_irqrestore(&cache->lock, flags);

		} else {
			if (mg->invalidate)
				policy_remove_mapping(cache->policy, mg->old_oblock);
			cleanup_migration(mg);
		}

	} else {
		clear_dirty(cache, mg->new_oblock, mg->cblock);
		if (mg->requeue_holder)
			cell_defer(cache, mg->new_ocell, true);
		else {
			bio_endio(mg->new_ocell->holder, 0);
			cell_defer(cache, mg->new_ocell, false);
		}
		cleanup_migration(mg);
	}
}

static void copy_complete(int read_err, unsigned long write_err, void *context)
{
	unsigned long flags;
	struct dm_cache_migration *mg = (struct dm_cache_migration *) context;
	struct cache *cache = mg->cache;

	if (read_err || write_err)
		mg->err = true;

	spin_lock_irqsave(&cache->lock, flags);
	list_add_tail(&mg->list, &cache->completed_migrations);
	spin_unlock_irqrestore(&cache->lock, flags);

	wake_worker(cache);
}

static void issue_copy_real(struct dm_cache_migration *mg)
{
	int r;
	struct dm_io_region o_region, c_region;
	struct cache *cache = mg->cache;
	sector_t cblock = from_cblock(mg->cblock);

	o_region.bdev = cache->origin_dev->bdev;
	o_region.count = cache->sectors_per_block;

	c_region.bdev = cache->cache_dev->bdev;
	c_region.sector = cblock * cache->sectors_per_block;
	c_region.count = cache->sectors_per_block;

	if (mg->writeback || mg->demote) {
		/* demote */
		o_region.sector = from_oblock(mg->old_oblock) * cache->sectors_per_block;
		r = dm_kcopyd_copy(cache->copier, &c_region, 1, &o_region, 0, copy_complete, mg);
	} else {
		/* promote */
		o_region.sector = from_oblock(mg->new_oblock) * cache->sectors_per_block;
		r = dm_kcopyd_copy(cache->copier, &o_region, 1, &c_region, 0, copy_complete, mg);
	}

	if (r < 0) {
		DMERR_LIMIT("issuing migration failed");
		migration_failure(mg);
	}
}

static void overwrite_endio(struct bio *bio, int err)
{
	struct dm_cache_migration *mg = bio->bi_private;
	struct cache *cache = mg->cache;
	size_t pb_data_size = get_per_bio_data_size(cache);
	struct per_bio_data *pb = get_per_bio_data(bio, pb_data_size);
	unsigned long flags;

	dm_unhook_bio(&pb->hook_info, bio);

	if (err)
		mg->err = true;

	mg->requeue_holder = false;

	spin_lock_irqsave(&cache->lock, flags);
	list_add_tail(&mg->list, &cache->completed_migrations);
	spin_unlock_irqrestore(&cache->lock, flags);

	wake_worker(cache);
}

static void issue_overwrite(struct dm_cache_migration *mg, struct bio *bio)
{
	size_t pb_data_size = get_per_bio_data_size(mg->cache);
	struct per_bio_data *pb = get_per_bio_data(bio, pb_data_size);

	dm_hook_bio(&pb->hook_info, bio, overwrite_endio, mg);
	remap_to_cache_dirty(mg->cache, bio, mg->new_oblock, mg->cblock);

	/*
	 * No need to inc_ds() here, since the cell will be held for the
	 * duration of the io.
	 */
	generic_make_request(bio);
}

static bool bio_writes_complete_block(struct cache *cache, struct bio *bio)
{
	return (bio_data_dir(bio) == WRITE) &&
		(bio->bi_iter.bi_size == (cache->sectors_per_block << SECTOR_SHIFT));
}

static void avoid_copy(struct dm_cache_migration *mg)
{
	atomic_inc(&mg->cache->stats.copies_avoided);
	migration_success_pre_commit(mg);
}

static void issue_copy(struct dm_cache_migration *mg)
{
	bool avoid;
	struct cache *cache = mg->cache;

	if (mg->writeback || mg->demote)
		avoid = !is_dirty(cache, mg->cblock) ||
			is_discarded_oblock(cache, mg->old_oblock);
	else {
		struct bio *bio = mg->new_ocell->holder;

		avoid = is_discarded_oblock(cache, mg->new_oblock);

		if (!avoid && bio_writes_complete_block(cache, bio)) {
			issue_overwrite(mg, bio);
			return;
		}
	}

	avoid ? avoid_copy(mg) : issue_copy_real(mg);
}

static void complete_migration(struct dm_cache_migration *mg)
{
	if (mg->err)
		migration_failure(mg);
	else
		migration_success_pre_commit(mg);
}

static void process_migrations(struct cache *cache, struct list_head *head,
			       void (*fn)(struct dm_cache_migration *))
{
	unsigned long flags;
	struct list_head list;
	struct dm_cache_migration *mg, *tmp;

	INIT_LIST_HEAD(&list);
	spin_lock_irqsave(&cache->lock, flags);
	list_splice_init(head, &list);
	spin_unlock_irqrestore(&cache->lock, flags);

	list_for_each_entry_safe(mg, tmp, &list, list)
		fn(mg);
}

static void __queue_quiesced_migration(struct dm_cache_migration *mg)
{
	list_add_tail(&mg->list, &mg->cache->quiesced_migrations);
}

static void queue_quiesced_migration(struct dm_cache_migration *mg)
{
	unsigned long flags;
	struct cache *cache = mg->cache;

	spin_lock_irqsave(&cache->lock, flags);
	__queue_quiesced_migration(mg);
	spin_unlock_irqrestore(&cache->lock, flags);

	wake_worker(cache);
}

static void queue_quiesced_migrations(struct cache *cache, struct list_head *work)
{
	unsigned long flags;
	struct dm_cache_migration *mg, *tmp;

	spin_lock_irqsave(&cache->lock, flags);
	list_for_each_entry_safe(mg, tmp, work, list)
		__queue_quiesced_migration(mg);
	spin_unlock_irqrestore(&cache->lock, flags);

	wake_worker(cache);
}

static void check_for_quiesced_migrations(struct cache *cache,
					  struct per_bio_data *pb)
{
	struct list_head work;

	if (!pb->all_io_entry)
		return;

	INIT_LIST_HEAD(&work);
	dm_deferred_entry_dec(pb->all_io_entry, &work);

	if (!list_empty(&work))
		queue_quiesced_migrations(cache, &work);
}

static void quiesce_migration(struct dm_cache_migration *mg)
{
	if (!dm_deferred_set_add_work(mg->cache->all_io_ds, &mg->list))
		queue_quiesced_migration(mg);
}

static void promote(struct cache *cache, struct prealloc *structs,
		    dm_oblock_t oblock, dm_cblock_t cblock,
		    struct dm_bio_prison_cell *cell)
{
	struct dm_cache_migration *mg = prealloc_get_migration(structs);

	mg->err = false;
	mg->writeback = false;
	mg->demote = false;
	mg->promote = true;
	mg->requeue_holder = true;
	mg->invalidate = false;
	mg->cache = cache;
	mg->new_oblock = oblock;
	mg->cblock = cblock;
	mg->old_ocell = NULL;
	mg->new_ocell = cell;
	mg->start_jiffies = jiffies;

	inc_nr_migrations(cache);
	quiesce_migration(mg);
}

static void writeback(struct cache *cache, struct prealloc *structs,
		      dm_oblock_t oblock, dm_cblock_t cblock,
		      struct dm_bio_prison_cell *cell)
{
	struct dm_cache_migration *mg = prealloc_get_migration(structs);

	mg->err = false;
	mg->writeback = true;
	mg->demote = false;
	mg->promote = false;
	mg->requeue_holder = true;
	mg->invalidate = false;
	mg->cache = cache;
	mg->old_oblock = oblock;
	mg->cblock = cblock;
	mg->old_ocell = cell;
	mg->new_ocell = NULL;
	mg->start_jiffies = jiffies;

	inc_nr_migrations(cache);
	quiesce_migration(mg);
}

static void demote_then_promote(struct cache *cache, struct prealloc *structs,
				dm_oblock_t old_oblock, dm_oblock_t new_oblock,
				dm_cblock_t cblock,
				struct dm_bio_prison_cell *old_ocell,
				struct dm_bio_prison_cell *new_ocell)
{
	struct dm_cache_migration *mg = prealloc_get_migration(structs);

	mg->err = false;
	mg->writeback = false;
	mg->demote = true;
	mg->promote = true;
	mg->requeue_holder = true;
	mg->invalidate = false;
	mg->cache = cache;
	mg->old_oblock = old_oblock;
	mg->new_oblock = new_oblock;
	mg->cblock = cblock;
	mg->old_ocell = old_ocell;
	mg->new_ocell = new_ocell;
	mg->start_jiffies = jiffies;

	inc_nr_migrations(cache);
	quiesce_migration(mg);
}

/*
 * Invalidate a cache entry.  No writeback occurs; any changes in the cache
 * block are thrown away.
 */
static void invalidate(struct cache *cache, struct prealloc *structs,
		       dm_oblock_t oblock, dm_cblock_t cblock,
		       struct dm_bio_prison_cell *cell)
{
	struct dm_cache_migration *mg = prealloc_get_migration(structs);

	mg->err = false;
	mg->writeback = false;
	mg->demote = true;
	mg->promote = false;
	mg->requeue_holder = true;
	mg->invalidate = true;
	mg->cache = cache;
	mg->old_oblock = oblock;
	mg->cblock = cblock;
	mg->old_ocell = cell;
	mg->new_ocell = NULL;
	mg->start_jiffies = jiffies;

	inc_nr_migrations(cache);
	quiesce_migration(mg);
}

/*----------------------------------------------------------------
 * bio processing
 *--------------------------------------------------------------*/
static void defer_bio(struct cache *cache, struct bio *bio)
{
	unsigned long flags;

	spin_lock_irqsave(&cache->lock, flags);
	bio_list_add(&cache->deferred_bios, bio);
	spin_unlock_irqrestore(&cache->lock, flags);

	wake_worker(cache);
}

static void process_flush_bio(struct cache *cache, struct bio *bio)
{
	size_t pb_data_size = get_per_bio_data_size(cache);
	struct per_bio_data *pb = get_per_bio_data(bio, pb_data_size);

	BUG_ON(bio->bi_iter.bi_size);
	if (!pb->req_nr)
		remap_to_origin(cache, bio);
	else
		remap_to_cache(cache, bio, 0);

	/*
	 * REQ_FLUSH is not directed at any particular block so we don't
	 * need to inc_ds().  REQ_FUA's are split into a write + REQ_FLUSH
	 * by dm-core.
	 */
	issue(cache, bio);
}

/*
 * People generally discard large parts of a device, eg, the whole device
 * when formatting.  Splitting these large discards up into cache block
 * sized ios and then quiescing (always neccessary for discard) takes too
 * long.
 *
 * We keep it simple, and allow any size of discard to come in, and just
 * mark off blocks on the discard bitset.  No passdown occurs!
 *
 * To implement passdown we need to change the bio_prison such that a cell
 * can have a key that spans many blocks.
 */
static void process_discard_bio(struct cache *cache, struct bio *bio)
{
	dm_block_t start_block = dm_sector_div_up(bio->bi_iter.bi_sector,
						  cache->sectors_per_block);
	dm_block_t end_block = bio_end_sector(bio);
	dm_block_t b;

	end_block = block_div(end_block, cache->sectors_per_block);

	for (b = start_block; b < end_block; b++)
		set_discard(cache, to_oblock(b));

	bio_endio(bio, 0);
}

static bool spare_migration_bandwidth(struct cache *cache)
{
	sector_t current_volume = (atomic_read(&cache->nr_migrations) + 1) *
		cache->sectors_per_block;
	return current_volume < cache->migration_threshold;
}

static void inc_hit_counter(struct cache *cache, struct bio *bio)
{
	atomic_inc(is_write_io(bio) ?
		   &cache->stats.write_hit : &cache->stats.read_hit);
}

static void inc_miss_counter(struct cache *cache, struct bio *bio)
{
<<<<<<< HEAD
	atomic_inc(is_write_io(bio) ?
		   &cache->stats.write_miss : &cache->stats.read_miss);
=======
	atomic_inc(bio_data_dir(bio) == READ ?
		   &cache->stats.read_miss : &cache->stats.write_miss);
>>>>>>> 0f33be00
}

static void process_bio(struct cache *cache, struct prealloc *structs,
			struct bio *bio)
{
	int r;
	bool release_cell = true;
	dm_oblock_t block = get_bio_block(cache, bio);
	struct dm_bio_prison_cell *cell_prealloc, *old_ocell, *new_ocell;
	struct policy_result lookup_result;
	bool discarded_block = is_discarded_oblock(cache, block);
	bool passthrough = passthrough_mode(&cache->features);
	bool can_migrate = !passthrough && (discarded_block || spare_migration_bandwidth(cache));

	/*
	 * Check to see if that block is currently migrating.
	 */
	cell_prealloc = prealloc_get_cell(structs);
	r = bio_detain(cache, block, bio, cell_prealloc,
		       (cell_free_fn) prealloc_put_cell,
		       structs, &new_ocell);
	if (r > 0)
		return;

	r = policy_map(cache->policy, block, true, can_migrate, discarded_block,
		       bio, &lookup_result);

	if (r == -EWOULDBLOCK)
		/* migration has been denied */
		lookup_result.op = POLICY_MISS;

	switch (lookup_result.op) {
	case POLICY_HIT:
		if (passthrough) {
			inc_miss_counter(cache, bio);

			/*
			 * Passthrough always maps to the origin,
			 * invalidating any cache blocks that are written
			 * to.
			 */
			if (bio_data_dir(bio) == WRITE) {
				atomic_inc(&cache->stats.demotion);
				invalidate(cache, structs, block, lookup_result.cblock, new_ocell);
				release_cell = false;

			} else {
				/* FIXME: factor out issue_origin() */
				remap_to_origin_clear_discard(cache, bio, block);
				inc_and_issue(cache, bio, new_ocell);
			}
		} else {
			inc_hit_counter(cache, bio);

			if (bio_data_dir(bio) == WRITE &&
			    writethrough_mode(&cache->features) &&
			    !is_dirty(cache, lookup_result.cblock)) {
				remap_to_origin_then_cache(cache, bio, block, lookup_result.cblock);
				inc_and_issue(cache, bio, new_ocell);

			} else  {
				remap_to_cache_dirty(cache, bio, block, lookup_result.cblock);
				inc_and_issue(cache, bio, new_ocell);
			}
		}

		break;

	case POLICY_MISS:
		inc_miss_counter(cache, bio);
		remap_to_origin_clear_discard(cache, bio, block);
		inc_and_issue(cache, bio, new_ocell);
		break;

	case POLICY_NEW:
		atomic_inc(&cache->stats.promotion);
		promote(cache, structs, block, lookup_result.cblock, new_ocell);
		release_cell = false;
		break;

	case POLICY_REPLACE:
		cell_prealloc = prealloc_get_cell(structs);
		r = bio_detain(cache, lookup_result.old_oblock, bio, cell_prealloc,
			       (cell_free_fn) prealloc_put_cell,
			       structs, &old_ocell);
		if (r > 0) {
			/*
			 * We have to be careful to avoid lock inversion of
			 * the cells.  So we back off, and wait for the
			 * old_ocell to become free.
			 */
			policy_force_mapping(cache->policy, block,
					     lookup_result.old_oblock);
			atomic_inc(&cache->stats.cache_cell_clash);
			break;
		}
		atomic_inc(&cache->stats.demotion);
		atomic_inc(&cache->stats.promotion);

		demote_then_promote(cache, structs, lookup_result.old_oblock,
				    block, lookup_result.cblock,
				    old_ocell, new_ocell);
		release_cell = false;
		break;

	default:
		DMERR_LIMIT("%s: erroring bio, unknown policy op: %u", __func__,
			    (unsigned) lookup_result.op);
		bio_io_error(bio);
	}

	if (release_cell)
		cell_defer(cache, new_ocell, false);
}

static int need_commit_due_to_time(struct cache *cache)
{
	return jiffies < cache->last_commit_jiffies ||
	       jiffies > cache->last_commit_jiffies + COMMIT_PERIOD;
}

static int commit_if_needed(struct cache *cache)
{
	int r = 0;

	if ((cache->commit_requested || need_commit_due_to_time(cache)) &&
	    dm_cache_changed_this_transaction(cache->cmd)) {
		atomic_inc(&cache->stats.commit_count);
		cache->commit_requested = false;
		r = dm_cache_commit(cache->cmd, false);
		cache->last_commit_jiffies = jiffies;
	}

	return r;
}

static void process_deferred_bios(struct cache *cache)
{
	unsigned long flags;
	struct bio_list bios;
	struct bio *bio;
	struct prealloc structs;

	memset(&structs, 0, sizeof(structs));
	bio_list_init(&bios);

	spin_lock_irqsave(&cache->lock, flags);
	bio_list_merge(&bios, &cache->deferred_bios);
	bio_list_init(&cache->deferred_bios);
	spin_unlock_irqrestore(&cache->lock, flags);

	while (!bio_list_empty(&bios)) {
		/*
		 * If we've got no free migration structs, and processing
		 * this bio might require one, we pause until there are some
		 * prepared mappings to process.
		 */
		if (prealloc_data_structs(cache, &structs)) {
			spin_lock_irqsave(&cache->lock, flags);
			bio_list_merge(&cache->deferred_bios, &bios);
			spin_unlock_irqrestore(&cache->lock, flags);
			break;
		}

		bio = bio_list_pop(&bios);

		if (bio->bi_rw & REQ_FLUSH)
			process_flush_bio(cache, bio);
		else if (bio->bi_rw & REQ_DISCARD)
			process_discard_bio(cache, bio);
		else
			process_bio(cache, &structs, bio);
	}

	prealloc_free_structs(cache, &structs);
}

static void process_deferred_flush_bios(struct cache *cache, bool submit_bios)
{
	unsigned long flags;
	struct bio_list bios;
	struct bio *bio;

	bio_list_init(&bios);

	spin_lock_irqsave(&cache->lock, flags);
	bio_list_merge(&bios, &cache->deferred_flush_bios);
	bio_list_init(&cache->deferred_flush_bios);
	spin_unlock_irqrestore(&cache->lock, flags);

	/*
	 * These bios have already been through inc_ds()
	 */
	while ((bio = bio_list_pop(&bios)))
		submit_bios ? generic_make_request(bio) : bio_io_error(bio);
}

static void process_deferred_writethrough_bios(struct cache *cache)
{
	unsigned long flags;
	struct bio_list bios;
	struct bio *bio;

	bio_list_init(&bios);

	spin_lock_irqsave(&cache->lock, flags);
	bio_list_merge(&bios, &cache->deferred_writethrough_bios);
	bio_list_init(&cache->deferred_writethrough_bios);
	spin_unlock_irqrestore(&cache->lock, flags);

	/*
	 * These bios have already been through inc_ds()
	 */
	while ((bio = bio_list_pop(&bios)))
		generic_make_request(bio);
}

static void writeback_some_dirty_blocks(struct cache *cache)
{
	int r = 0;
	dm_oblock_t oblock;
	dm_cblock_t cblock;
	struct prealloc structs;
	struct dm_bio_prison_cell *old_ocell;

	memset(&structs, 0, sizeof(structs));

	while (spare_migration_bandwidth(cache)) {
		if (prealloc_data_structs(cache, &structs))
			break;

		r = policy_writeback_work(cache->policy, &oblock, &cblock);
		if (r)
			break;

		r = get_cell(cache, oblock, &structs, &old_ocell);
		if (r) {
			policy_set_dirty(cache->policy, oblock);
			break;
		}

		writeback(cache, &structs, oblock, cblock, old_ocell);
	}

	prealloc_free_structs(cache, &structs);
}

/*----------------------------------------------------------------
 * Invalidations.
 * Dropping something from the cache *without* writing back.
 *--------------------------------------------------------------*/

static void process_invalidation_request(struct cache *cache, struct invalidation_request *req)
{
	int r = 0;
	uint64_t begin = from_cblock(req->cblocks->begin);
	uint64_t end = from_cblock(req->cblocks->end);

	while (begin != end) {
		r = policy_remove_cblock(cache->policy, to_cblock(begin));
		if (!r) {
			r = dm_cache_remove_mapping(cache->cmd, to_cblock(begin));
			if (r)
				break;

		} else if (r == -ENODATA) {
			/* harmless, already unmapped */
			r = 0;

		} else {
			DMERR("policy_remove_cblock failed");
			break;
		}

		begin++;
        }

	cache->commit_requested = true;

	req->err = r;
	atomic_set(&req->complete, 1);

	wake_up(&req->result_wait);
}

static void process_invalidation_requests(struct cache *cache)
{
	struct list_head list;
	struct invalidation_request *req, *tmp;

	INIT_LIST_HEAD(&list);
	spin_lock(&cache->invalidation_lock);
	list_splice_init(&cache->invalidation_requests, &list);
	spin_unlock(&cache->invalidation_lock);

	list_for_each_entry_safe (req, tmp, &list, list)
		process_invalidation_request(cache, req);
}

/*----------------------------------------------------------------
 * Main worker loop
 *--------------------------------------------------------------*/
static bool is_quiescing(struct cache *cache)
{
	return atomic_read(&cache->quiescing);
}

static void ack_quiescing(struct cache *cache)
{
	if (is_quiescing(cache)) {
		atomic_inc(&cache->quiescing_ack);
		wake_up(&cache->quiescing_wait);
	}
}

static void wait_for_quiescing_ack(struct cache *cache)
{
	wait_event(cache->quiescing_wait, atomic_read(&cache->quiescing_ack));
}

static void start_quiescing(struct cache *cache)
{
	atomic_inc(&cache->quiescing);
	wait_for_quiescing_ack(cache);
}

static void stop_quiescing(struct cache *cache)
{
	atomic_set(&cache->quiescing, 0);
	atomic_set(&cache->quiescing_ack, 0);
}

static void wait_for_migrations(struct cache *cache)
{
	wait_event(cache->migration_wait, !atomic_read(&cache->nr_migrations));
}

static void stop_worker(struct cache *cache)
{
	cancel_delayed_work(&cache->waker);
	flush_workqueue(cache->wq);
}

static void requeue_deferred_io(struct cache *cache)
{
	struct bio *bio;
	struct bio_list bios;

	bio_list_init(&bios);
	bio_list_merge(&bios, &cache->deferred_bios);
	bio_list_init(&cache->deferred_bios);

	while ((bio = bio_list_pop(&bios)))
		bio_endio(bio, DM_ENDIO_REQUEUE);
}

static int more_work(struct cache *cache)
{
	if (is_quiescing(cache))
		return !list_empty(&cache->quiesced_migrations) ||
			!list_empty(&cache->completed_migrations) ||
			!list_empty(&cache->need_commit_migrations);
	else
		return !bio_list_empty(&cache->deferred_bios) ||
			!bio_list_empty(&cache->deferred_flush_bios) ||
			!bio_list_empty(&cache->deferred_writethrough_bios) ||
			!list_empty(&cache->quiesced_migrations) ||
			!list_empty(&cache->completed_migrations) ||
			!list_empty(&cache->need_commit_migrations) ||
			cache->invalidate;
}

static void do_worker(struct work_struct *ws)
{
	struct cache *cache = container_of(ws, struct cache, worker);

	do {
		if (!is_quiescing(cache)) {
			writeback_some_dirty_blocks(cache);
			process_deferred_writethrough_bios(cache);
			process_deferred_bios(cache);
			process_invalidation_requests(cache);
		}

		process_migrations(cache, &cache->quiesced_migrations, issue_copy);
		process_migrations(cache, &cache->completed_migrations, complete_migration);

		if (commit_if_needed(cache)) {
			process_deferred_flush_bios(cache, false);
			process_migrations(cache, &cache->need_commit_migrations, migration_failure);

			/*
			 * FIXME: rollback metadata or just go into a
			 * failure mode and error everything
			 */

		} else {
			process_deferred_flush_bios(cache, true);
			process_migrations(cache, &cache->need_commit_migrations,
					   migration_success_post_commit);
		}

		ack_quiescing(cache);

	} while (more_work(cache));
}

/*
 * We want to commit periodically so that not too much
 * unwritten metadata builds up.
 */
static void do_waker(struct work_struct *ws)
{
	struct cache *cache = container_of(to_delayed_work(ws), struct cache, waker);
	policy_tick(cache->policy);
	wake_worker(cache);
	queue_delayed_work(cache->wq, &cache->waker, COMMIT_PERIOD);
}

/*----------------------------------------------------------------*/

static int is_congested(struct dm_dev *dev, int bdi_bits)
{
	struct request_queue *q = bdev_get_queue(dev->bdev);
	return bdi_congested(&q->backing_dev_info, bdi_bits);
}

static int cache_is_congested(struct dm_target_callbacks *cb, int bdi_bits)
{
	struct cache *cache = container_of(cb, struct cache, callbacks);

	return is_congested(cache->origin_dev, bdi_bits) ||
		is_congested(cache->cache_dev, bdi_bits);
}

/*----------------------------------------------------------------
 * Target methods
 *--------------------------------------------------------------*/

/*
 * This function gets called on the error paths of the constructor, so we
 * have to cope with a partially initialised struct.
 */
static void destroy(struct cache *cache)
{
	unsigned i;

	if (cache->next_migration)
		mempool_free(cache->next_migration, cache->migration_pool);

	if (cache->migration_pool)
		mempool_destroy(cache->migration_pool);

	if (cache->all_io_ds)
		dm_deferred_set_destroy(cache->all_io_ds);

	if (cache->prison)
		dm_bio_prison_destroy(cache->prison);

	if (cache->wq)
		destroy_workqueue(cache->wq);

	if (cache->dirty_bitset)
		free_bitset(cache->dirty_bitset);

	if (cache->discard_bitset)
		free_bitset(cache->discard_bitset);

	if (cache->copier)
		dm_kcopyd_client_destroy(cache->copier);

	if (cache->cmd)
		dm_cache_metadata_close(cache->cmd);

	if (cache->metadata_dev)
		dm_put_device(cache->ti, cache->metadata_dev);

	if (cache->origin_dev)
		dm_put_device(cache->ti, cache->origin_dev);

	if (cache->cache_dev)
		dm_put_device(cache->ti, cache->cache_dev);

	if (cache->policy)
		dm_cache_policy_destroy(cache->policy);

	for (i = 0; i < cache->nr_ctr_args ; i++)
		kfree(cache->ctr_args[i]);
	kfree(cache->ctr_args);

	kfree(cache);
}

static void cache_dtr(struct dm_target *ti)
{
	struct cache *cache = ti->private;

	destroy(cache);
}

static sector_t get_dev_size(struct dm_dev *dev)
{
	return i_size_read(dev->bdev->bd_inode) >> SECTOR_SHIFT;
}

/*----------------------------------------------------------------*/

/*
 * Construct a cache device mapping.
 *
 * cache <metadata dev> <cache dev> <origin dev> <block size>
 *       <#feature args> [<feature arg>]*
 *       <policy> <#policy args> [<policy arg>]*
 *
 * metadata dev    : fast device holding the persistent metadata
 * cache dev	   : fast device holding cached data blocks
 * origin dev	   : slow device holding original data blocks
 * block size	   : cache unit size in sectors
 *
 * #feature args   : number of feature arguments passed
 * feature args    : writethrough.  (The default is writeback.)
 *
 * policy	   : the replacement policy to use
 * #policy args    : an even number of policy arguments corresponding
 *		     to key/value pairs passed to the policy
 * policy args	   : key/value pairs passed to the policy
 *		     E.g. 'sequential_threshold 1024'
 *		     See cache-policies.txt for details.
 *
 * Optional feature arguments are:
 *   writethrough  : write through caching that prohibits cache block
 *		     content from being different from origin block content.
 *		     Without this argument, the default behaviour is to write
 *		     back cache block contents later for performance reasons,
 *		     so they may differ from the corresponding origin blocks.
 */
struct cache_args {
	struct dm_target *ti;

	struct dm_dev *metadata_dev;

	struct dm_dev *cache_dev;
	sector_t cache_sectors;

	struct dm_dev *origin_dev;
	sector_t origin_sectors;

	uint32_t block_size;

	const char *policy_name;
	int policy_argc;
	const char **policy_argv;

	struct cache_features features;
};

static void destroy_cache_args(struct cache_args *ca)
{
	if (ca->metadata_dev)
		dm_put_device(ca->ti, ca->metadata_dev);

	if (ca->cache_dev)
		dm_put_device(ca->ti, ca->cache_dev);

	if (ca->origin_dev)
		dm_put_device(ca->ti, ca->origin_dev);

	kfree(ca);
}

static bool at_least_one_arg(struct dm_arg_set *as, char **error)
{
	if (!as->argc) {
		*error = "Insufficient args";
		return false;
	}

	return true;
}

static int parse_metadata_dev(struct cache_args *ca, struct dm_arg_set *as,
			      char **error)
{
	int r;
	sector_t metadata_dev_size;
	char b[BDEVNAME_SIZE];

	if (!at_least_one_arg(as, error))
		return -EINVAL;

	r = dm_get_device(ca->ti, dm_shift_arg(as), FMODE_READ | FMODE_WRITE,
			  &ca->metadata_dev);
	if (r) {
		*error = "Error opening metadata device";
		return r;
	}

	metadata_dev_size = get_dev_size(ca->metadata_dev);
	if (metadata_dev_size > DM_CACHE_METADATA_MAX_SECTORS_WARNING)
		DMWARN("Metadata device %s is larger than %u sectors: excess space will not be used.",
		       bdevname(ca->metadata_dev->bdev, b), THIN_METADATA_MAX_SECTORS);

	return 0;
}

static int parse_cache_dev(struct cache_args *ca, struct dm_arg_set *as,
			   char **error)
{
	int r;

	if (!at_least_one_arg(as, error))
		return -EINVAL;

	r = dm_get_device(ca->ti, dm_shift_arg(as), FMODE_READ | FMODE_WRITE,
			  &ca->cache_dev);
	if (r) {
		*error = "Error opening cache device";
		return r;
	}
	ca->cache_sectors = get_dev_size(ca->cache_dev);

	return 0;
}

static int parse_origin_dev(struct cache_args *ca, struct dm_arg_set *as,
			    char **error)
{
	int r;

	if (!at_least_one_arg(as, error))
		return -EINVAL;

	r = dm_get_device(ca->ti, dm_shift_arg(as), FMODE_READ | FMODE_WRITE,
			  &ca->origin_dev);
	if (r) {
		*error = "Error opening origin device";
		return r;
	}

	ca->origin_sectors = get_dev_size(ca->origin_dev);
	if (ca->ti->len > ca->origin_sectors) {
		*error = "Device size larger than cached device";
		return -EINVAL;
	}

	return 0;
}

static int parse_block_size(struct cache_args *ca, struct dm_arg_set *as,
			    char **error)
{
	unsigned long block_size;

	if (!at_least_one_arg(as, error))
		return -EINVAL;

	if (kstrtoul(dm_shift_arg(as), 10, &block_size) || !block_size ||
	    block_size < DATA_DEV_BLOCK_SIZE_MIN_SECTORS ||
	    block_size > DATA_DEV_BLOCK_SIZE_MAX_SECTORS ||
	    block_size & (DATA_DEV_BLOCK_SIZE_MIN_SECTORS - 1)) {
		*error = "Invalid data block size";
		return -EINVAL;
	}

	if (block_size > ca->cache_sectors) {
		*error = "Data block size is larger than the cache device";
		return -EINVAL;
	}

	ca->block_size = block_size;

	return 0;
}

static void init_features(struct cache_features *cf)
{
	cf->mode = CM_WRITE;
	cf->io_mode = CM_IO_WRITEBACK;
}

static int parse_features(struct cache_args *ca, struct dm_arg_set *as,
			  char **error)
{
	static struct dm_arg _args[] = {
		{0, 1, "Invalid number of cache feature arguments"},
	};

	int r;
	unsigned argc;
	const char *arg;
	struct cache_features *cf = &ca->features;

	init_features(cf);

	r = dm_read_arg_group(_args, as, &argc, error);
	if (r)
		return -EINVAL;

	while (argc--) {
		arg = dm_shift_arg(as);

		if (!strcasecmp(arg, "writeback"))
			cf->io_mode = CM_IO_WRITEBACK;

		else if (!strcasecmp(arg, "writethrough"))
			cf->io_mode = CM_IO_WRITETHROUGH;

		else if (!strcasecmp(arg, "passthrough"))
			cf->io_mode = CM_IO_PASSTHROUGH;

		else {
			*error = "Unrecognised cache feature requested";
			return -EINVAL;
		}
	}

	return 0;
}

static int parse_policy(struct cache_args *ca, struct dm_arg_set *as,
			char **error)
{
	static struct dm_arg _args[] = {
		{0, 1024, "Invalid number of policy arguments"},
	};

	int r;

	if (!at_least_one_arg(as, error))
		return -EINVAL;

	ca->policy_name = dm_shift_arg(as);

	r = dm_read_arg_group(_args, as, &ca->policy_argc, error);
	if (r)
		return -EINVAL;

	ca->policy_argv = (const char **)as->argv;
	dm_consume_args(as, ca->policy_argc);

	return 0;
}

static int parse_cache_args(struct cache_args *ca, int argc, char **argv,
			    char **error)
{
	int r;
	struct dm_arg_set as;

	as.argc = argc;
	as.argv = argv;

	r = parse_metadata_dev(ca, &as, error);
	if (r)
		return r;

	r = parse_cache_dev(ca, &as, error);
	if (r)
		return r;

	r = parse_origin_dev(ca, &as, error);
	if (r)
		return r;

	r = parse_block_size(ca, &as, error);
	if (r)
		return r;

	r = parse_features(ca, &as, error);
	if (r)
		return r;

	r = parse_policy(ca, &as, error);
	if (r)
		return r;

	return 0;
}

/*----------------------------------------------------------------*/

static struct kmem_cache *migration_cache;

#define NOT_CORE_OPTION 1

static int process_config_option(struct cache *cache, const char *key, const char *value)
{
	unsigned long tmp;

	if (!strcasecmp(key, "migration_threshold")) {
		if (kstrtoul(value, 10, &tmp))
			return -EINVAL;

		cache->migration_threshold = tmp;
		return 0;
	}

	return NOT_CORE_OPTION;
}

static int set_config_value(struct cache *cache, const char *key, const char *value)
{
	int r = process_config_option(cache, key, value);

	if (r == NOT_CORE_OPTION)
		r = policy_set_config_value(cache->policy, key, value);

	if (r)
		DMWARN("bad config value for %s: %s", key, value);

	return r;
}

static int set_config_values(struct cache *cache, int argc, const char **argv)
{
	int r = 0;

	if (argc & 1) {
		DMWARN("Odd number of policy arguments given but they should be <key> <value> pairs.");
		return -EINVAL;
	}

	while (argc) {
		r = set_config_value(cache, argv[0], argv[1]);
		if (r)
			break;

		argc -= 2;
		argv += 2;
	}

	return r;
}

static int create_cache_policy(struct cache *cache, struct cache_args *ca,
			       char **error)
{
	struct dm_cache_policy *p = dm_cache_policy_create(ca->policy_name,
							   cache->cache_size,
							   cache->origin_sectors,
							   cache->sectors_per_block);
	if (IS_ERR(p)) {
		*error = "Error creating cache's policy";
		return PTR_ERR(p);
	}
	cache->policy = p;

	return 0;
}

#define DEFAULT_MIGRATION_THRESHOLD 2048

static int cache_create(struct cache_args *ca, struct cache **result)
{
	int r = 0;
	char **error = &ca->ti->error;
	struct cache *cache;
	struct dm_target *ti = ca->ti;
	dm_block_t origin_blocks;
	struct dm_cache_metadata *cmd;
	bool may_format = ca->features.mode == CM_WRITE;

	cache = kzalloc(sizeof(*cache), GFP_KERNEL);
	if (!cache)
		return -ENOMEM;

	cache->ti = ca->ti;
	ti->private = cache;
	ti->num_flush_bios = 2;
	ti->flush_supported = true;

	ti->num_discard_bios = 1;
	ti->discards_supported = true;
	ti->discard_zeroes_data_unsupported = true;
	/* Discard bios must be split on a block boundary */
	ti->split_discard_bios = true;

	cache->features = ca->features;
	ti->per_bio_data_size = get_per_bio_data_size(cache);

	cache->callbacks.congested_fn = cache_is_congested;
	dm_table_add_target_callbacks(ti->table, &cache->callbacks);

	cache->metadata_dev = ca->metadata_dev;
	cache->origin_dev = ca->origin_dev;
	cache->cache_dev = ca->cache_dev;

	ca->metadata_dev = ca->origin_dev = ca->cache_dev = NULL;

	/* FIXME: factor out this whole section */
	origin_blocks = cache->origin_sectors = ca->origin_sectors;
	origin_blocks = block_div(origin_blocks, ca->block_size);
	cache->origin_blocks = to_oblock(origin_blocks);

	cache->sectors_per_block = ca->block_size;
	if (dm_set_target_max_io_len(ti, cache->sectors_per_block)) {
		r = -EINVAL;
		goto bad;
	}

	if (ca->block_size & (ca->block_size - 1)) {
		dm_block_t cache_size = ca->cache_sectors;

		cache->sectors_per_block_shift = -1;
		cache_size = block_div(cache_size, ca->block_size);
		cache->cache_size = to_cblock(cache_size);
	} else {
		cache->sectors_per_block_shift = __ffs(ca->block_size);
		cache->cache_size = to_cblock(ca->cache_sectors >> cache->sectors_per_block_shift);
	}

	r = create_cache_policy(cache, ca, error);
	if (r)
		goto bad;

	cache->policy_nr_args = ca->policy_argc;
	cache->migration_threshold = DEFAULT_MIGRATION_THRESHOLD;

	r = set_config_values(cache, ca->policy_argc, ca->policy_argv);
	if (r) {
		*error = "Error setting cache policy's config values";
		goto bad;
	}

	cmd = dm_cache_metadata_open(cache->metadata_dev->bdev,
				     ca->block_size, may_format,
				     dm_cache_policy_get_hint_size(cache->policy));
	if (IS_ERR(cmd)) {
		*error = "Error creating metadata object";
		r = PTR_ERR(cmd);
		goto bad;
	}
	cache->cmd = cmd;

	if (passthrough_mode(&cache->features)) {
		bool all_clean;

		r = dm_cache_metadata_all_clean(cache->cmd, &all_clean);
		if (r) {
			*error = "dm_cache_metadata_all_clean() failed";
			goto bad;
		}

		if (!all_clean) {
			*error = "Cannot enter passthrough mode unless all blocks are clean";
			r = -EINVAL;
			goto bad;
		}
	}

	spin_lock_init(&cache->lock);
	bio_list_init(&cache->deferred_bios);
	bio_list_init(&cache->deferred_flush_bios);
	bio_list_init(&cache->deferred_writethrough_bios);
	INIT_LIST_HEAD(&cache->quiesced_migrations);
	INIT_LIST_HEAD(&cache->completed_migrations);
	INIT_LIST_HEAD(&cache->need_commit_migrations);
	atomic_set(&cache->nr_migrations, 0);
	init_waitqueue_head(&cache->migration_wait);

	init_waitqueue_head(&cache->quiescing_wait);
	atomic_set(&cache->quiescing, 0);
	atomic_set(&cache->quiescing_ack, 0);

	r = -ENOMEM;
	atomic_set(&cache->nr_dirty, 0);
	cache->dirty_bitset = alloc_bitset(from_cblock(cache->cache_size));
	if (!cache->dirty_bitset) {
		*error = "could not allocate dirty bitset";
		goto bad;
	}
	clear_bitset(cache->dirty_bitset, from_cblock(cache->cache_size));

	cache->discard_nr_blocks = cache->origin_blocks;
	cache->discard_bitset = alloc_bitset(from_oblock(cache->discard_nr_blocks));
	if (!cache->discard_bitset) {
		*error = "could not allocate discard bitset";
		goto bad;
	}
	clear_bitset(cache->discard_bitset, from_oblock(cache->discard_nr_blocks));

	cache->copier = dm_kcopyd_client_create(&dm_kcopyd_throttle);
	if (IS_ERR(cache->copier)) {
		*error = "could not create kcopyd client";
		r = PTR_ERR(cache->copier);
		goto bad;
	}

	cache->wq = alloc_ordered_workqueue("dm-" DM_MSG_PREFIX, WQ_MEM_RECLAIM);
	if (!cache->wq) {
		*error = "could not create workqueue for metadata object";
		goto bad;
	}
	INIT_WORK(&cache->worker, do_worker);
	INIT_DELAYED_WORK(&cache->waker, do_waker);
	cache->last_commit_jiffies = jiffies;

	cache->prison = dm_bio_prison_create(PRISON_CELLS);
	if (!cache->prison) {
		*error = "could not create bio prison";
		goto bad;
	}

	cache->all_io_ds = dm_deferred_set_create();
	if (!cache->all_io_ds) {
		*error = "could not create all_io deferred set";
		goto bad;
	}

	cache->migration_pool = mempool_create_slab_pool(MIGRATION_POOL_SIZE,
							 migration_cache);
	if (!cache->migration_pool) {
		*error = "Error creating cache's migration mempool";
		goto bad;
	}

	cache->next_migration = NULL;

	cache->need_tick_bio = true;
	cache->sized = false;
	cache->invalidate = false;
	cache->commit_requested = false;
	cache->loaded_mappings = false;
	cache->loaded_discards = false;

	load_stats(cache);

	atomic_set(&cache->stats.demotion, 0);
	atomic_set(&cache->stats.promotion, 0);
	atomic_set(&cache->stats.copies_avoided, 0);
	atomic_set(&cache->stats.cache_cell_clash, 0);
	atomic_set(&cache->stats.commit_count, 0);
	atomic_set(&cache->stats.discard_count, 0);

	spin_lock_init(&cache->invalidation_lock);
	INIT_LIST_HEAD(&cache->invalidation_requests);

	*result = cache;
	return 0;

bad:
	destroy(cache);
	return r;
}

static int copy_ctr_args(struct cache *cache, int argc, const char **argv)
{
	unsigned i;
	const char **copy;

	copy = kcalloc(argc, sizeof(*copy), GFP_KERNEL);
	if (!copy)
		return -ENOMEM;
	for (i = 0; i < argc; i++) {
		copy[i] = kstrdup(argv[i], GFP_KERNEL);
		if (!copy[i]) {
			while (i--)
				kfree(copy[i]);
			kfree(copy);
			return -ENOMEM;
		}
	}

	cache->nr_ctr_args = argc;
	cache->ctr_args = copy;

	return 0;
}

static int cache_ctr(struct dm_target *ti, unsigned argc, char **argv)
{
	int r = -EINVAL;
	struct cache_args *ca;
	struct cache *cache = NULL;

	ca = kzalloc(sizeof(*ca), GFP_KERNEL);
	if (!ca) {
		ti->error = "Error allocating memory for cache";
		return -ENOMEM;
	}
	ca->ti = ti;

	r = parse_cache_args(ca, argc, argv, &ti->error);
	if (r)
		goto out;

	r = cache_create(ca, &cache);
	if (r)
		goto out;

	r = copy_ctr_args(cache, argc - 3, (const char **)argv + 3);
	if (r) {
		destroy(cache);
		goto out;
	}

	ti->private = cache;

out:
	destroy_cache_args(ca);
	return r;
}

<<<<<<< HEAD
static int cache_map_(struct cache *cache, struct bio *bio, struct dm_bio_prison_cell **cell)
=======
static int __cache_map(struct cache *cache, struct bio *bio, struct dm_bio_prison_cell **cell)
>>>>>>> 0f33be00
{
	int r;
	dm_oblock_t block = get_bio_block(cache, bio);
	size_t pb_data_size = get_per_bio_data_size(cache);
	bool can_migrate = false;
	bool discarded_block;
	struct policy_result lookup_result;
	struct per_bio_data *pb = init_per_bio_data(bio, pb_data_size);

	if (unlikely(from_oblock(block) >= from_oblock(cache->origin_blocks))) {
		/*
		 * This can only occur if the io goes to a partial block at
		 * the end of the origin device.  We don't cache these.
		 * Just remap to the origin and carry on.
		 */
		remap_to_origin(cache, bio);
		return DM_MAPIO_REMAPPED;
	}

	if (bio->bi_rw & (REQ_FLUSH | REQ_FUA | REQ_DISCARD)) {
		defer_bio(cache, bio);
		return DM_MAPIO_SUBMITTED;
	}

	/*
	 * Check to see if that block is currently migrating.
	 */
	*cell = alloc_prison_cell(cache);
	if (!*cell) {
		defer_bio(cache, bio);
		return DM_MAPIO_SUBMITTED;
	}

	r = bio_detain(cache, block, bio, *cell,
		       (cell_free_fn) free_prison_cell,
		       cache, cell);
	if (r) {
		if (r < 0)
			defer_bio(cache, bio);

		return DM_MAPIO_SUBMITTED;
	}

	discarded_block = is_discarded_oblock(cache, block);

	r = policy_map(cache->policy, block, false, can_migrate, discarded_block,
		       bio, &lookup_result);
	if (r == -EWOULDBLOCK) {
<<<<<<< HEAD
		// FIXME: we should check to see if there's any spare migration bandwidth here
=======
>>>>>>> 0f33be00
		cell_defer(cache, *cell, true);
		return DM_MAPIO_SUBMITTED;

	} else if (r) {
		DMERR_LIMIT("Unexpected return from cache replacement policy: %d", r);
		cell_defer(cache, *cell, false);
		bio_io_error(bio);
		return DM_MAPIO_SUBMITTED;
	}

	r = DM_MAPIO_REMAPPED;
	switch (lookup_result.op) {
	case POLICY_HIT:
		if (passthrough_mode(&cache->features)) {
			if (bio_data_dir(bio) == WRITE) {
				/*
				 * We need to invalidate this block, so
				 * defer for the worker thread.
				 */
				cell_defer(cache, *cell, true);
				r = DM_MAPIO_SUBMITTED;

			} else {
				inc_miss_counter(cache, bio);
				remap_to_origin_clear_discard(cache, bio, block);
			}

		} else {
			inc_hit_counter(cache, bio);
			if (bio_data_dir(bio) == WRITE && writethrough_mode(&cache->features) &&
			    !is_dirty(cache, lookup_result.cblock))
				remap_to_origin_then_cache(cache, bio, block, lookup_result.cblock);

			else
				remap_to_cache_dirty(cache, bio, block, lookup_result.cblock);
		}
		break;

	case POLICY_MISS:
		inc_miss_counter(cache, bio);
		if (pb->req_nr != 0) {
			/*
			 * This is a duplicate writethrough io that is no
			 * longer needed because the block has been demoted.
			 */
			bio_endio(bio, 0);
			cell_defer(cache, *cell, false);
			r = DM_MAPIO_SUBMITTED;

		} else
			remap_to_origin_clear_discard(cache, bio, block);

		break;

	default:
		DMERR_LIMIT("%s: erroring bio: unknown policy op: %u", __func__,
			    (unsigned) lookup_result.op);
		cell_defer(cache, *cell, false);
		bio_io_error(bio);
		r = DM_MAPIO_SUBMITTED;
	}

	return r;
}

static int cache_map(struct dm_target *ti, struct bio *bio)
{
	int r;
	struct dm_bio_prison_cell *cell;
	struct cache *cache = ti->private;

<<<<<<< HEAD
	r = cache_map_(cache, bio, &cell);
=======
	r = __cache_map(cache, bio, &cell);
>>>>>>> 0f33be00
	if (r == DM_MAPIO_REMAPPED) {
		inc_ds(cache, bio, cell);
		cell_defer(cache, cell, false);
	}

	return r;
}

static int cache_end_io(struct dm_target *ti, struct bio *bio, int error)
{
	struct cache *cache = ti->private;
	unsigned long flags;
	size_t pb_data_size = get_per_bio_data_size(cache);
	struct per_bio_data *pb = get_per_bio_data(bio, pb_data_size);

	if (pb->tick) {
		policy_tick(cache->policy);

		spin_lock_irqsave(&cache->lock, flags);
		cache->need_tick_bio = true;
		spin_unlock_irqrestore(&cache->lock, flags);
	}

	check_for_quiesced_migrations(cache, pb);

	return 0;
}

static int write_dirty_bitset(struct cache *cache)
{
	unsigned i, r;

	for (i = 0; i < from_cblock(cache->cache_size); i++) {
		r = dm_cache_set_dirty(cache->cmd, to_cblock(i),
				       is_dirty(cache, to_cblock(i)));
		if (r)
			return r;
	}

	return 0;
}

static int write_discard_bitset(struct cache *cache)
{
	unsigned i, r;

	r = dm_cache_discard_bitset_resize(cache->cmd, cache->sectors_per_block,
					   cache->origin_blocks);
	if (r) {
		DMERR("could not resize on-disk discard bitset");
		return r;
	}

	for (i = 0; i < from_oblock(cache->discard_nr_blocks); i++) {
		r = dm_cache_set_discard(cache->cmd, to_oblock(i),
					 is_discarded(cache, to_oblock(i)));
		if (r)
			return r;
	}

	return 0;
}

/*
 * returns true on success
 */
static bool sync_metadata(struct cache *cache)
{
	int r1, r2, r3, r4;

	r1 = write_dirty_bitset(cache);
	if (r1)
		DMERR("could not write dirty bitset");

	r2 = write_discard_bitset(cache);
	if (r2)
		DMERR("could not write discard bitset");

	save_stats(cache);

	r3 = dm_cache_write_hints(cache->cmd, cache->policy);
	if (r3)
		DMERR("could not write hints");

	/*
	 * If writing the above metadata failed, we still commit, but don't
	 * set the clean shutdown flag.  This will effectively force every
	 * dirty bit to be set on reload.
	 */
	r4 = dm_cache_commit(cache->cmd, !r1 && !r2 && !r3);
	if (r4)
		DMERR("could not write cache metadata.  Data loss may occur.");

	return !r1 && !r2 && !r3 && !r4;
}

static void cache_postsuspend(struct dm_target *ti)
{
	struct cache *cache = ti->private;

	start_quiescing(cache);
	wait_for_migrations(cache);
	stop_worker(cache);
	requeue_deferred_io(cache);
	stop_quiescing(cache);

	(void) sync_metadata(cache);
}

static int load_mapping(void *context, dm_oblock_t oblock, dm_cblock_t cblock,
			bool dirty, uint32_t hint, bool hint_valid)
{
	int r;
	struct cache *cache = context;

	r = policy_load_mapping(cache->policy, oblock, cblock, hint, hint_valid);
	if (r)
		return r;

	if (dirty)
		set_dirty(cache, oblock, cblock);
	else
		clear_dirty(cache, oblock, cblock);

	return 0;
}

static int load_discard(void *context, sector_t discard_block_size,
			dm_oblock_t oblock, bool discard)
{
	struct cache *cache = context;

	if (discard)
		set_discard(cache, oblock);
	else
		clear_discard(cache, oblock);

	return 0;
}

static dm_cblock_t get_cache_dev_size(struct cache *cache)
{
	sector_t size = get_dev_size(cache->cache_dev);
	(void) sector_div(size, cache->sectors_per_block);
	return to_cblock(size);
}

static bool can_resize(struct cache *cache, dm_cblock_t new_size)
{
	if (from_cblock(new_size) > from_cblock(cache->cache_size))
		return true;

	/*
	 * We can't drop a dirty block when shrinking the cache.
	 */
	while (from_cblock(new_size) < from_cblock(cache->cache_size)) {
		new_size = to_cblock(from_cblock(new_size) + 1);
		if (is_dirty(cache, new_size)) {
			DMERR("unable to shrink cache; cache block %llu is dirty",
			      (unsigned long long) from_cblock(new_size));
			return false;
		}
	}

	return true;
}

static int resize_cache_dev(struct cache *cache, dm_cblock_t new_size)
{
	int r;

	r = dm_cache_resize(cache->cmd, new_size);
	if (r) {
		DMERR("could not resize cache metadata");
		return r;
	}

	cache->cache_size = new_size;

	return 0;
}

static int cache_preresume(struct dm_target *ti)
{
	int r = 0;
	struct cache *cache = ti->private;
	dm_cblock_t csize = get_cache_dev_size(cache);

	/*
	 * Check to see if the cache has resized.
	 */
	if (!cache->sized) {
		r = resize_cache_dev(cache, csize);
		if (r)
			return r;

		cache->sized = true;

	} else if (csize != cache->cache_size) {
		if (!can_resize(cache, csize))
			return -EINVAL;

		r = resize_cache_dev(cache, csize);
		if (r)
			return r;
	}

	if (!cache->loaded_mappings) {
		r = dm_cache_load_mappings(cache->cmd, cache->policy,
					   load_mapping, cache);
		if (r) {
			DMERR("could not load cache mappings");
			return r;
		}

		cache->loaded_mappings = true;
	}

	if (!cache->loaded_discards) {
		r = dm_cache_load_discards(cache->cmd, load_discard, cache);
		if (r) {
			DMERR("could not load origin discards");
			return r;
		}

		cache->loaded_discards = true;
	}

	return r;
}

static void cache_resume(struct dm_target *ti)
{
	struct cache *cache = ti->private;

	cache->need_tick_bio = true;
	do_waker(&cache->waker.work);
}

/*
 * Status format:
 *
 * <metadata block size> <#used metadata blocks>/<#total metadata blocks>
 * <cache block size> <#used cache blocks>/<#total cache blocks>
 * <#read hits> <#read misses> <#write hits> <#write misses>
 * <#demotions> <#promotions> <#dirty>
 * <#features> <features>*
 * <#core args> <core args>
 * <policy name> <#policy args> <policy args>*
 */
static void cache_status(struct dm_target *ti, status_type_t type,
			 unsigned status_flags, char *result, unsigned maxlen)
{
	int r = 0;
	unsigned i;
	ssize_t sz = 0;
	dm_block_t nr_free_blocks_metadata = 0;
	dm_block_t nr_blocks_metadata = 0;
	char buf[BDEVNAME_SIZE];
	struct cache *cache = ti->private;
	dm_cblock_t residency;

	switch (type) {
	case STATUSTYPE_INFO:
		/* Commit to ensure statistics aren't out-of-date */
		if (!(status_flags & DM_STATUS_NOFLUSH_FLAG) && !dm_suspended(ti)) {
			r = dm_cache_commit(cache->cmd, false);
			if (r)
				DMERR("could not commit metadata for accurate status");
		}

		r = dm_cache_get_free_metadata_block_count(cache->cmd,
							   &nr_free_blocks_metadata);
		if (r) {
			DMERR("could not get metadata free block count");
			goto err;
		}

		r = dm_cache_get_metadata_dev_size(cache->cmd, &nr_blocks_metadata);
		if (r) {
			DMERR("could not get metadata device size");
			goto err;
		}

		residency = policy_residency(cache->policy);

		DMEMIT("%u %llu/%llu %u %llu/%llu %u %u %u %u %u %u %lu ",
		       (unsigned)DM_CACHE_METADATA_BLOCK_SIZE,
		       (unsigned long long)(nr_blocks_metadata - nr_free_blocks_metadata),
		       (unsigned long long)nr_blocks_metadata,
		       cache->sectors_per_block,
		       (unsigned long long) from_cblock(residency),
		       (unsigned long long) from_cblock(cache->cache_size),
		       (unsigned) atomic_read(&cache->stats.read_hit),
		       (unsigned) atomic_read(&cache->stats.read_miss),
		       (unsigned) atomic_read(&cache->stats.write_hit),
		       (unsigned) atomic_read(&cache->stats.write_miss),
		       (unsigned) atomic_read(&cache->stats.demotion),
		       (unsigned) atomic_read(&cache->stats.promotion),
		       (unsigned long) atomic_read(&cache->nr_dirty));

		if (writethrough_mode(&cache->features))
			DMEMIT("1 writethrough ");

		else if (passthrough_mode(&cache->features))
			DMEMIT("1 passthrough ");

		else if (writeback_mode(&cache->features))
			DMEMIT("1 writeback ");

		else {
			DMERR("internal error: unknown io mode: %d", (int) cache->features.io_mode);
			goto err;
		}

		DMEMIT("2 migration_threshold %llu ", (unsigned long long) cache->migration_threshold);

		DMEMIT("%s ", dm_cache_policy_get_name(cache->policy));
		if (sz < maxlen) {
			r = policy_emit_config_values(cache->policy, result + sz, maxlen - sz);
			if (r)
				DMERR("policy_emit_config_values returned %d", r);
		}

		break;

	case STATUSTYPE_TABLE:
		format_dev_t(buf, cache->metadata_dev->bdev->bd_dev);
		DMEMIT("%s ", buf);
		format_dev_t(buf, cache->cache_dev->bdev->bd_dev);
		DMEMIT("%s ", buf);
		format_dev_t(buf, cache->origin_dev->bdev->bd_dev);
		DMEMIT("%s", buf);

		for (i = 0; i < cache->nr_ctr_args - 1; i++)
			DMEMIT(" %s", cache->ctr_args[i]);
		if (cache->nr_ctr_args)
			DMEMIT(" %s", cache->ctr_args[cache->nr_ctr_args - 1]);
	}

	return;

err:
	DMEMIT("Error");
}

/*
 * A cache block range can take two forms:
 *
 * i) A single cblock, eg. '3456'
 * ii) A begin and end cblock with dots between, eg. 123-234
 */
static int parse_cblock_range(struct cache *cache, const char *str,
			      struct cblock_range *result)
{
	char dummy;
	uint64_t b, e;
	int r;

	/*
	 * Try and parse form (ii) first.
	 */
	r = sscanf(str, "%llu-%llu%c", &b, &e, &dummy);
	if (r < 0)
		return r;

	if (r == 2) {
		result->begin = to_cblock(b);
		result->end = to_cblock(e);
		return 0;
	}

	/*
	 * That didn't work, try form (i).
	 */
	r = sscanf(str, "%llu%c", &b, &dummy);
	if (r < 0)
		return r;

	if (r == 1) {
		result->begin = to_cblock(b);
		result->end = to_cblock(from_cblock(result->begin) + 1u);
		return 0;
	}

	DMERR("invalid cblock range '%s'", str);
	return -EINVAL;
}

static int validate_cblock_range(struct cache *cache, struct cblock_range *range)
{
	uint64_t b = from_cblock(range->begin);
	uint64_t e = from_cblock(range->end);
	uint64_t n = from_cblock(cache->cache_size);

	if (b >= n) {
		DMERR("begin cblock out of range: %llu >= %llu", b, n);
		return -EINVAL;
	}

	if (e > n) {
		DMERR("end cblock out of range: %llu > %llu", e, n);
		return -EINVAL;
	}

	if (b >= e) {
		DMERR("invalid cblock range: %llu >= %llu", b, e);
		return -EINVAL;
	}

	return 0;
}

static int request_invalidation(struct cache *cache, struct cblock_range *range)
{
	struct invalidation_request req;

	INIT_LIST_HEAD(&req.list);
	req.cblocks = range;
	atomic_set(&req.complete, 0);
	req.err = 0;
	init_waitqueue_head(&req.result_wait);

	spin_lock(&cache->invalidation_lock);
	list_add(&req.list, &cache->invalidation_requests);
	spin_unlock(&cache->invalidation_lock);
	wake_worker(cache);

	wait_event(req.result_wait, atomic_read(&req.complete));
	return req.err;
}

static int process_invalidate_cblocks_message(struct cache *cache, unsigned count,
					      const char **cblock_ranges)
{
	int r = 0;
	unsigned i;
	struct cblock_range range;

	if (!passthrough_mode(&cache->features)) {
		DMERR("cache has to be in passthrough mode for invalidation");
		return -EPERM;
	}

	for (i = 0; i < count; i++) {
		r = parse_cblock_range(cache, cblock_ranges[i], &range);
		if (r)
			break;

		r = validate_cblock_range(cache, &range);
		if (r)
			break;

		/*
		 * Pass begin and end origin blocks to the worker and wake it.
		 */
		r = request_invalidation(cache, &range);
		if (r)
			break;
	}

	return r;
}

/*
 * Supports
 *	"<key> <value>"
 * and
 *     "invalidate_cblocks [(<begin>)|(<begin>-<end>)]*
 *
 * The key migration_threshold is supported by the cache target core.
 */
static int cache_message(struct dm_target *ti, unsigned argc, char **argv)
{
	struct cache *cache = ti->private;

	if (!argc)
		return -EINVAL;

	if (!strcasecmp(argv[0], "invalidate_cblocks"))
		return process_invalidate_cblocks_message(cache, argc - 1, (const char **) argv + 1);

	if (argc != 2)
		return -EINVAL;

	return set_config_value(cache, argv[0], argv[1]);
}

static int cache_iterate_devices(struct dm_target *ti,
				 iterate_devices_callout_fn fn, void *data)
{
	int r = 0;
	struct cache *cache = ti->private;

	r = fn(ti, cache->cache_dev, 0, get_dev_size(cache->cache_dev), data);
	if (!r)
		r = fn(ti, cache->origin_dev, 0, ti->len, data);

	return r;
}

/*
 * We assume I/O is going to the origin (which is the volume
 * more likely to have restrictions e.g. by being striped).
 * (Looking up the exact location of the data would be expensive
 * and could always be out of date by the time the bio is submitted.)
 */
static int cache_bvec_merge(struct dm_target *ti,
			    struct bvec_merge_data *bvm,
			    struct bio_vec *biovec, int max_size)
{
	struct cache *cache = ti->private;
	struct request_queue *q = bdev_get_queue(cache->origin_dev->bdev);

	if (!q->merge_bvec_fn)
		return max_size;

	bvm->bi_bdev = cache->origin_dev->bdev;
	return min(max_size, q->merge_bvec_fn(q, bvm, biovec));
}

static void set_discard_limits(struct cache *cache, struct queue_limits *limits)
{
	/*
	 * FIXME: these limits may be incompatible with the cache device
	 */
	limits->max_discard_sectors = cache->sectors_per_block;
	limits->discard_granularity = cache->sectors_per_block << SECTOR_SHIFT;
}

static void cache_io_hints(struct dm_target *ti, struct queue_limits *limits)
{
	struct cache *cache = ti->private;
	uint64_t io_opt_sectors = limits->io_opt >> SECTOR_SHIFT;

	/*
	 * If the system-determined stacked limits are compatible with the
	 * cache's blocksize (io_opt is a factor) do not override them.
	 */
	if (io_opt_sectors < cache->sectors_per_block ||
	    do_div(io_opt_sectors, cache->sectors_per_block)) {
		blk_limits_io_min(limits, cache->sectors_per_block << SECTOR_SHIFT);
		blk_limits_io_opt(limits, cache->sectors_per_block << SECTOR_SHIFT);
	}
	set_discard_limits(cache, limits);
}

/*----------------------------------------------------------------*/

static struct target_type cache_target = {
	.name = "cache",
	.version = {1, 5, 0},
	.module = THIS_MODULE,
	.ctr = cache_ctr,
	.dtr = cache_dtr,
	.map = cache_map,
	.end_io = cache_end_io,
	.postsuspend = cache_postsuspend,
	.preresume = cache_preresume,
	.resume = cache_resume,
	.status = cache_status,
	.message = cache_message,
	.iterate_devices = cache_iterate_devices,
	.merge = cache_bvec_merge,
	.io_hints = cache_io_hints,
};

static int __init dm_cache_init(void)
{
	int r;

	r = dm_register_target(&cache_target);
	if (r) {
		DMERR("cache target registration failed: %d", r);
		return r;
	}

	migration_cache = KMEM_CACHE(dm_cache_migration, 0);
	if (!migration_cache) {
		dm_unregister_target(&cache_target);
		return -ENOMEM;
	}

	return 0;
}

static void __exit dm_cache_exit(void)
{
	dm_unregister_target(&cache_target);
	kmem_cache_destroy(migration_cache);
}

module_init(dm_cache_init);
module_exit(dm_cache_exit);

MODULE_DESCRIPTION(DM_NAME " cache target");
MODULE_AUTHOR("Joe Thornber <ejt@redhat.com>");
MODULE_LICENSE("GPL");<|MERGE_RESOLUTION|>--- conflicted
+++ resolved
@@ -1334,13 +1334,8 @@
 
 static void inc_miss_counter(struct cache *cache, struct bio *bio)
 {
-<<<<<<< HEAD
-	atomic_inc(is_write_io(bio) ?
-		   &cache->stats.write_miss : &cache->stats.read_miss);
-=======
 	atomic_inc(bio_data_dir(bio) == READ ?
 		   &cache->stats.read_miss : &cache->stats.write_miss);
->>>>>>> 0f33be00
 }
 
 static void process_bio(struct cache *cache, struct prealloc *structs,
@@ -2444,11 +2439,7 @@
 	return r;
 }
 
-<<<<<<< HEAD
-static int cache_map_(struct cache *cache, struct bio *bio, struct dm_bio_prison_cell **cell)
-=======
 static int __cache_map(struct cache *cache, struct bio *bio, struct dm_bio_prison_cell **cell)
->>>>>>> 0f33be00
 {
 	int r;
 	dm_oblock_t block = get_bio_block(cache, bio);
@@ -2497,10 +2488,6 @@
 	r = policy_map(cache->policy, block, false, can_migrate, discarded_block,
 		       bio, &lookup_result);
 	if (r == -EWOULDBLOCK) {
-<<<<<<< HEAD
-		// FIXME: we should check to see if there's any spare migration bandwidth here
-=======
->>>>>>> 0f33be00
 		cell_defer(cache, *cell, true);
 		return DM_MAPIO_SUBMITTED;
 
@@ -2572,11 +2559,7 @@
 	struct dm_bio_prison_cell *cell;
 	struct cache *cache = ti->private;
 
-<<<<<<< HEAD
-	r = cache_map_(cache, bio, &cell);
-=======
 	r = __cache_map(cache, bio, &cell);
->>>>>>> 0f33be00
 	if (r == DM_MAPIO_REMAPPED) {
 		inc_ds(cache, bio, cell);
 		cell_defer(cache, cell, false);
