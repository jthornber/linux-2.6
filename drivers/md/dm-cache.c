--- conflicted
+++ resolved
@@ -42,597 +42,6 @@
 
 /*----------------------------------------------------------------*/
 
-<<<<<<< HEAD
-struct queue {
-	unsigned size;
-	struct list_head elts;
-};
-
-static void queue_init(struct queue *q)
-{
-	q->size = 0;
-	INIT_LIST_HEAD(&q->elts);
-}
-
-static unsigned queue_size(struct queue *q)
-{
-	return q->size;
-}
-
-static bool queue_empty(struct queue *q)
-{
-	BUG_ON(q->size ? list_empty(&q->elts) : !list_empty(&q->elts));
-	return !q->size;
-}
-
-static struct list_head *queue_pop(struct queue *q)
-{
-	struct list_head *r;
-
-	BUG_ON(list_empty(&q->elts));
-	r = q->elts.next;
-	list_del(r);
-	q->size--;
-
-	return r;
-}
-
-static void queue_del(struct queue *q, struct list_head *elt)
-{
-	BUG_ON(!q->size);
-	list_del(elt);
-	q->size--;
-}
-
-static void queue_push(struct queue *q, struct list_head *elt)
-{
-	list_add_tail(elt, &q->elts);
-	q->size++;
-}
-
-/*----------------------------------------------------------------*/
-
-enum arc_state {
-	ARC_B1,
-	ARC_T1,
-	ARC_B2,
-	ARC_T2
-};
-
-struct arc_entry {
-	enum arc_state state;
-	struct hlist_node hlist;
-	struct list_head list;
-	dm_block_t oblock;
-	dm_block_t cblock;
-};
-
-struct arc_policy {
-	dm_block_t cache_size;
-
-	spinlock_t lock;
-
-	dm_block_t p;		/* the magic factor that balances lru vs lfu */
-	struct queue b1, t1, b2, t2;
-
-	/*
-	 * We know exactly how many entries will be needed, so we can
-	 * allocate them up front.
-	 */
-	struct arc_entry *entries;
-	unsigned long *allocation_bitset;
-	dm_block_t nr_allocated;
-
-	unsigned nr_buckets;
-	dm_block_t hash_mask;
-	struct hlist_head *table;
-
-	dm_block_t interesting_size;
-	dm_block_t *interesting_blocks;
-	dm_block_t last_lookup;
-
-	/* Fields for tracking IO pattern */
-	/* 0: IO stream is random. 1: IO stream is sequential */
-	bool seq_stream;
-	unsigned nr_seq_samples, nr_rand_samples;
-	dm_block_t last_end_oblock;
-};
-
-enum arc_operation {
-	ARC_HIT,
-	ARC_MISS,
-	ARC_NEW,
-	ARC_REPLACE
-};
-
-struct arc_result {
-	enum arc_operation op;
-
-	dm_block_t old_oblock;
-	dm_block_t cblock;
-};
-
-static struct arc_policy *arc_create(dm_block_t cache_size)
-{
-	dm_block_t nr_buckets;
-	struct arc_policy *a = kmalloc(sizeof(*a), GFP_KERNEL);
-	if (!a)
-		return NULL;
-
-	a->cache_size = cache_size;
-	spin_lock_init(&a->lock);
-	a->p = 0;
-
-	queue_init(&a->b1);
-	queue_init(&a->t1);
-	queue_init(&a->b2);
-	queue_init(&a->t2);
-
-	a->entries = vmalloc(sizeof(*a->entries) * 2 * cache_size);
-	if (!a->entries) {
-		kfree(a);
-		return NULL;
-	}
-
-	a->nr_allocated = 0;
-
-	a->nr_buckets = cache_size / 8;
-	nr_buckets = 16;
-	while (nr_buckets < a->nr_buckets)
-		nr_buckets <<= 1;
-	a->nr_buckets = nr_buckets;
-
-	a->hash_mask = a->nr_buckets - 1;
-	a->table = kzalloc(sizeof(*a->table) * a->nr_buckets, GFP_KERNEL);
-	if (!a->table) {
-		vfree(a->entries);
-		kfree(a);
-		return NULL;
-	}
-
-	a->interesting_size = cache_size / 2;
-	a->interesting_blocks = vzalloc(sizeof(*a->interesting_blocks) * a->interesting_size);
-	if (!a->interesting_blocks) {
-		kfree(a->table);
-		vfree(a->entries);
-		kfree(a);
-		return NULL;
-	}
-
-	a->allocation_bitset = alloc_bitset(cache_size, 0);
-	if (!a->allocation_bitset) {
-		vfree(a->interesting_blocks);
-		kfree(a->table);
-		vfree(a->entries);
-		kfree(a);
-		return NULL;
-	}
-
-	return a;
-}
-
-static void arc_destroy(struct arc_policy *a)
-{
-	free_bitset(a->allocation_bitset);
-	vfree(a->interesting_blocks);
-	kfree(a->table);
-	vfree(a->entries);
-	kfree(a);
-}
-
-static unsigned hash(struct arc_policy *a, dm_block_t b)
-{
-	const dm_block_t BIG_PRIME = 4294967291UL;
-	dm_block_t h = b * BIG_PRIME;
-
-	return (uint32_t) (h & a->hash_mask);
-}
-
-static void __arc_insert(struct arc_policy *a, struct arc_entry *e)
-{
-	unsigned h = hash(a, e->oblock);
-	hlist_add_head(&e->hlist, a->table + h);
-}
-
-static struct arc_entry *__arc_lookup(struct arc_policy *a, dm_block_t origin)
-{
-	unsigned h = hash(a, origin);
-	struct hlist_head *bucket = a->table + h;
-	struct hlist_node *tmp;
-	struct arc_entry *e;
-
-	hlist_for_each_entry(e, tmp, bucket, hlist)
-		if (e->oblock == origin)
-			return e;
-
-	return NULL;
-}
-
-static void __arc_remove(struct arc_policy *a, struct arc_entry *e)
-{
-	hlist_del(&e->hlist);
-}
-
-static struct arc_entry *__arc_alloc_entry(struct arc_policy *a)
-{
-	struct arc_entry *e;
-
-	BUG_ON(a->nr_allocated >= 2 * a->cache_size);
-	e = a->entries + a->nr_allocated;
-	INIT_LIST_HEAD(&e->list);
-	INIT_HLIST_NODE(&e->hlist);
-	a->nr_allocated++;
-
-	return e;
-}
-
-static void __alloc_cblock(struct arc_policy *a, dm_block_t cblock)
-{
-	BUG_ON(cblock > a->cache_size);
-	BUG_ON(test_bit(cblock, a->allocation_bitset));
-	set_bit(cblock, a->allocation_bitset);
-}
-
-static void __free_cblock(struct arc_policy *a, dm_block_t cblock)
-{
-	BUG_ON(cblock > a->cache_size);
-	BUG_ON(!test_bit(cblock, a->allocation_bitset));
-	clear_bit(cblock, a->allocation_bitset);
-}
-
-/*
- * This doesn't allocate the block.
- */
-static int __find_free_cblock(struct arc_policy *a, dm_block_t *result)
-{
-	int r = -ENOSPC;
-	unsigned nr_words = dm_div_up(a->cache_size, BITS_PER_LONG);
-	unsigned w, b;
-
-	for (w = 0; w < nr_words; w++) {
-		/*
-		 * ffz is undefined if no zero exists
-		 */
-		if (a->allocation_bitset[w] != ~0UL) {
-			b = ffz(a->allocation_bitset[w]);
-
-			*result = (w * BITS_PER_LONG) + b;
-			if (*result < a->cache_size)
-				r = 0;
-
-			break;
-		}
-	}
-
-	return r;
-}
-
-static bool __any_free_entries(struct arc_policy *a)
-{
-	return a->nr_allocated < a->cache_size;
-}
-
-static void __arc_push(struct arc_policy *a,
-		     enum arc_state s, struct arc_entry *e)
-{
-	e->state = s;
-
-	switch (s) {
-	case ARC_T1:
-		__alloc_cblock(a, e->cblock);
-		queue_push(&a->t1, &e->list);
-		__arc_insert(a, e);
-		break;
-
-	case ARC_T2:
-		__alloc_cblock(a, e->cblock);
-		queue_push(&a->t2, &e->list);
-		__arc_insert(a, e);
-		break;
-
-	case ARC_B1:
-		queue_push(&a->b1, &e->list);
-		break;
-
-	case ARC_B2:
-		queue_push(&a->b2, &e->list);
-		break;
-	}
-}
-
-static struct arc_entry *__arc_pop(struct arc_policy *a, enum arc_state s)
-{
-	struct arc_entry *e = NULL;
-
-#define POP(x) container_of(queue_pop(x), struct arc_entry, list)
-
-	switch (s) {
-	case ARC_T1:
-		BUG_ON(queue_empty(&a->t1));
-		e = POP(&a->t1);
-		__arc_remove(a, e);
-		__free_cblock(a, e->cblock);
-		break;
-
-	case ARC_T2:
-		BUG_ON(queue_empty(&a->t2));
-		e = POP(&a->t2);
-		__arc_remove(a, e);
-		__free_cblock(a, e->cblock);
-		break;
-
-	case ARC_B1:
-		BUG_ON(queue_empty(&a->b1));
-		e = POP(&a->b1);
-		break;
-
-	case ARC_B2:
-		BUG_ON(queue_empty(&a->b2));
-		e = POP(&a->b2);
-		break;
-	}
-
-#undef POP
-
-	return e;
-}
-
-/*
- * fe may be NULL.
- */
-/* FIXME: replace fe with a bool */
-static dm_block_t __arc_demote(struct arc_policy *a, struct arc_entry *fe, struct arc_result *result)
-{
-	struct arc_entry *e;
-	dm_block_t t1_size = queue_size(&a->t1);
-
-	result->op = ARC_REPLACE;
-
-	if (t1_size &&
-	    ((t1_size > a->p) || (fe && (fe->state == ARC_B2) && (t1_size == a->p)))) {
-		e = __arc_pop(a, ARC_T1);
-
-		result->old_oblock = e->oblock;
-		result->cblock = e->cblock;
-
-		__arc_push(a, ARC_B1, e);
-	} else {
-		e = __arc_pop(a, ARC_T2);
-
-		result->old_oblock = e->oblock;
-		result->cblock = e->cblock;
-
-		__arc_push(a, ARC_B2, e);
-	}
-
-	return e->cblock;
-}
-
-/*
- * FIXME: the size of the interesting blocks hash table seems to be
- * directly related to the eviction rate.  So maybe we should resize on the
- * fly to get to a target eviction rate?
- */
-static int __arc_interesting_block(struct arc_policy *a, dm_block_t origin, int data_dir)
-{
-	const dm_block_t BIG_PRIME = 4294967291UL;
-	unsigned h = ((unsigned) (origin * BIG_PRIME)) % a->interesting_size;
-
-	if (origin == a->last_lookup)
-		return 0;
-
-	if (a->interesting_blocks[h] == origin)
-		return 1;
-
-	a->interesting_blocks[h] = origin;
-	return 0;
-}
-
-static inline bool arc_random_stream(struct arc_policy *a)
-{
-	return !a->seq_stream;
-}
-
-static void __arc_update_io_stream_data(struct arc_policy *a, struct bio *bio)
-{
-	if (bio->bi_sector == a->last_end_oblock + 1) {
-		/* Block sequential to last io */
-		a->nr_seq_samples++;
-	} else {
-		/* One non sequential IO resets the existing data */
-		if (a->nr_seq_samples) {
-			a->nr_seq_samples = 0;
-			a->nr_rand_samples = 0;
-		}
-		a->nr_rand_samples++;
-	}
-
-	a->last_end_oblock = bio->bi_sector + (bio->bi_size >> SECTOR_SHIFT) - 1;
-
-	/*
-	 * If current stream state is sequential and we see 4 random IO,
-	 * change state. Otherwise if current state is random and we see
-	 * 512 sequential IO, change stream state to sequential.
-	 *
-	 * FIXME: This number (512) should be tunable so that a user can
-	 * control the sequential IO caching behavior based on the workload.
-	 */
-
-	if (a->seq_stream && a->nr_rand_samples >= 4) {
-		a->seq_stream = false;
-		a->nr_seq_samples = a->nr_rand_samples = 0;
-		pr_alert("switched stream state to random. nr_rand=%u"
-			" nr_seq=%u\n", a->nr_rand_samples, a->nr_seq_samples);
-	} else if (!a->seq_stream && a->nr_seq_samples >= 512) {
-		a->seq_stream = true;
-		a->nr_seq_samples = a->nr_rand_samples = 0;
-		pr_alert("switched stream state to sequential. nr_rand=%u"
-			" nr_seq=%u\n", a->nr_rand_samples, a->nr_seq_samples);
-	}
-}
-
-static void __arc_map(struct arc_policy *a,
-		      dm_block_t origin_block,
-		      int data_dir,
-		      bool can_migrate,
-		      bool cheap_copy,
-		      struct arc_result *result)
-{
-	int r;
-	dm_block_t new_cache;
-	dm_block_t delta;
-	dm_block_t b1_size = queue_size(&a->b1);
-	dm_block_t b2_size = queue_size(&a->b2);
-	dm_block_t l1_size, l2_size;
-
-	struct arc_entry *e;
-
-	e = __arc_lookup(a, origin_block);
-	if (e) {
-		bool do_push = 1;
-
-		switch (e->state) {
-		case ARC_T1:
-			result->op = ARC_HIT;
-			result->cblock = e->cblock;
-			if (a->last_lookup != origin_block) {
-				__free_cblock(a, e->cblock);
-				queue_del(&a->t1, &e->list);
-				__arc_remove(a, e);
-			} else
-				do_push = 0;
-			break;
-
-		case ARC_T2:
-			result->op = ARC_HIT;
-			result->cblock = e->cblock;
-			if (a->last_lookup != origin_block) {
-				__free_cblock(a, e->cblock);
-				queue_del(&a->t2, &e->list);
-				__arc_remove(a, e);
-			} else
-				do_push = 0;
-			break;
-
-		case ARC_B1:
-			if (!can_migrate) {
-				result->op = ARC_MISS;
-				return;
-			}
-
-			delta = (b1_size > b2_size) ? 1 : max(b2_size / b1_size, 1ULL);
-			a->p = min(a->p + delta, a->cache_size);
-			new_cache = __arc_demote(a, e, result);
-
-			queue_del(&a->b1, &e->list);
-
-			e->oblock = origin_block;
-			e->cblock = new_cache;
-			break;
-
-		case ARC_B2:
-			if (!can_migrate) {
-				result->op = ARC_MISS;
-				return;
-			}
-
-			delta = b2_size >= b1_size ? 1 : max(b1_size / b2_size, 1ULL);
-			a->p = max(a->p - delta, 0ULL);
-			new_cache = __arc_demote(a, e, result);
-
-			queue_del(&a->b2, &e->list);
-
-			e->oblock = origin_block;
-			e->cblock = new_cache;
-			break;
-		}
-
-		if (do_push)
-			__arc_push(a, ARC_T2, e);
-		return;
-	}
-
-	/* FIXME: this is turning into a huge mess */
-	cheap_copy = cheap_copy && __any_free_entries(a);
-	if (cheap_copy || (can_migrate && __arc_interesting_block(a, origin_block, data_dir) && arc_random_stream(a))) {
-		/* carry on, perverse logic */
-	} else {
-		result->op = ARC_MISS;
-		return;
-	}
-
-	l1_size = queue_size(&a->t1) + b1_size;
-	l2_size = queue_size(&a->t2) + b2_size;
-	if (l1_size == a->cache_size) {
-		if (!can_migrate)  {
-			result->op = ARC_MISS;
-			return;
-		}
-
-		if (queue_size(&a->t1) < a->cache_size) {
-			e = __arc_pop(a, ARC_B1);
-
-			new_cache = __arc_demote(a, NULL, result);
-			e->oblock = origin_block;
-			e->cblock = new_cache;
-
-		} else {
-			e = __arc_pop(a, ARC_T1);
-
-			result->op = ARC_REPLACE;
-			result->old_oblock = e->oblock;
-			e->oblock = origin_block;
-			result->cblock = e->cblock;
-		}
-
-	} else if (l1_size < a->cache_size && (l1_size + l2_size >= a->cache_size)) {
-		if (!can_migrate)  {
-			result->op = ARC_MISS;
-			return;
-		}
-
-		if (l1_size + l2_size == 2 * a->cache_size) {
-			e = __arc_pop(a, ARC_B2);
-			e->oblock = origin_block;
-			e->cblock = __arc_demote(a, NULL, result);
-
-		} else {
-			e = __arc_alloc_entry(a);
-			e->oblock = origin_block;
-			e->cblock = __arc_demote(a, NULL, result);
-			//__alloc_cblock(a, e->cblock);
-		}
-
-	} else {
-		e = __arc_alloc_entry(a);
-		r = __find_free_cblock(a, &e->cblock);
-		BUG_ON(r);
-
-		result->op = ARC_NEW;
-		result->cblock = e->cblock;
-		e->oblock = origin_block;
-	}
-
-	__arc_push(a, ARC_T1, e);
-}
-
-static void arc_map(struct arc_policy *a, dm_block_t origin_block, int data_dir,
-		    bool can_migrate, bool cheap_copy,
-		    struct arc_result *result, struct bio *bio)
-{
-	unsigned long flags;
-
-	spin_lock_irqsave(&a->lock, flags);
-	__arc_update_io_stream_data(a, bio);
-	__arc_map(a, origin_block, data_dir, can_migrate, cheap_copy, result);
-	a->last_lookup = origin_block;
-	spin_unlock_irqrestore(&a->lock, flags);
-}
-
-/*----------------------------------------------------------------*/
-
-=======
->>>>>>> 2c96ba0a
 #define NR_TIMES 10
 
 struct times {
@@ -1135,11 +544,7 @@
 	if (r > 0)
 		return;
 
-<<<<<<< HEAD
-	arc_map(c->policy, block, bio_data_dir(bio), 0, 0, &lookup_result, bio);
-=======
-	policy_map(c->policy, block, bio_data_dir(bio), 0, 0, &lookup_result);
->>>>>>> 2c96ba0a
+	policy_map(c->policy, block, bio_data_dir(bio), 0, 0, bio, &lookup_result);
 	switch (lookup_result.op) {
 	case POLICY_HIT:
 		h->all_io_entry = ds_inc(c->all_io_ds);
@@ -1199,11 +604,7 @@
 	if (r > 0)
 		return;
 
-<<<<<<< HEAD
-	arc_map(c->policy, block, bio_data_dir(bio), can_migrate, cheap_copy, &lookup_result, bio);
-=======
-	policy_map(c->policy, block, bio_data_dir(bio), can_migrate, cheap_copy, &lookup_result);
->>>>>>> 2c96ba0a
+	policy_map(c->policy, block, bio_data_dir(bio), can_migrate, cheap_copy, bio, &lookup_result);
 	switch (lookup_result.op) {
 	case POLICY_HIT:
 		debug("hit %lu -> %lu (process_bio)\n",
