--- conflicted
+++ resolved
@@ -671,10 +671,6 @@
 
 	bool pass_discard:1;
 
-	// Quiescing and copying and zeroing.  When this counter hits zero
-	// we know it's prepared and can be inserted into the btree.
-	atomic_t prepare_actions;
-
 	/*
 	 * Track quiescing, copying and zeroing preparation actions.  When this
 	 * counter hits zero the block is prepared and can be inserted into the
@@ -1073,11 +1069,7 @@
 			/*
 			 * We allow the zero to be issued, to simplify the
 			 * error path.  Otherwise we'd need to start
-<<<<<<< HEAD
-			 * worrying about decing the prepare_actions
-=======
 			 * worrying about decrementing the prepare_actions
->>>>>>> 0f33be00
 			 * counter.
 			 */
 		}
