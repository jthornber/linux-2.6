--- conflicted
+++ resolved
@@ -262,14 +262,6 @@
 	dm_bio_prison_free_cell(pool->prison, cell);
 }
 
-static void cell_release_singleton(struct pool *pool,
-				   struct dm_bio_prison_cell *cell,
-				   struct bio *bio)
-{
-	dm_cell_release_singleton(pool->prison, cell, bio);
-	dm_bio_prison_free_cell(pool->prison, cell);
-}
-
 static void cell_error(struct pool *pool,
 		       struct dm_bio_prison_cell *cell)
 {
@@ -573,10 +565,10 @@
 }
 
 /*
- * Same as cell_defer above, except it omits one particular detainee,
- * a write bio that covers the block and has already been processed.
- */
-static void cell_defer_except(struct thin_c *tc, struct dm_bio_prison_cell *cell)
+ * Same as cell_defer above, except it omits the original holder of the
+ * cell.
+ */
+static void cell_defer_no_holder(struct thin_c *tc, struct dm_bio_prison_cell *cell)
 {
 	struct pool *pool = tc->pool;
 	unsigned long flags;
@@ -588,7 +580,7 @@
 	wake_worker(pool);
 }
 
-static void cell_defer_except_no_free(struct thin_c *tc, struct dm_bio_prison_cell *cell)
+static void cell_defer_no_holder_no_free(struct thin_c *tc, struct dm_bio_prison_cell *cell)
 {
 	struct pool *pool = tc->pool;
 	unsigned long flags;
@@ -643,7 +635,7 @@
 	 * the bios in the cell.
 	 */
 	if (bio) {
-		cell_defer_except(tc, m->cell);
+		cell_defer_no_holder(tc, m->cell);
 		bio_endio(bio, 0);
 	} else
 		cell_defer(tc, m->cell, m->data_block);
@@ -658,8 +650,8 @@
 	struct thin_c *tc = m->tc;
 
 	bio_io_error(m->bio);
-	cell_defer_except(tc, m->cell);
-	cell_defer_except(tc, m->cell2);
+	cell_defer_no_holder(tc, m->cell);
+	cell_defer_no_holder(tc, m->cell2);
 	mempool_free(m, tc->pool->mapping_pool);
 }
 
@@ -672,8 +664,8 @@
 	else
 		bio_endio(m->bio, 0);
 
-	cell_defer_except(tc, m->cell);
-	cell_defer_except(tc, m->cell2);
+	cell_defer_no_holder(tc, m->cell);
+	cell_defer_no_holder(tc, m->cell2);
 	mempool_free(m, tc->pool->mapping_pool);
 }
 
@@ -1007,7 +999,7 @@
 		 */
 		build_data_key(tc->td, lookup_result.block, &key2);
 		if (bio_detain(tc->pool, &key2, bio, &cell2)) {
-			cell_release_singleton(pool, cell, bio);
+			cell_defer_no_holder(tc, cell);
 			break;
 		}
 
@@ -1039,8 +1031,8 @@
 			 * a block boundary.  So we submit the discard of a
 			 * partial block appropriately.
 			 */
-			cell_release_singleton(pool, cell, bio);
-			cell_release_singleton(pool, cell2, bio);
+			cell_defer_no_holder(tc, cell);
+			cell_defer_no_holder(tc, cell2);
 			if ((!lookup_result.shared) && pool->pf.discard_passdown)
 				remap_and_issue(tc, bio, lookup_result.block);
 			else
@@ -1052,14 +1044,14 @@
 		/*
 		 * It isn't provisioned, just forget it.
 		 */
-		cell_release_singleton(pool, cell, bio);
+		cell_defer_no_holder(tc, cell);
 		bio_endio(bio, 0);
 		break;
 
 	default:
 		DMERR_LIMIT("%s: dm_thin_find_block() failed, error = %d",
 			    __func__, r);
-	        cell_release_singleton(pool, cell, bio);
+	        cell_defer_no_holder(tc, cell);
 		bio_io_error(bio);
 		break;
 	}
@@ -1115,7 +1107,7 @@
 
 		h->shared_read_entry = dm_deferred_entry_inc(pool->shared_read_ds);
 
-		cell_release_singleton(pool, cell, bio);
+		cell_defer_no_holder(tc, cell);
 		remap_and_issue(tc, bio, lookup_result->block);
 	}
 }
@@ -1131,7 +1123,7 @@
 	 * Remap empty bios (flushes) immediately, without provisioning.
 	 */
 	if (!bio->bi_size) {
-		cell_release_singleton(pool, cell, bio);
+		cell_defer_no_holder(tc, cell);
 		remap_and_issue(tc, bio, 0);
 		return;
 	}
@@ -1141,7 +1133,7 @@
 	 */
 	if (bio_data_dir(bio) == READ) {
 		zero_fill_bio(bio);
-		cell_release_singleton(pool, cell, bio);
+		cell_defer_no_holder(tc, cell);
 		bio_endio(bio, 0);
 		return;
 	}
@@ -1197,7 +1189,7 @@
 		 * TODO: this will probably have to change when discard goes
 		 * back in.
 		 */
-		cell_release_singleton(pool, cell, bio);
+		cell_defer_no_holder(tc, cell);
 
 		if (lookup_result.shared)
 			process_shared_bio(tc, bio, block, &lookup_result);
@@ -1207,7 +1199,7 @@
 
 	case -ENODATA:
 		if (bio_data_dir(bio) == READ && tc->origin_dev) {
-			cell_release_singleton(pool, cell, bio);
+			cell_defer_no_holder(tc, cell);
 			remap_to_origin_and_issue(tc, bio);
 		} else
 			provision_block(tc, bio, block, cell);
@@ -1216,7 +1208,7 @@
 	default:
 		DMERR_LIMIT("%s: dm_thin_find_block() failed, error = %d",
 			    __func__, r);
-		cell_release_singleton(pool, cell, bio);
+		cell_defer_no_holder(tc, cell);
 		bio_io_error(bio);
 		break;
 	}
@@ -1482,43 +1474,20 @@
 
 		build_virtual_key(tc->td, block, &key);
 		if (dm_bio_detain(tc->pool->prison, &key, bio, &cell1, &cell_result))
-			r = DM_MAPIO_SUBMITTED;
-<<<<<<< HEAD
-		} else {
-			build_virtual_key(tc->td, block, &key);
-			if (dm_bio_detain(tc->pool->prison, &key, bio, &cell1, &cell_result))
-				break;
-
-			build_data_key(tc->td, result.block, &key);
-			if (dm_bio_detain(tc->pool->prison, &key, bio, &cell2, &cell_result)) {
-				cell_defer_except_no_free(tc, &cell1);
-				break;
-			}
-
-			get_all_io_entry(tc->pool, bio);
-			cell_defer_except_no_free(tc, &cell2);
-			cell_defer_except_no_free(tc, &cell1);
-
-			remap(tc, bio, result.block);
-			r = DM_MAPIO_REMAPPED;
-=======
-			break;
+			return DM_MAPIO_SUBMITTED;
 
 		build_data_key(tc->td, result.block, &key);
 		if (dm_bio_detain(tc->pool->prison, &key, bio, &cell2, &cell_result)) {
-			cell_defer_except_no_free(tc, &cell1);
-			r = DM_MAPIO_SUBMITTED;
-			break;
->>>>>>> 4d4a1da2
+			cell_defer_no_holder_no_free(tc, &cell1);
+			return DM_MAPIO_SUBMITTED;
 		}
 
 		get_all_io_entry(tc->pool, bio);
-		cell_defer_except_no_free(tc, &cell2);
-		cell_defer_except_no_free(tc, &cell1);
+		cell_defer_no_holder_no_free(tc, &cell2);
+		cell_defer_no_holder_no_free(tc, &cell1);
 
 		remap(tc, bio, result.block);
-		r = DM_MAPIO_REMAPPED;
-		break;
+		return DM_MAPIO_REMAPPED;
 
 	case -ENODATA:
 		if (get_pool_mode(tc->pool) == PM_READ_ONLY) {
@@ -1527,8 +1496,7 @@
 			 * of doing so.  Just error it.
 			 */
 			bio_io_error(bio);
-			r = DM_MAPIO_SUBMITTED;
-			break;
+			return DM_MAPIO_SUBMITTED;
 		}
 		/* fall through */
 
@@ -1538,8 +1506,7 @@
 		 * provide the hint to load the metadata into cache.
 		 */
 		thin_defer_bio(tc, bio);
-		r = DM_MAPIO_SUBMITTED;
-		break;
+		return DM_MAPIO_SUBMITTED;
 
 	default:
 		/*
@@ -1548,11 +1515,10 @@
 		 * pool is switched to fail-io mode.
 		 */
 		bio_io_error(bio);
-		r = DM_MAPIO_SUBMITTED;
-		break;
-	}
-
-	return r;
+		return DM_MAPIO_SUBMITTED;
+	}
+
+	return -EIO;
 }
 
 static int pool_is_congested(struct dm_target_callbacks *cb, int bdi_bits)
