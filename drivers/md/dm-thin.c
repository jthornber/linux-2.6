/*
 * Copyright (C) 2011-2012 Red Hat UK.
 *
 * This file is released under the GPL.
 */

#include "dm-thin-metadata.h"
#include "dm-bio-prison.h"
#include "dm.h"

#include <linux/device-mapper.h>
#include <linux/dm-io.h>
#include <linux/dm-kcopyd.h>
#include <linux/list.h>
#include <linux/rculist.h>
#include <linux/init.h>
#include <linux/module.h>
#include <linux/slab.h>
#include <linux/rbtree.h>

#define	DM_MSG_PREFIX	"thin"

/*
 * Tunable constants
 */
#define ENDIO_HOOK_POOL_SIZE 1024
#define MAPPING_POOL_SIZE 1024
#define PRISON_CELLS 1024
#define COMMIT_PERIOD HZ
<<<<<<< HEAD
#define NO_SPACE_TIMEOUT (HZ * 30)
=======
#define NO_SPACE_TIMEOUT_SECS 60

static unsigned no_space_timeout_secs = NO_SPACE_TIMEOUT_SECS;
>>>>>>> 19583ca5

DECLARE_DM_KCOPYD_THROTTLE_WITH_MODULE_PARM(snapshot_copy_throttle,
		"A percentage of time allocated for copy on write");

/*
 * The block size of the device holding pool data must be
 * between 64KB and 1GB.
 */
#define DATA_DEV_BLOCK_SIZE_MIN_SECTORS (64 * 1024 >> SECTOR_SHIFT)
#define DATA_DEV_BLOCK_SIZE_MAX_SECTORS (1024 * 1024 * 1024 >> SECTOR_SHIFT)

/*
 * Device id is restricted to 24 bits.
 */
#define MAX_DEV_ID ((1 << 24) - 1)

/*
 * How do we handle breaking sharing of data blocks?
 * =================================================
 *
 * We use a standard copy-on-write btree to store the mappings for the
 * devices (note I'm talking about copy-on-write of the metadata here, not
 * the data).  When you take an internal snapshot you clone the root node
 * of the origin btree.  After this there is no concept of an origin or a
 * snapshot.  They are just two device trees that happen to point to the
 * same data blocks.
 *
 * When we get a write in we decide if it's to a shared data block using
 * some timestamp magic.  If it is, we have to break sharing.
 *
 * Let's say we write to a shared block in what was the origin.  The
 * steps are:
 *
 * i) plug io further to this physical block. (see bio_prison code).
 *
 * ii) quiesce any read io to that shared data block.  Obviously
 * including all devices that share this block.  (see dm_deferred_set code)
 *
 * iii) copy the data block to a newly allocate block.  This step can be
 * missed out if the io covers the block. (schedule_copy).
 *
 * iv) insert the new mapping into the origin's btree
 * (process_prepared_mapping).  This act of inserting breaks some
 * sharing of btree nodes between the two devices.  Breaking sharing only
 * effects the btree of that specific device.  Btrees for the other
 * devices that share the block never change.  The btree for the origin
 * device as it was after the last commit is untouched, ie. we're using
 * persistent data structures in the functional programming sense.
 *
 * v) unplug io to this physical block, including the io that triggered
 * the breaking of sharing.
 *
 * Steps (ii) and (iii) occur in parallel.
 *
 * The metadata _doesn't_ need to be committed before the io continues.  We
 * get away with this because the io is always written to a _new_ block.
 * If there's a crash, then:
 *
 * - The origin mapping will point to the old origin block (the shared
 * one).  This will contain the data as it was before the io that triggered
 * the breaking of sharing came in.
 *
 * - The snap mapping still points to the old block.  As it would after
 * the commit.
 *
 * The downside of this scheme is the timestamp magic isn't perfect, and
 * will continue to think that data block in the snapshot device is shared
 * even after the write to the origin has broken sharing.  I suspect data
 * blocks will typically be shared by many different devices, so we're
 * breaking sharing n + 1 times, rather than n, where n is the number of
 * devices that reference this data block.  At the moment I think the
 * benefits far, far outweigh the disadvantages.
 */

/*----------------------------------------------------------------*/

/*
 * Key building.
 */
static void build_data_key(struct dm_thin_device *td,
			   dm_block_t b, struct dm_cell_key *key)
{
	key->virtual = 0;
	key->dev = dm_thin_dev_id(td);
	key->block = b;
}

static void build_virtual_key(struct dm_thin_device *td, dm_block_t b,
			      struct dm_cell_key *key)
{
	key->virtual = 1;
	key->dev = dm_thin_dev_id(td);
	key->block = b;
}

/*----------------------------------------------------------------*/

/*
 * A pool device ties together a metadata device and a data device.  It
 * also provides the interface for creating and destroying internal
 * devices.
 */
struct dm_thin_new_mapping;

/*
 * The pool runs in 4 modes.  Ordered in degraded order for comparisons.
 */
enum pool_mode {
	PM_WRITE,		/* metadata may be changed */
	PM_OUT_OF_DATA_SPACE,	/* metadata may be changed, though data may not be allocated */
	PM_READ_ONLY,		/* metadata may not be changed */
	PM_FAIL,		/* all I/O fails */
};

struct pool_features {
	enum pool_mode mode;

	bool zero_new_blocks:1;
	bool discard_enabled:1;
	bool discard_passdown:1;
	bool error_if_no_space:1;
};

struct thin_c;
typedef void (*process_bio_fn)(struct thin_c *tc, struct bio *bio);
typedef void (*process_mapping_fn)(struct dm_thin_new_mapping *m);

struct pool {
	struct list_head list;
	struct dm_target *ti;	/* Only set if a pool target is bound */

	struct mapped_device *pool_md;
	struct block_device *md_dev;
	struct dm_pool_metadata *pmd;

	dm_block_t low_water_blocks;
	uint32_t sectors_per_block;
	int sectors_per_block_shift;

	struct pool_features pf;
	bool low_water_triggered:1;	/* A dm event has been sent */

	struct dm_bio_prison *prison;
	struct dm_kcopyd_client *copier;

	struct workqueue_struct *wq;
	struct work_struct worker;
	struct delayed_work waker;
	struct delayed_work no_space_timeout;

	unsigned long last_commit_jiffies;
	unsigned ref_count;

	spinlock_t lock;
	struct bio_list deferred_flush_bios;
	struct list_head prepared_mappings;
	struct list_head prepared_discards;
	struct list_head active_thins;

	struct dm_deferred_set *shared_read_ds;
	struct dm_deferred_set *all_io_ds;

	struct dm_thin_new_mapping *next_mapping;
	mempool_t *mapping_pool;

	process_bio_fn process_bio;
	process_bio_fn process_discard;

	process_mapping_fn process_prepared_mapping;
	process_mapping_fn process_prepared_discard;
};

static enum pool_mode get_pool_mode(struct pool *pool);
static void metadata_operation_failed(struct pool *pool, const char *op, int r);

/*
 * Target context for a pool.
 */
struct pool_c {
	struct dm_target *ti;
	struct pool *pool;
	struct dm_dev *data_dev;
	struct dm_dev *metadata_dev;
	struct dm_target_callbacks callbacks;

	dm_block_t low_water_blocks;
	struct pool_features requested_pf; /* Features requested during table load */
	struct pool_features adjusted_pf;  /* Features used after adjusting for constituent devices */
};

/*
 * Target context for a thin.
 */
struct thin_c {
	struct list_head list;
	struct dm_dev *pool_dev;
	struct dm_dev *origin_dev;
	sector_t origin_size;
	dm_thin_id dev_id;

	struct pool *pool;
	struct dm_thin_device *td;
	bool requeue_mode:1;
	spinlock_t lock;
	struct bio_list deferred_bio_list;
	struct bio_list retry_on_resume_list;
	struct rb_root sort_bio_list; /* sorted list of deferred bios */

	/*
	 * Ensures the thin is not destroyed until the worker has finished
	 * iterating the active_thins list.
	 */
	atomic_t refcount;
	struct completion can_destroy;
};

/*----------------------------------------------------------------*/

/*
 * wake_worker() is used when new work is queued and when pool_resume is
 * ready to continue deferred IO processing.
 */
static void wake_worker(struct pool *pool)
{
	queue_work(pool->wq, &pool->worker);
}

/*----------------------------------------------------------------*/

static int bio_detain(struct pool *pool, struct dm_cell_key *key, struct bio *bio,
		      struct dm_bio_prison_cell **cell_result)
{
	int r;
	struct dm_bio_prison_cell *cell_prealloc;

	/*
	 * Allocate a cell from the prison's mempool.
	 * This might block but it can't fail.
	 */
	cell_prealloc = dm_bio_prison_alloc_cell(pool->prison, GFP_NOIO);

	r = dm_bio_detain(pool->prison, key, bio, cell_prealloc, cell_result);
	if (r)
		/*
		 * We reused an old cell; we can get rid of
		 * the new one.
		 */
		dm_bio_prison_free_cell(pool->prison, cell_prealloc);

	return r;
}

static void cell_release(struct pool *pool,
			 struct dm_bio_prison_cell *cell,
			 struct bio_list *bios)
{
	dm_cell_release(pool->prison, cell, bios);
	dm_bio_prison_free_cell(pool->prison, cell);
}

static void cell_release_no_holder(struct pool *pool,
				   struct dm_bio_prison_cell *cell,
				   struct bio_list *bios)
{
	dm_cell_release_no_holder(pool->prison, cell, bios);
	dm_bio_prison_free_cell(pool->prison, cell);
}

static void cell_defer_no_holder_no_free(struct thin_c *tc,
					 struct dm_bio_prison_cell *cell)
{
	struct pool *pool = tc->pool;
	unsigned long flags;

	spin_lock_irqsave(&tc->lock, flags);
	dm_cell_release_no_holder(pool->prison, cell, &tc->deferred_bio_list);
	spin_unlock_irqrestore(&tc->lock, flags);

	wake_worker(pool);
}

static void cell_error_with_code(struct pool *pool,
				 struct dm_bio_prison_cell *cell, int error_code)
{
	dm_cell_error(pool->prison, cell, error_code);
	dm_bio_prison_free_cell(pool->prison, cell);
}

static void cell_error(struct pool *pool, struct dm_bio_prison_cell *cell)
{
	cell_error_with_code(pool, cell, -EIO);
}

/*----------------------------------------------------------------*/

/*
 * A global list of pools that uses a struct mapped_device as a key.
 */
static struct dm_thin_pool_table {
	struct mutex mutex;
	struct list_head pools;
} dm_thin_pool_table;

static void pool_table_init(void)
{
	mutex_init(&dm_thin_pool_table.mutex);
	INIT_LIST_HEAD(&dm_thin_pool_table.pools);
}

static void __pool_table_insert(struct pool *pool)
{
	BUG_ON(!mutex_is_locked(&dm_thin_pool_table.mutex));
	list_add(&pool->list, &dm_thin_pool_table.pools);
}

static void __pool_table_remove(struct pool *pool)
{
	BUG_ON(!mutex_is_locked(&dm_thin_pool_table.mutex));
	list_del(&pool->list);
}

static struct pool *__pool_table_lookup(struct mapped_device *md)
{
	struct pool *pool = NULL, *tmp;

	BUG_ON(!mutex_is_locked(&dm_thin_pool_table.mutex));

	list_for_each_entry(tmp, &dm_thin_pool_table.pools, list) {
		if (tmp->pool_md == md) {
			pool = tmp;
			break;
		}
	}

	return pool;
}

static struct pool *__pool_table_lookup_metadata_dev(struct block_device *md_dev)
{
	struct pool *pool = NULL, *tmp;

	BUG_ON(!mutex_is_locked(&dm_thin_pool_table.mutex));

	list_for_each_entry(tmp, &dm_thin_pool_table.pools, list) {
		if (tmp->md_dev == md_dev) {
			pool = tmp;
			break;
		}
	}

	return pool;
}

/*----------------------------------------------------------------*/

struct dm_thin_endio_hook {
	struct thin_c *tc;
	struct dm_deferred_entry *shared_read_entry;
	struct dm_deferred_entry *all_io_entry;
	struct dm_thin_new_mapping *overwrite_mapping;
	struct rb_node rb_node;
};

static void requeue_bio_list(struct thin_c *tc, struct bio_list *master)
{
	struct bio *bio;
	struct bio_list bios;
	unsigned long flags;

	bio_list_init(&bios);

	spin_lock_irqsave(&tc->lock, flags);
	bio_list_merge(&bios, master);
	bio_list_init(master);
	spin_unlock_irqrestore(&tc->lock, flags);

	while ((bio = bio_list_pop(&bios)))
		bio_endio(bio, DM_ENDIO_REQUEUE);
}

static void requeue_io(struct thin_c *tc)
{
	requeue_bio_list(tc, &tc->deferred_bio_list);
	requeue_bio_list(tc, &tc->retry_on_resume_list);
}

static void error_thin_retry_list(struct thin_c *tc)
{
	struct bio *bio;
	unsigned long flags;
	struct bio_list bios;

	bio_list_init(&bios);

	spin_lock_irqsave(&tc->lock, flags);
	bio_list_merge(&bios, &tc->retry_on_resume_list);
	bio_list_init(&tc->retry_on_resume_list);
	spin_unlock_irqrestore(&tc->lock, flags);

	while ((bio = bio_list_pop(&bios)))
		bio_io_error(bio);
}

static void error_retry_list(struct pool *pool)
{
	struct thin_c *tc;

	rcu_read_lock();
	list_for_each_entry_rcu(tc, &pool->active_thins, list)
		error_thin_retry_list(tc);
	rcu_read_unlock();
}

/*
 * This section of code contains the logic for processing a thin device's IO.
 * Much of the code depends on pool object resources (lists, workqueues, etc)
 * but most is exclusively called from the thin target rather than the thin-pool
 * target.
 */

static bool block_size_is_power_of_two(struct pool *pool)
{
	return pool->sectors_per_block_shift >= 0;
}

static dm_block_t get_bio_block(struct thin_c *tc, struct bio *bio)
{
	struct pool *pool = tc->pool;
	sector_t block_nr = bio->bi_iter.bi_sector;

	if (block_size_is_power_of_two(pool))
		block_nr >>= pool->sectors_per_block_shift;
	else
		(void) sector_div(block_nr, pool->sectors_per_block);

	return block_nr;
}

static void remap(struct thin_c *tc, struct bio *bio, dm_block_t block)
{
	struct pool *pool = tc->pool;
	sector_t bi_sector = bio->bi_iter.bi_sector;

	bio->bi_bdev = tc->pool_dev->bdev;
	if (block_size_is_power_of_two(pool))
		bio->bi_iter.bi_sector =
			(block << pool->sectors_per_block_shift) |
			(bi_sector & (pool->sectors_per_block - 1));
	else
		bio->bi_iter.bi_sector = (block * pool->sectors_per_block) +
				 sector_div(bi_sector, pool->sectors_per_block);
}

static void remap_to_origin(struct thin_c *tc, struct bio *bio)
{
	bio->bi_bdev = tc->origin_dev->bdev;
}

static int bio_triggers_commit(struct thin_c *tc, struct bio *bio)
{
	return (bio->bi_rw & (REQ_FLUSH | REQ_FUA)) &&
		dm_thin_changed_this_transaction(tc->td);
}

static void inc_all_io_entry(struct pool *pool, struct bio *bio)
{
	struct dm_thin_endio_hook *h;

	if (bio->bi_rw & REQ_DISCARD)
		return;

	h = dm_per_bio_data(bio, sizeof(struct dm_thin_endio_hook));
	h->all_io_entry = dm_deferred_entry_inc(pool->all_io_ds);
}

static void issue(struct thin_c *tc, struct bio *bio)
{
	struct pool *pool = tc->pool;
	unsigned long flags;

	if (!bio_triggers_commit(tc, bio)) {
		generic_make_request(bio);
		return;
	}

	/*
	 * Complete bio with an error if earlier I/O caused changes to
	 * the metadata that can't be committed e.g, due to I/O errors
	 * on the metadata device.
	 */
	if (dm_thin_aborted_changes(tc->td)) {
		bio_io_error(bio);
		return;
	}

	/*
	 * Batch together any bios that trigger commits and then issue a
	 * single commit for them in process_deferred_bios().
	 */
	spin_lock_irqsave(&pool->lock, flags);
	bio_list_add(&pool->deferred_flush_bios, bio);
	spin_unlock_irqrestore(&pool->lock, flags);
}

static void remap_to_origin_and_issue(struct thin_c *tc, struct bio *bio)
{
	remap_to_origin(tc, bio);
	issue(tc, bio);
}

static void remap_and_issue(struct thin_c *tc, struct bio *bio,
			    dm_block_t block)
{
	remap(tc, bio, block);
	issue(tc, bio);
}

/*----------------------------------------------------------------*/

/*
 * Bio endio functions.
 */
struct dm_thin_new_mapping {
	struct list_head list;

	bool pass_discard:1;
	bool definitely_not_shared:1;

	// Quiescing and copying and zeroing.  When this counter hits zero
	// we know it's prepared and can be inserted into the btree.
	atomic_t prepare_actions;

	int err;
	struct thin_c *tc;
	dm_block_t virt_block;
	dm_block_t data_block;
	struct dm_bio_prison_cell *cell, *cell2;

	/*
	 * If the bio covers the whole area of a block then we can avoid
	 * zeroing or copying.  Instead this bio is hooked.  The bio will
	 * still be in the cell, so care has to be taken to avoid issuing
	 * the bio twice.
	 */
	struct bio *bio;
	bio_end_io_t *saved_bi_end_io;
};

static void __complete_mapping_preparation(struct dm_thin_new_mapping *m)
{
	struct pool *pool = m->tc->pool;

	if (atomic_dec_and_test(&m->prepare_actions)) {
		list_add_tail(&m->list, &pool->prepared_mappings);
		wake_worker(pool);
	}
}

static void complete_mapping_preparation(struct dm_thin_new_mapping *m)
{
	unsigned long flags;
	struct pool *pool = m->tc->pool;

	spin_lock_irqsave(&pool->lock, flags);
	__complete_mapping_preparation(m);
	spin_unlock_irqrestore(&pool->lock, flags);
}

static void copy_complete(int read_err, unsigned long write_err, void *context)
{
	struct dm_thin_new_mapping *m = context;

	m->err = read_err || write_err ? -EIO : 0;
	complete_mapping_preparation(m);
}

static void overwrite_endio(struct bio *bio, int err)
{
	struct dm_thin_endio_hook *h = dm_per_bio_data(bio, sizeof(struct dm_thin_endio_hook));
	struct dm_thin_new_mapping *m = h->overwrite_mapping;

	m->err = err;
	complete_mapping_preparation(m);
}

/*----------------------------------------------------------------*/

/*
 * Workqueue.
 */

/*
 * Prepared mapping jobs.
 */

/*
 * This sends the bios in the cell back to the deferred_bios list.
 */
static void cell_defer(struct thin_c *tc, struct dm_bio_prison_cell *cell)
{
	struct pool *pool = tc->pool;
	unsigned long flags;

	spin_lock_irqsave(&tc->lock, flags);
	cell_release(pool, cell, &tc->deferred_bio_list);
	spin_unlock_irqrestore(&tc->lock, flags);

	wake_worker(pool);
}

/*
 * Same as cell_defer above, except it omits the original holder of the cell.
 */
static void cell_defer_no_holder(struct thin_c *tc, struct dm_bio_prison_cell *cell)
{
	struct pool *pool = tc->pool;
	unsigned long flags;

	spin_lock_irqsave(&tc->lock, flags);
	cell_release_no_holder(pool, cell, &tc->deferred_bio_list);
	spin_unlock_irqrestore(&tc->lock, flags);

	wake_worker(pool);
}

static void process_prepared_mapping_fail(struct dm_thin_new_mapping *m)
{
	if (m->bio) {
		m->bio->bi_end_io = m->saved_bi_end_io;
		atomic_inc(&m->bio->bi_remaining);
	}
	cell_error(m->tc->pool, m->cell);
	list_del(&m->list);
	mempool_free(m, m->tc->pool->mapping_pool);
}

static void process_prepared_mapping(struct dm_thin_new_mapping *m)
{
	struct thin_c *tc = m->tc;
	struct pool *pool = tc->pool;
	struct bio *bio;
	int r;

	bio = m->bio;
	if (bio) {
		bio->bi_end_io = m->saved_bi_end_io;
		atomic_inc(&bio->bi_remaining);
	}

	if (m->err) {
		cell_error(pool, m->cell);
		goto out;
	}

	/*
	 * Commit the prepared block into the mapping btree.
	 * Any I/O for this block arriving after this point will get
	 * remapped to it directly.
	 */
	r = dm_thin_insert_block(tc->td, m->virt_block, m->data_block);
	if (r) {
		metadata_operation_failed(pool, "dm_thin_insert_block", r);
		cell_error(pool, m->cell);
		goto out;
	}

	/*
	 * Release any bios held while the block was being provisioned.
	 * If we are processing a write bio that completely covers the block,
	 * we already processed it so can ignore it now when processing
	 * the bios in the cell.
	 */
	if (bio) {
		cell_defer_no_holder(tc, m->cell);
		bio_endio(bio, 0);
	} else
		cell_defer(tc, m->cell);

out:
	list_del(&m->list);
	mempool_free(m, pool->mapping_pool);
}

static void process_prepared_discard_fail(struct dm_thin_new_mapping *m)
{
	struct thin_c *tc = m->tc;

	bio_io_error(m->bio);
	cell_defer_no_holder(tc, m->cell);
	cell_defer_no_holder(tc, m->cell2);
	mempool_free(m, tc->pool->mapping_pool);
}

static void process_prepared_discard_passdown(struct dm_thin_new_mapping *m)
{
	struct thin_c *tc = m->tc;

	inc_all_io_entry(tc->pool, m->bio);
	cell_defer_no_holder(tc, m->cell);
	cell_defer_no_holder(tc, m->cell2);

	if (m->pass_discard)
		if (m->definitely_not_shared)
			remap_and_issue(tc, m->bio, m->data_block);
		else {
			bool used = false;
			if (dm_pool_block_is_used(tc->pool->pmd, m->data_block, &used) || used)
				bio_endio(m->bio, 0);
			else
				remap_and_issue(tc, m->bio, m->data_block);
		}
	else
		bio_endio(m->bio, 0);

	mempool_free(m, tc->pool->mapping_pool);
}

static void process_prepared_discard(struct dm_thin_new_mapping *m)
{
	int r;
	struct thin_c *tc = m->tc;

	r = dm_thin_remove_block(tc->td, m->virt_block);
	if (r)
		DMERR_LIMIT("dm_thin_remove_block() failed");

	process_prepared_discard_passdown(m);
}

static void process_prepared(struct pool *pool, struct list_head *head,
			     process_mapping_fn *fn)
{
	unsigned long flags;
	struct list_head maps;
	struct dm_thin_new_mapping *m, *tmp;

	INIT_LIST_HEAD(&maps);
	spin_lock_irqsave(&pool->lock, flags);
	list_splice_init(head, &maps);
	spin_unlock_irqrestore(&pool->lock, flags);

	list_for_each_entry_safe(m, tmp, &maps, list)
		(*fn)(m);
}

/*
 * Deferred bio jobs.
 */
static int io_overlaps_block(struct pool *pool, struct bio *bio)
{
	return bio->bi_iter.bi_size ==
		(pool->sectors_per_block << SECTOR_SHIFT);
}

static int io_overwrites_block(struct pool *pool, struct bio *bio)
{
	return (bio_data_dir(bio) == WRITE) &&
		io_overlaps_block(pool, bio);
}

static void save_and_set_endio(struct bio *bio, bio_end_io_t **save,
			       bio_end_io_t *fn)
{
	*save = bio->bi_end_io;
	bio->bi_end_io = fn;
}

static int ensure_next_mapping(struct pool *pool)
{
	if (pool->next_mapping)
		return 0;

	pool->next_mapping = mempool_alloc(pool->mapping_pool, GFP_ATOMIC);

	return pool->next_mapping ? 0 : -ENOMEM;
}

static struct dm_thin_new_mapping *get_next_mapping(struct pool *pool)
{
	struct dm_thin_new_mapping *m = pool->next_mapping;

	BUG_ON(!pool->next_mapping);

	memset(m, 0, sizeof(struct dm_thin_new_mapping));
	INIT_LIST_HEAD(&m->list);
	m->bio = NULL;

	pool->next_mapping = NULL;

	return m;
}

static void ll_zero(struct thin_c *tc, struct dm_thin_new_mapping *m,
		    sector_t begin, sector_t end)
{
	int r;
	struct dm_io_region to;

	to.bdev = tc->pool_dev->bdev;
	to.sector = begin;
	to.count = end - begin;

	r = dm_kcopyd_zero(tc->pool->copier, 1, &to, 0, copy_complete, m);
	if (r < 0) {
		DMERR_LIMIT("dm_kcopyd_zero() failed");
		copy_complete(1, 1, m);
	}
}

/*
 * A partial copy also needs to zero the uncopied region.
 */
static void schedule_copy(struct thin_c *tc, dm_block_t virt_block,
			  struct dm_dev *origin, dm_block_t data_origin,
			  dm_block_t data_dest,
			  struct dm_bio_prison_cell *cell, struct bio *bio,
			  sector_t len)
{
	int r;
	struct pool *pool = tc->pool;
	struct dm_thin_new_mapping *m = get_next_mapping(pool);

	m->tc = tc;
	m->virt_block = virt_block;
	m->data_block = data_dest;
	m->cell = cell;

	/*
	 * quiesce action + copy action + an extra reference held for the
	 * duration of this function (we may need to inc later for a
	 * partial zero).
	 */
	atomic_set(&m->prepare_actions, 3);

	if (!dm_deferred_set_add_work(pool->shared_read_ds, &m->list))
		complete_mapping_preparation(m); /* already quiesced */

	/*
	 * IO to pool_dev remaps to the pool target's data_dev.
	 *
	 * If the whole block of data is being overwritten, we can issue the
	 * bio immediately. Otherwise we use kcopyd to clone the data first.
	 */
	if (io_overwrites_block(pool, bio)) {
		struct dm_thin_endio_hook *h = dm_per_bio_data(bio, sizeof(struct dm_thin_endio_hook));

		h->overwrite_mapping = m;
		m->bio = bio;
		save_and_set_endio(bio, &m->saved_bi_end_io, overwrite_endio);
		inc_all_io_entry(pool, bio);
		remap_and_issue(tc, bio, data_dest);
	} else {
		struct dm_io_region from, to;

		from.bdev = origin->bdev;
		from.sector = data_origin * pool->sectors_per_block;
		from.count = len;

		to.bdev = tc->pool_dev->bdev;
		to.sector = data_dest * pool->sectors_per_block;
		to.count = len;

		r = dm_kcopyd_copy(pool->copier, &from, 1, &to,
				   0, copy_complete, m);
		if (r < 0) {
			DMERR_LIMIT("dm_kcopyd_copy() failed");
			copy_complete(1, 1, m);

			/*
			 * We allow the zero to be issued, to simplify the
			 * error path.  Otherwise we'd need to start
			 * worrying about decing the prepare_actions
			 * counter.
			 */
		}

		/*
		 * Do we need to zero a tail region?
		 */
		if (len < pool->sectors_per_block && pool->pf.zero_new_blocks) {
			atomic_inc(&m->prepare_actions);
			ll_zero(tc, m,
				data_dest * pool->sectors_per_block + len,
				(data_dest + 1) * pool->sectors_per_block);
		}
	}

	complete_mapping_preparation(m); /* drop our ref */
}

static void schedule_internal_copy(struct thin_c *tc, dm_block_t virt_block,
				   dm_block_t data_origin, dm_block_t data_dest,
				   struct dm_bio_prison_cell *cell, struct bio *bio)
{
	schedule_copy(tc, virt_block, tc->pool_dev,
		      data_origin, data_dest, cell, bio,
		      tc->pool->sectors_per_block);
}

static void schedule_zero(struct thin_c *tc, dm_block_t virt_block,
			  dm_block_t data_block, struct dm_bio_prison_cell *cell,
			  struct bio *bio)
{
	struct pool *pool = tc->pool;
	struct dm_thin_new_mapping *m = get_next_mapping(pool);

	atomic_set(&m->prepare_actions, 1); /* no need to quiesce */
	m->tc = tc;
	m->virt_block = virt_block;
	m->data_block = data_block;
	m->cell = cell;

	/*
	 * If the whole block of data is being overwritten or we are not
	 * zeroing pre-existing data, we can issue the bio immediately.
	 * Otherwise we use kcopyd to zero the data first.
	 */
	if (!pool->pf.zero_new_blocks)
		process_prepared_mapping(m);

	else if (io_overwrites_block(pool, bio)) {
		struct dm_thin_endio_hook *h = dm_per_bio_data(bio, sizeof(struct dm_thin_endio_hook));

		h->overwrite_mapping = m;
		m->bio = bio;
		save_and_set_endio(bio, &m->saved_bi_end_io, overwrite_endio);
		inc_all_io_entry(pool, bio);
		remap_and_issue(tc, bio, data_block);

	} else
		ll_zero(tc, m,
			data_block * pool->sectors_per_block,
			(data_block + 1) * pool->sectors_per_block);
}

static void schedule_external_copy(struct thin_c *tc, dm_block_t virt_block,
				   dm_block_t data_dest,
				   struct dm_bio_prison_cell *cell, struct bio *bio)
{
	struct pool *pool = tc->pool;
	sector_t virt_block_begin = virt_block * pool->sectors_per_block;
	sector_t virt_block_end = (virt_block + 1) * pool->sectors_per_block;

	if (virt_block_end <= tc->origin_size)
		schedule_copy(tc, virt_block, tc->origin_dev,
			      virt_block, data_dest, cell, bio,
			      pool->sectors_per_block);

	else if (virt_block_begin < tc->origin_size)
		schedule_copy(tc, virt_block, tc->origin_dev,
			      virt_block, data_dest, cell, bio,
			      tc->origin_size - virt_block_begin);

	else
		schedule_zero(tc, virt_block, data_dest, cell, bio);
}

/*
 * A non-zero return indicates read_only or fail_io mode.
 * Many callers don't care about the return value.
 */
static int commit(struct pool *pool)
{
	int r;

	if (get_pool_mode(pool) >= PM_READ_ONLY)
		return -EINVAL;

	r = dm_pool_commit_metadata(pool->pmd);
	if (r)
		metadata_operation_failed(pool, "dm_pool_commit_metadata", r);

	return r;
}

static void check_low_water_mark(struct pool *pool, dm_block_t free_blocks)
{
	unsigned long flags;

	if (free_blocks <= pool->low_water_blocks && !pool->low_water_triggered) {
		DMWARN("%s: reached low water mark for data device: sending event.",
		       dm_device_name(pool->pool_md));
		spin_lock_irqsave(&pool->lock, flags);
		pool->low_water_triggered = true;
		spin_unlock_irqrestore(&pool->lock, flags);
		dm_table_event(pool->ti->table);
	}
}

static void set_pool_mode(struct pool *pool, enum pool_mode new_mode);

static int alloc_data_block(struct thin_c *tc, dm_block_t *result)
{
	int r;
	dm_block_t free_blocks;
	struct pool *pool = tc->pool;

	if (WARN_ON(get_pool_mode(pool) != PM_WRITE))
		return -EINVAL;

	r = dm_pool_get_free_block_count(pool->pmd, &free_blocks);
	if (r) {
		metadata_operation_failed(pool, "dm_pool_get_free_block_count", r);
		return r;
	}

	check_low_water_mark(pool, free_blocks);

	if (!free_blocks) {
		/*
		 * Try to commit to see if that will free up some
		 * more space.
		 */
		r = commit(pool);
		if (r)
			return r;

		r = dm_pool_get_free_block_count(pool->pmd, &free_blocks);
		if (r) {
			metadata_operation_failed(pool, "dm_pool_get_free_block_count", r);
			return r;
		}

		if (!free_blocks) {
			set_pool_mode(pool, PM_OUT_OF_DATA_SPACE);
			return -ENOSPC;
		}
	}

	r = dm_pool_alloc_data_block(pool->pmd, result);
	if (r) {
		metadata_operation_failed(pool, "dm_pool_alloc_data_block", r);
		return r;
	}

	return 0;
}

/*
 * If we have run out of space, queue bios until the device is
 * resumed, presumably after having been reloaded with more space.
 */
static void retry_on_resume(struct bio *bio)
{
	struct dm_thin_endio_hook *h = dm_per_bio_data(bio, sizeof(struct dm_thin_endio_hook));
	struct thin_c *tc = h->tc;
	unsigned long flags;

	spin_lock_irqsave(&tc->lock, flags);
	bio_list_add(&tc->retry_on_resume_list, bio);
	spin_unlock_irqrestore(&tc->lock, flags);
}

static int should_error_unserviceable_bio(struct pool *pool)
{
	enum pool_mode m = get_pool_mode(pool);

	switch (m) {
	case PM_WRITE:
		/* Shouldn't get here */
		DMERR_LIMIT("bio unserviceable, yet pool is in PM_WRITE mode");
		return -EIO;

	case PM_OUT_OF_DATA_SPACE:
		return pool->pf.error_if_no_space ? -ENOSPC : 0;

	case PM_READ_ONLY:
	case PM_FAIL:
		return -EIO;
	default:
		/* Shouldn't get here */
		DMERR_LIMIT("bio unserviceable, yet pool has an unknown mode");
		return -EIO;
	}
}

static void handle_unserviceable_bio(struct pool *pool, struct bio *bio)
{
	int error = should_error_unserviceable_bio(pool);

	if (error)
		bio_endio(bio, error);
	else
		retry_on_resume(bio);
}

static void retry_bios_on_resume(struct pool *pool, struct dm_bio_prison_cell *cell)
{
	struct bio *bio;
	struct bio_list bios;
	int error;

	error = should_error_unserviceable_bio(pool);
	if (error) {
		cell_error_with_code(pool, cell, error);
		return;
	}

	bio_list_init(&bios);
	cell_release(pool, cell, &bios);

	error = should_error_unserviceable_bio(pool);
	if (error)
		while ((bio = bio_list_pop(&bios)))
			bio_endio(bio, error);
	else
		while ((bio = bio_list_pop(&bios)))
			retry_on_resume(bio);
}

static void process_discard(struct thin_c *tc, struct bio *bio)
{
	int r;
	unsigned long flags;
	struct pool *pool = tc->pool;
	struct dm_bio_prison_cell *cell, *cell2;
	struct dm_cell_key key, key2;
	dm_block_t block = get_bio_block(tc, bio);
	struct dm_thin_lookup_result lookup_result;
	struct dm_thin_new_mapping *m;

	build_virtual_key(tc->td, block, &key);
	if (bio_detain(tc->pool, &key, bio, &cell))
		return;

	r = dm_thin_find_block(tc->td, block, 1, &lookup_result);
	switch (r) {
	case 0:
		/*
		 * Check nobody is fiddling with this pool block.  This can
		 * happen if someone's in the process of breaking sharing
		 * on this block.
		 */
		build_data_key(tc->td, lookup_result.block, &key2);
		if (bio_detain(tc->pool, &key2, bio, &cell2)) {
			cell_defer_no_holder(tc, cell);
			break;
		}

		if (io_overlaps_block(pool, bio)) {
			/*
			 * IO may still be going to the destination block.  We must
			 * quiesce before we can do the removal.
			 */
			m = get_next_mapping(pool);
			m->tc = tc;
			m->pass_discard = pool->pf.discard_passdown;
			m->definitely_not_shared = !lookup_result.shared;
			m->virt_block = block;
			m->data_block = lookup_result.block;
			m->cell = cell;
			m->cell2 = cell2;
			m->bio = bio;

			if (!dm_deferred_set_add_work(pool->all_io_ds, &m->list)) {
				spin_lock_irqsave(&pool->lock, flags);
				list_add_tail(&m->list, &pool->prepared_discards);
				spin_unlock_irqrestore(&pool->lock, flags);
				wake_worker(pool);
			}
		} else {
			inc_all_io_entry(pool, bio);
			cell_defer_no_holder(tc, cell);
			cell_defer_no_holder(tc, cell2);

			/*
			 * The DM core makes sure that the discard doesn't span
			 * a block boundary.  So we submit the discard of a
			 * partial block appropriately.
			 */
			if ((!lookup_result.shared) && pool->pf.discard_passdown)
				remap_and_issue(tc, bio, lookup_result.block);
			else
				bio_endio(bio, 0);
		}
		break;

	case -ENODATA:
		/*
		 * It isn't provisioned, just forget it.
		 */
		cell_defer_no_holder(tc, cell);
		bio_endio(bio, 0);
		break;

	default:
		DMERR_LIMIT("%s: dm_thin_find_block() failed: error = %d",
			    __func__, r);
		cell_defer_no_holder(tc, cell);
		bio_io_error(bio);
		break;
	}
}

static void break_sharing(struct thin_c *tc, struct bio *bio, dm_block_t block,
			  struct dm_cell_key *key,
			  struct dm_thin_lookup_result *lookup_result,
			  struct dm_bio_prison_cell *cell)
{
	int r;
	dm_block_t data_block;
	struct pool *pool = tc->pool;

	r = alloc_data_block(tc, &data_block);
	switch (r) {
	case 0:
		schedule_internal_copy(tc, block, lookup_result->block,
				       data_block, cell, bio);
		break;

	case -ENOSPC:
		retry_bios_on_resume(pool, cell);
		break;

	default:
		DMERR_LIMIT("%s: alloc_data_block() failed: error = %d",
			    __func__, r);
		cell_error(pool, cell);
		break;
	}
}

static void process_shared_bio(struct thin_c *tc, struct bio *bio,
			       dm_block_t block,
			       struct dm_thin_lookup_result *lookup_result)
{
	struct dm_bio_prison_cell *cell;
	struct pool *pool = tc->pool;
	struct dm_cell_key key;

	/*
	 * If cell is already occupied, then sharing is already in the process
	 * of being broken so we have nothing further to do here.
	 */
	build_data_key(tc->td, lookup_result->block, &key);
	if (bio_detain(pool, &key, bio, &cell))
		return;

	if (bio_data_dir(bio) == WRITE && bio->bi_iter.bi_size)
		break_sharing(tc, bio, block, &key, lookup_result, cell);
	else {
		struct dm_thin_endio_hook *h = dm_per_bio_data(bio, sizeof(struct dm_thin_endio_hook));

		h->shared_read_entry = dm_deferred_entry_inc(pool->shared_read_ds);
		inc_all_io_entry(pool, bio);
		cell_defer_no_holder(tc, cell);

		remap_and_issue(tc, bio, lookup_result->block);
	}
}

static void provision_block(struct thin_c *tc, struct bio *bio, dm_block_t block,
			    struct dm_bio_prison_cell *cell)
{
	int r;
	dm_block_t data_block;
	struct pool *pool = tc->pool;

	/*
	 * Remap empty bios (flushes) immediately, without provisioning.
	 */
	if (!bio->bi_iter.bi_size) {
		inc_all_io_entry(pool, bio);
		cell_defer_no_holder(tc, cell);

		remap_and_issue(tc, bio, 0);
		return;
	}

	/*
	 * Fill read bios with zeroes and complete them immediately.
	 */
	if (bio_data_dir(bio) == READ) {
		zero_fill_bio(bio);
		cell_defer_no_holder(tc, cell);
		bio_endio(bio, 0);
		return;
	}

	r = alloc_data_block(tc, &data_block);
	switch (r) {
	case 0:
		if (tc->origin_dev)
			schedule_external_copy(tc, block, data_block, cell, bio);
		else
			schedule_zero(tc, block, data_block, cell, bio);
		break;

	case -ENOSPC:
		retry_bios_on_resume(pool, cell);
		break;

	default:
		DMERR_LIMIT("%s: alloc_data_block() failed: error = %d",
			    __func__, r);
		cell_error(pool, cell);
		break;
	}
}

static void process_bio(struct thin_c *tc, struct bio *bio)
{
	int r;
	struct pool *pool = tc->pool;
	dm_block_t block = get_bio_block(tc, bio);
	struct dm_bio_prison_cell *cell;
	struct dm_cell_key key;
	struct dm_thin_lookup_result lookup_result;

	/*
	 * If cell is already occupied, then the block is already
	 * being provisioned so we have nothing further to do here.
	 */
	build_virtual_key(tc->td, block, &key);
	if (bio_detain(pool, &key, bio, &cell))
		return;

	r = dm_thin_find_block(tc->td, block, 1, &lookup_result);
	switch (r) {
	case 0:
		if (lookup_result.shared) {
			process_shared_bio(tc, bio, block, &lookup_result);
			cell_defer_no_holder(tc, cell); /* FIXME: pass this cell into process_shared? */
		} else {
			inc_all_io_entry(pool, bio);
			cell_defer_no_holder(tc, cell);

			remap_and_issue(tc, bio, lookup_result.block);
		}
		break;

	case -ENODATA:
		if (bio_data_dir(bio) == READ && tc->origin_dev) {
			inc_all_io_entry(pool, bio);
			cell_defer_no_holder(tc, cell);

			if (bio_end_sector(bio) <= tc->origin_size)
				remap_to_origin_and_issue(tc, bio);

			else if (bio->bi_iter.bi_sector < tc->origin_size) {
				zero_fill_bio(bio);
				bio->bi_iter.bi_size = (tc->origin_size - bio->bi_iter.bi_sector) << SECTOR_SHIFT;
				remap_to_origin_and_issue(tc, bio);

			} else {
				zero_fill_bio(bio);
				bio_endio(bio, 0);
			}
		} else
			provision_block(tc, bio, block, cell);
		break;

	default:
		DMERR_LIMIT("%s: dm_thin_find_block() failed: error = %d",
			    __func__, r);
		cell_defer_no_holder(tc, cell);
		bio_io_error(bio);
		break;
	}
}

static void process_bio_read_only(struct thin_c *tc, struct bio *bio)
{
	int r;
	int rw = bio_data_dir(bio);
	dm_block_t block = get_bio_block(tc, bio);
	struct dm_thin_lookup_result lookup_result;

	r = dm_thin_find_block(tc->td, block, 1, &lookup_result);
	switch (r) {
	case 0:
		if (lookup_result.shared && (rw == WRITE) && bio->bi_iter.bi_size)
			handle_unserviceable_bio(tc->pool, bio);
		else {
			inc_all_io_entry(tc->pool, bio);
			remap_and_issue(tc, bio, lookup_result.block);
		}
		break;

	case -ENODATA:
		if (rw != READ) {
			handle_unserviceable_bio(tc->pool, bio);
			break;
		}

		if (tc->origin_dev) {
			inc_all_io_entry(tc->pool, bio);
			remap_to_origin_and_issue(tc, bio);
			break;
		}

		zero_fill_bio(bio);
		bio_endio(bio, 0);
		break;

	default:
		DMERR_LIMIT("%s: dm_thin_find_block() failed: error = %d",
			    __func__, r);
		bio_io_error(bio);
		break;
	}
}

static void process_bio_success(struct thin_c *tc, struct bio *bio)
{
	bio_endio(bio, 0);
}

static void process_bio_fail(struct thin_c *tc, struct bio *bio)
{
	bio_io_error(bio);
}

/*
 * FIXME: should we also commit due to size of transaction, measured in
 * metadata blocks?
 */
static bool need_commit_due_to_time_(struct pool *pool)
{
	return jiffies < pool->last_commit_jiffies ||
	       jiffies > pool->last_commit_jiffies + COMMIT_PERIOD;
}

static bool need_commit_due_to_time(struct pool *pool)
{
	return need_commit_due_to_time_(pool) &&
               dm_pool_changed_this_transaction(pool->pmd);
}

#define thin_pbd(node) rb_entry((node), struct dm_thin_endio_hook, rb_node)
#define thin_bio(pbd) dm_bio_from_per_bio_data((pbd), sizeof(struct dm_thin_endio_hook))

static void __thin_bio_rb_add(struct thin_c *tc, struct bio *bio)
{
	struct rb_node **rbp, *parent;
	struct dm_thin_endio_hook *pbd;
	sector_t bi_sector = bio->bi_iter.bi_sector;

	rbp = &tc->sort_bio_list.rb_node;
	parent = NULL;
	while (*rbp) {
		parent = *rbp;
		pbd = thin_pbd(parent);

		if (bi_sector < thin_bio(pbd)->bi_iter.bi_sector)
			rbp = &(*rbp)->rb_left;
		else
			rbp = &(*rbp)->rb_right;
	}

	pbd = dm_per_bio_data(bio, sizeof(struct dm_thin_endio_hook));
	rb_link_node(&pbd->rb_node, parent, rbp);
	rb_insert_color(&pbd->rb_node, &tc->sort_bio_list);
}

static void __extract_sorted_bios(struct thin_c *tc)
{
	struct rb_node *node;
	struct dm_thin_endio_hook *pbd;
	struct bio *bio;

	for (node = rb_first(&tc->sort_bio_list); node; node = rb_next(node)) {
		pbd = thin_pbd(node);
		bio = thin_bio(pbd);

		bio_list_add(&tc->deferred_bio_list, bio);
		rb_erase(&pbd->rb_node, &tc->sort_bio_list);
	}

	WARN_ON(!RB_EMPTY_ROOT(&tc->sort_bio_list));
}

static void __sort_thin_deferred_bios(struct thin_c *tc)
{
	struct bio *bio;
	struct bio_list bios;

	bio_list_init(&bios);
	bio_list_merge(&bios, &tc->deferred_bio_list);
	bio_list_init(&tc->deferred_bio_list);

	/* Sort deferred_bio_list using rb-tree */
	while ((bio = bio_list_pop(&bios)))
		__thin_bio_rb_add(tc, bio);

	/*
	 * Transfer the sorted bios in sort_bio_list back to
	 * deferred_bio_list to allow lockless submission of
	 * all bios.
	 */
	__extract_sorted_bios(tc);
}

static void process_thin_deferred_bios(struct thin_c *tc)
{
	struct pool *pool = tc->pool;
	unsigned long flags;
	struct bio *bio;
	struct bio_list bios;
	struct blk_plug plug;

	if (tc->requeue_mode) {
		requeue_bio_list(tc, &tc->deferred_bio_list);
		return;
	}

	bio_list_init(&bios);

	spin_lock_irqsave(&tc->lock, flags);

	if (bio_list_empty(&tc->deferred_bio_list)) {
		spin_unlock_irqrestore(&tc->lock, flags);
		return;
	}

	__sort_thin_deferred_bios(tc);

	bio_list_merge(&bios, &tc->deferred_bio_list);
	bio_list_init(&tc->deferred_bio_list);

	spin_unlock_irqrestore(&tc->lock, flags);

	blk_start_plug(&plug);
	while ((bio = bio_list_pop(&bios))) {
		/*
		 * If we've got no free new_mapping structs, and processing
		 * this bio might require one, we pause until there are some
		 * prepared mappings to process.
		 */
		if (ensure_next_mapping(pool)) {
			spin_lock_irqsave(&tc->lock, flags);
			bio_list_add(&tc->deferred_bio_list, bio);
			bio_list_merge(&tc->deferred_bio_list, &bios);
			spin_unlock_irqrestore(&tc->lock, flags);
			break;
		}

		if (bio->bi_rw & REQ_DISCARD)
			pool->process_discard(tc, bio);
		else
			pool->process_bio(tc, bio);
	}
	blk_finish_plug(&plug);
}

static void thin_get(struct thin_c *tc);
static void thin_put(struct thin_c *tc);

/*
 * We can't hold rcu_read_lock() around code that can block.  So we
 * find a thin with the rcu lock held; bump a refcount; then drop
 * the lock.
 */
static struct thin_c *get_first_thin(struct pool *pool)
{
	struct thin_c *tc = NULL;

	rcu_read_lock();
	if (!list_empty(&pool->active_thins)) {
		tc = list_entry_rcu(pool->active_thins.next, struct thin_c, list);
		thin_get(tc);
	}
	rcu_read_unlock();

	return tc;
}

static struct thin_c *get_next_thin(struct pool *pool, struct thin_c *tc)
{
	struct thin_c *old_tc = tc;

	rcu_read_lock();
	list_for_each_entry_continue_rcu(tc, &pool->active_thins, list) {
		thin_get(tc);
		thin_put(old_tc);
		rcu_read_unlock();
		return tc;
	}
	thin_put(old_tc);
	rcu_read_unlock();

	return NULL;
}

static void process_deferred_bios(struct pool *pool)
{
	unsigned long flags;
	struct bio *bio;
	struct bio_list bios;
	struct thin_c *tc;

	tc = get_first_thin(pool);
	while (tc) {
		process_thin_deferred_bios(tc);
		tc = get_next_thin(pool, tc);
	}

	/*
	 * If there are any deferred flush bios, we must commit
	 * the metadata before issuing them.
	 */
	bio_list_init(&bios);
	spin_lock_irqsave(&pool->lock, flags);
	bio_list_merge(&bios, &pool->deferred_flush_bios);
	bio_list_init(&pool->deferred_flush_bios);
	spin_unlock_irqrestore(&pool->lock, flags);

	if (bio_list_empty(&bios) && !need_commit_due_to_time(pool))
		return;

	if (commit(pool)) {
		while ((bio = bio_list_pop(&bios)))
			bio_io_error(bio);
		return;
	}
	pool->last_commit_jiffies = jiffies;

	while ((bio = bio_list_pop(&bios)))
		generic_make_request(bio);
}

static void do_worker(struct work_struct *ws)
{
	struct pool *pool = container_of(ws, struct pool, worker);

	process_prepared(pool, &pool->prepared_mappings, &pool->process_prepared_mapping);
	process_prepared(pool, &pool->prepared_discards, &pool->process_prepared_discard);
	process_deferred_bios(pool);
}

/*
 * We want to commit periodically so that not too much
 * unwritten data builds up.
 */
static void do_waker(struct work_struct *ws)
{
	struct pool *pool = container_of(to_delayed_work(ws), struct pool, waker);
	wake_worker(pool);
	queue_delayed_work(pool->wq, &pool->waker, COMMIT_PERIOD);
}

/*
 * We're holding onto IO to allow userland time to react.  After the
 * timeout either the pool will have been resized (and thus back in
 * PM_WRITE mode), or we degrade to PM_READ_ONLY and start erroring IO.
 */
static void do_no_space_timeout(struct work_struct *ws)
{
	struct pool *pool = container_of(to_delayed_work(ws), struct pool,
					 no_space_timeout);

	if (get_pool_mode(pool) == PM_OUT_OF_DATA_SPACE && !pool->pf.error_if_no_space)
		set_pool_mode(pool, PM_READ_ONLY);
}

/*----------------------------------------------------------------*/

struct pool_work {
	struct work_struct worker;
	struct completion complete;
};

static struct pool_work *to_pool_work(struct work_struct *ws)
{
	return container_of(ws, struct pool_work, worker);
}

static void pool_work_complete(struct pool_work *pw)
{
	complete(&pw->complete);
}

static void pool_work_wait(struct pool_work *pw, struct pool *pool,
			   void (*fn)(struct work_struct *))
{
	INIT_WORK_ONSTACK(&pw->worker, fn);
	init_completion(&pw->complete);
	queue_work(pool->wq, &pw->worker);
	wait_for_completion(&pw->complete);
}

/*----------------------------------------------------------------*/

struct noflush_work {
	struct pool_work pw;
	struct thin_c *tc;
};

static struct noflush_work *to_noflush(struct work_struct *ws)
{
	return container_of(to_pool_work(ws), struct noflush_work, pw);
}

static void do_noflush_start(struct work_struct *ws)
{
	struct noflush_work *w = to_noflush(ws);
	w->tc->requeue_mode = true;
	requeue_io(w->tc);
	pool_work_complete(&w->pw);
}

static void do_noflush_stop(struct work_struct *ws)
{
	struct noflush_work *w = to_noflush(ws);
	w->tc->requeue_mode = false;
	pool_work_complete(&w->pw);
}

static void noflush_work(struct thin_c *tc, void (*fn)(struct work_struct *))
{
	struct noflush_work w;

	w.tc = tc;
	pool_work_wait(&w.pw, tc->pool, fn);
<<<<<<< HEAD
}

/*----------------------------------------------------------------*/

static void abort_transaction(struct pool *pool);

struct set_mode_work {
	struct pool_work pw;
	struct pool *pool;
	enum pool_mode mode;
	bool abort;
};

static struct set_mode_work *to_set_mode_work(struct work_struct *ws)
{
	return container_of(to_pool_work(ws), struct set_mode_work, pw);
}

static void do_set_mode_work(struct work_struct *ws)
{
	struct set_mode_work *w = to_set_mode_work(ws);

	DMWARN("pool mode being forced via external message");

	if (w->abort)
		abort_transaction(w->pool);

	set_pool_mode(w->pool, w->mode);
	pool_work_complete(&w->pw);
}

static void set_mode_work(struct pool *pool, enum pool_mode mode, bool abort)
{
	struct set_mode_work w;

	w.pool = pool;
	w.mode = mode;
	w.abort = abort;

	pool_work_wait(&w.pw, pool, do_set_mode_work);
=======
>>>>>>> 19583ca5
}

/*----------------------------------------------------------------*/

static enum pool_mode get_pool_mode(struct pool *pool)
{
	return pool->pf.mode;
}

static void notify_of_pool_mode_change(struct pool *pool, const char *new_mode)
{
	dm_table_event(pool->ti->table);
	DMINFO("%s: switching pool to %s mode",
	       dm_device_name(pool->pool_md), new_mode);
}

static void set_pool_mode(struct pool *pool, enum pool_mode new_mode)
{
	struct pool_c *pt = pool->ti->private;
	bool needs_check = dm_pool_metadata_needs_check(pool->pmd);
	enum pool_mode old_mode = get_pool_mode(pool);
	unsigned long no_space_timeout = ACCESS_ONCE(no_space_timeout_secs) * HZ;

	/*
	 * Never allow the pool to transition to PM_WRITE mode if user
	 * intervention is required to verify metadata and data consistency.
	 */
	if (new_mode == PM_WRITE && needs_check) {
		DMERR("%s: unable to switch pool to write mode until repaired.",
		      dm_device_name(pool->pool_md));
		if (old_mode != new_mode)
			new_mode = old_mode;
		else
			new_mode = PM_READ_ONLY;
	}
	/*
	 * If we were in PM_FAIL mode, rollback of metadata failed.  We're
	 * not going to recover without a thin_repair.	So we never let the
	 * pool move out of the old mode.
	 */
	if (old_mode == PM_FAIL)
		new_mode = old_mode;

	/*
	 * Never allow the pool to transition to PM_WRITE mode if user
	 * intervention is required to verify metadata and data consistency.
	 */
	if (new_mode == PM_WRITE && old_mode != new_mode && needs_check) {
		DMERR("%s: unable to switch pool to write mode until repaired.",
		      dm_device_name(pool->pool_md));
		new_mode = old_mode;
	}

	switch (new_mode) {
	case PM_FAIL:
		if (old_mode != new_mode)
			notify_of_pool_mode_change(pool, "failure");

		dm_pool_metadata_read_only(pool->pmd);
		pool->process_bio = process_bio_fail;
		pool->process_discard = process_bio_fail;
		pool->process_prepared_mapping = process_prepared_mapping_fail;
		pool->process_prepared_discard = process_prepared_discard_fail;

		error_retry_list(pool);
		break;

	case PM_READ_ONLY:
		if (old_mode != new_mode)
			notify_of_pool_mode_change(pool, "read-only");
		dm_pool_metadata_read_only(pool->pmd);
		pool->process_bio = process_bio_read_only;
		pool->process_discard = process_bio_success;
		pool->process_prepared_mapping = process_prepared_mapping_fail;
		pool->process_prepared_discard = process_prepared_discard_passdown;

		error_retry_list(pool);
		break;

	case PM_OUT_OF_DATA_SPACE:
		/*
		 * Ideally we'd never hit this state; the low water mark
		 * would trigger userland to extend the pool before we
		 * completely run out of data space.  However, many small
		 * IOs to unprovisioned space can consume data space at an
		 * alarming rate.  Adjust your low water mark if you're
		 * frequently seeing this mode.
		 */
		if (old_mode != new_mode)
			notify_of_pool_mode_change(pool, "out-of-data-space");
		pool->process_bio = process_bio_read_only;
		pool->process_discard = process_discard;
		pool->process_prepared_mapping = process_prepared_mapping;
		pool->process_prepared_discard = process_prepared_discard_passdown;

<<<<<<< HEAD
		if (!pool->pf.error_if_no_space)
			queue_delayed_work(pool->wq, &pool->no_space_timeout, NO_SPACE_TIMEOUT);
=======
		if (!pool->pf.error_if_no_space && no_space_timeout)
			queue_delayed_work(pool->wq, &pool->no_space_timeout, no_space_timeout);
>>>>>>> 19583ca5
		break;

	case PM_WRITE:
		if (old_mode != new_mode)
			notify_of_pool_mode_change(pool, "write");
		dm_pool_metadata_read_write(pool->pmd);
		pool->process_bio = process_bio;
		pool->process_discard = process_discard;
		pool->process_prepared_mapping = process_prepared_mapping;
		pool->process_prepared_discard = process_prepared_discard;
		break;
	}

	pool->pf.mode = new_mode;

	/*
	 * The pool mode may have changed, sync it so bind_control_target()
	 * doesn't cause an unexpected mode transition on resume.
	 */
	pt->adjusted_pf.mode = new_mode;
}

static void abort_transaction(struct pool *pool)
{
	const char *dev_name = dm_device_name(pool->pool_md);

	DMERR_LIMIT("%s: aborting current metadata transaction", dev_name);
	if (dm_pool_abort_metadata(pool->pmd)) {
		DMERR("%s: failed to abort metadata transaction", dev_name);
		set_pool_mode(pool, PM_FAIL);
	}

	if (dm_pool_metadata_set_needs_check(pool->pmd)) {
		DMERR("%s: failed to set 'needs_check' flag in metadata", dev_name);
		set_pool_mode(pool, PM_FAIL);
	}
}

static void metadata_operation_failed(struct pool *pool, const char *op, int r)
{
	DMERR_LIMIT("%s: metadata operation '%s' failed: error = %d",
		    dm_device_name(pool->pool_md), op, r);

	abort_transaction(pool);
	set_pool_mode(pool, PM_READ_ONLY);
}

/*----------------------------------------------------------------*/

/*
 * Mapping functions.
 */

/*
 * Called only while mapping a thin bio to hand it over to the workqueue.
 */
static void thin_defer_bio(struct thin_c *tc, struct bio *bio)
{
	unsigned long flags;
	struct pool *pool = tc->pool;

	spin_lock_irqsave(&tc->lock, flags);
	bio_list_add(&tc->deferred_bio_list, bio);
	spin_unlock_irqrestore(&tc->lock, flags);

	wake_worker(pool);
}

static void thin_hook_bio(struct thin_c *tc, struct bio *bio)
{
	struct dm_thin_endio_hook *h = dm_per_bio_data(bio, sizeof(struct dm_thin_endio_hook));

	h->tc = tc;
	h->shared_read_entry = NULL;
	h->all_io_entry = NULL;
	h->overwrite_mapping = NULL;
}

/*
 * Non-blocking function called from the thin target's map function.
 */
static int thin_bio_map(struct dm_target *ti, struct bio *bio)
{
	int r;
	struct thin_c *tc = ti->private;
	dm_block_t block = get_bio_block(tc, bio);
	struct dm_thin_device *td = tc->td;
	struct dm_thin_lookup_result result;
	struct dm_bio_prison_cell cell1, cell2;
	struct dm_bio_prison_cell *cell_result;
	struct dm_cell_key key;

	thin_hook_bio(tc, bio);

	if (tc->requeue_mode) {
		bio_endio(bio, DM_ENDIO_REQUEUE);
		return DM_MAPIO_SUBMITTED;
	}

	if (get_pool_mode(tc->pool) == PM_FAIL) {
		bio_io_error(bio);
		return DM_MAPIO_SUBMITTED;
	}

	if (bio->bi_rw & (REQ_DISCARD | REQ_FLUSH | REQ_FUA)) {
		thin_defer_bio(tc, bio);
		return DM_MAPIO_SUBMITTED;
	}

	r = dm_thin_find_block(td, block, 0, &result);

	/*
	 * Note that we defer readahead too.
	 */
	switch (r) {
	case 0:
		if (unlikely(result.shared)) {
			/*
			 * We have a race condition here between the
			 * result.shared value returned by the lookup and
			 * snapshot creation, which may cause new
			 * sharing.
			 *
			 * To avoid this always quiesce the origin before
			 * taking the snap.  You want to do this anyway to
			 * ensure a consistent application view
			 * (i.e. lockfs).
			 *
			 * More distant ancestors are irrelevant. The
			 * shared flag will be set in their case.
			 */
			thin_defer_bio(tc, bio);
			return DM_MAPIO_SUBMITTED;
		}

		build_virtual_key(tc->td, block, &key);
		if (dm_bio_detain(tc->pool->prison, &key, bio, &cell1, &cell_result))
			return DM_MAPIO_SUBMITTED;

		build_data_key(tc->td, result.block, &key);
		if (dm_bio_detain(tc->pool->prison, &key, bio, &cell2, &cell_result)) {
			cell_defer_no_holder_no_free(tc, &cell1);
			return DM_MAPIO_SUBMITTED;
		}

		inc_all_io_entry(tc->pool, bio);
		cell_defer_no_holder_no_free(tc, &cell2);
		cell_defer_no_holder_no_free(tc, &cell1);

		remap(tc, bio, result.block);
		return DM_MAPIO_REMAPPED;

	case -ENODATA:
		if (get_pool_mode(tc->pool) == PM_READ_ONLY) {
			/*
			 * This block isn't provisioned, and we have no way
			 * of doing so.
			 */
			handle_unserviceable_bio(tc->pool, bio);
			return DM_MAPIO_SUBMITTED;
		}
		/* fall through */

	case -EWOULDBLOCK:
		/*
		 * In future, the failed dm_thin_find_block above could
		 * provide the hint to load the metadata into cache.
		 */
		thin_defer_bio(tc, bio);
		return DM_MAPIO_SUBMITTED;

	default:
		/*
		 * Must always call bio_io_error on failure.
		 * dm_thin_find_block can fail with -EINVAL if the
		 * pool is switched to fail-io mode.
		 */
		bio_io_error(bio);
		return DM_MAPIO_SUBMITTED;
	}
}

static int pool_is_congested(struct dm_target_callbacks *cb, int bdi_bits)
{
	struct pool_c *pt = container_of(cb, struct pool_c, callbacks);
	struct request_queue *q;

	if (get_pool_mode(pt->pool) == PM_OUT_OF_DATA_SPACE)
		return 1;

	q = bdev_get_queue(pt->data_dev->bdev);
	return bdi_congested(&q->backing_dev_info, bdi_bits);
}

static void requeue_bios(struct pool *pool)
{
	unsigned long flags;
	struct thin_c *tc;

	rcu_read_lock();
	list_for_each_entry_rcu(tc, &pool->active_thins, list) {
		spin_lock_irqsave(&tc->lock, flags);
		bio_list_merge(&tc->deferred_bio_list, &tc->retry_on_resume_list);
		bio_list_init(&tc->retry_on_resume_list);
		spin_unlock_irqrestore(&tc->lock, flags);
	}
	rcu_read_unlock();
}

/*----------------------------------------------------------------
 * Binding of control targets to a pool object
 *--------------------------------------------------------------*/
static bool data_dev_supports_discard(struct pool_c *pt)
{
	struct request_queue *q = bdev_get_queue(pt->data_dev->bdev);

	return q && blk_queue_discard(q);
}

static bool is_factor(sector_t block_size, uint32_t n)
{
	return !sector_div(block_size, n);
}

/*
 * If discard_passdown was enabled verify that the data device
 * supports discards.  Disable discard_passdown if not.
 */
static void disable_passdown_if_not_supported(struct pool_c *pt)
{
	struct pool *pool = pt->pool;
	struct block_device *data_bdev = pt->data_dev->bdev;
	struct queue_limits *data_limits = &bdev_get_queue(data_bdev)->limits;
	sector_t block_size = pool->sectors_per_block << SECTOR_SHIFT;
	const char *reason = NULL;
	char buf[BDEVNAME_SIZE];

	if (!pt->adjusted_pf.discard_passdown)
		return;

	if (!data_dev_supports_discard(pt))
		reason = "discard unsupported";

	else if (data_limits->max_discard_sectors < pool->sectors_per_block)
		reason = "max discard sectors smaller than a block";

	else if (data_limits->discard_granularity > block_size)
		reason = "discard granularity larger than a block";

	else if (!is_factor(block_size, data_limits->discard_granularity))
		reason = "discard granularity not a factor of block size";

	if (reason) {
		DMWARN("Data device (%s) %s: Disabling discard passdown.", bdevname(data_bdev, buf), reason);
		pt->adjusted_pf.discard_passdown = false;
	}
}

static int bind_control_target(struct pool *pool, struct dm_target *ti)
{
	struct pool_c *pt = ti->private;

	/*
	 * We want to make sure that a pool in PM_FAIL mode is never upgraded.
	 */
	enum pool_mode old_mode = get_pool_mode(pool);
	enum pool_mode new_mode = pt->adjusted_pf.mode;

	/*
	 * Don't change the pool's mode until set_pool_mode() below.
	 * Otherwise the pool's process_* function pointers may
	 * not match the desired pool mode.
	 */
	pt->adjusted_pf.mode = old_mode;

	pool->ti = ti;
	pool->pf = pt->adjusted_pf;
	pool->low_water_blocks = pt->low_water_blocks;

	set_pool_mode(pool, new_mode);

	return 0;
}

static void unbind_control_target(struct pool *pool, struct dm_target *ti)
{
	if (pool->ti == ti)
		pool->ti = NULL;
}

/*----------------------------------------------------------------
 * Pool creation
 *--------------------------------------------------------------*/
/* Initialize pool features. */
static void pool_features_init(struct pool_features *pf)
{
	pf->mode = PM_WRITE;
	pf->zero_new_blocks = true;
	pf->discard_enabled = true;
	pf->discard_passdown = true;
	pf->error_if_no_space = false;
}

static void __pool_destroy(struct pool *pool)
{
	__pool_table_remove(pool);

	if (dm_pool_metadata_close(pool->pmd) < 0)
		DMWARN("%s: dm_pool_metadata_close() failed.", __func__);

	dm_bio_prison_destroy(pool->prison);
	dm_kcopyd_client_destroy(pool->copier);

	if (pool->wq)
		destroy_workqueue(pool->wq);

	if (pool->next_mapping)
		mempool_free(pool->next_mapping, pool->mapping_pool);
	mempool_destroy(pool->mapping_pool);
	dm_deferred_set_destroy(pool->shared_read_ds);
	dm_deferred_set_destroy(pool->all_io_ds);
	kfree(pool);
}

static struct kmem_cache *_new_mapping_cache;

static struct pool *pool_create(struct mapped_device *pool_md,
				struct block_device *metadata_dev,
				unsigned long block_size,
				int read_only, char **error)
{
	int r;
	void *err_p;
	struct pool *pool;
	struct dm_pool_metadata *pmd;
	bool format_device = read_only ? false : true;

	pmd = dm_pool_metadata_open(metadata_dev, block_size, format_device);
	if (IS_ERR(pmd)) {
		*error = "Error creating metadata object";
		return (struct pool *)pmd;
	}

	pool = kmalloc(sizeof(*pool), GFP_KERNEL);
	if (!pool) {
		*error = "Error allocating memory for pool";
		err_p = ERR_PTR(-ENOMEM);
		goto bad_pool;
	}

	pool->pmd = pmd;
	pool->sectors_per_block = block_size;
	if (block_size & (block_size - 1))
		pool->sectors_per_block_shift = -1;
	else
		pool->sectors_per_block_shift = __ffs(block_size);
	pool->low_water_blocks = 0;
	pool_features_init(&pool->pf);
	pool->prison = dm_bio_prison_create(PRISON_CELLS);
	if (!pool->prison) {
		*error = "Error creating pool's bio prison";
		err_p = ERR_PTR(-ENOMEM);
		goto bad_prison;
	}

	pool->copier = dm_kcopyd_client_create(&dm_kcopyd_throttle);
	if (IS_ERR(pool->copier)) {
		r = PTR_ERR(pool->copier);
		*error = "Error creating pool's kcopyd client";
		err_p = ERR_PTR(r);
		goto bad_kcopyd_client;
	}

	/*
	 * Create singlethreaded workqueue that will service all devices
	 * that use this metadata.
	 */
	pool->wq = alloc_ordered_workqueue("dm-" DM_MSG_PREFIX, WQ_MEM_RECLAIM);
	if (!pool->wq) {
		*error = "Error creating pool's workqueue";
		err_p = ERR_PTR(-ENOMEM);
		goto bad_wq;
	}

	INIT_WORK(&pool->worker, do_worker);
	INIT_DELAYED_WORK(&pool->waker, do_waker);
	INIT_DELAYED_WORK(&pool->no_space_timeout, do_no_space_timeout);
	spin_lock_init(&pool->lock);
	bio_list_init(&pool->deferred_flush_bios);
	INIT_LIST_HEAD(&pool->prepared_mappings);
	INIT_LIST_HEAD(&pool->prepared_discards);
	INIT_LIST_HEAD(&pool->active_thins);
	pool->low_water_triggered = false;

	pool->shared_read_ds = dm_deferred_set_create();
	if (!pool->shared_read_ds) {
		*error = "Error creating pool's shared read deferred set";
		err_p = ERR_PTR(-ENOMEM);
		goto bad_shared_read_ds;
	}

	pool->all_io_ds = dm_deferred_set_create();
	if (!pool->all_io_ds) {
		*error = "Error creating pool's all io deferred set";
		err_p = ERR_PTR(-ENOMEM);
		goto bad_all_io_ds;
	}

	pool->next_mapping = NULL;
	pool->mapping_pool = mempool_create_slab_pool(MAPPING_POOL_SIZE,
						      _new_mapping_cache);
	if (!pool->mapping_pool) {
		*error = "Error creating pool's mapping mempool";
		err_p = ERR_PTR(-ENOMEM);
		goto bad_mapping_pool;
	}

	pool->ref_count = 1;
	pool->last_commit_jiffies = jiffies;
	pool->pool_md = pool_md;
	pool->md_dev = metadata_dev;
	__pool_table_insert(pool);

	return pool;

bad_mapping_pool:
	dm_deferred_set_destroy(pool->all_io_ds);
bad_all_io_ds:
	dm_deferred_set_destroy(pool->shared_read_ds);
bad_shared_read_ds:
	destroy_workqueue(pool->wq);
bad_wq:
	dm_kcopyd_client_destroy(pool->copier);
bad_kcopyd_client:
	dm_bio_prison_destroy(pool->prison);
bad_prison:
	kfree(pool);
bad_pool:
	if (dm_pool_metadata_close(pmd))
		DMWARN("%s: dm_pool_metadata_close() failed.", __func__);

	return err_p;
}

static void __pool_inc(struct pool *pool)
{
	BUG_ON(!mutex_is_locked(&dm_thin_pool_table.mutex));
	pool->ref_count++;
}

static void __pool_dec(struct pool *pool)
{
	BUG_ON(!mutex_is_locked(&dm_thin_pool_table.mutex));
	BUG_ON(!pool->ref_count);
	if (!--pool->ref_count)
		__pool_destroy(pool);
}

static struct pool *__pool_find(struct mapped_device *pool_md,
				struct block_device *metadata_dev,
				unsigned long block_size, int read_only,
				char **error, int *created)
{
	struct pool *pool = __pool_table_lookup_metadata_dev(metadata_dev);

	if (pool) {
		if (pool->pool_md != pool_md) {
			*error = "metadata device already in use by a pool";
			return ERR_PTR(-EBUSY);
		}
		__pool_inc(pool);

	} else {
		pool = __pool_table_lookup(pool_md);
		if (pool) {
			if (pool->md_dev != metadata_dev) {
				*error = "different pool cannot replace a pool";
				return ERR_PTR(-EINVAL);
			}
			__pool_inc(pool);

		} else {
			pool = pool_create(pool_md, metadata_dev, block_size, read_only, error);
			*created = 1;
		}
	}

	return pool;
}

/*----------------------------------------------------------------
 * Pool target methods
 *--------------------------------------------------------------*/
static void pool_dtr(struct dm_target *ti)
{
	struct pool_c *pt = ti->private;

	mutex_lock(&dm_thin_pool_table.mutex);

	unbind_control_target(pt->pool, ti);
	__pool_dec(pt->pool);
	dm_put_device(ti, pt->metadata_dev);
	dm_put_device(ti, pt->data_dev);
	kfree(pt);

	mutex_unlock(&dm_thin_pool_table.mutex);
}

static int parse_pool_features(struct dm_arg_set *as, struct pool_features *pf,
			       struct dm_target *ti)
{
	int r;
	unsigned argc;
	const char *arg_name;

	static struct dm_arg _args[] = {
		{0, 4, "Invalid number of pool feature arguments"},
	};

	/*
	 * No feature arguments supplied.
	 */
	if (!as->argc)
		return 0;

	r = dm_read_arg_group(_args, as, &argc, &ti->error);
	if (r)
		return -EINVAL;

	while (argc && !r) {
		arg_name = dm_shift_arg(as);
		argc--;

		if (!strcasecmp(arg_name, "skip_block_zeroing"))
			pf->zero_new_blocks = false;

		else if (!strcasecmp(arg_name, "ignore_discard"))
			pf->discard_enabled = false;

		else if (!strcasecmp(arg_name, "no_discard_passdown"))
			pf->discard_passdown = false;

		else if (!strcasecmp(arg_name, "read_only"))
			pf->mode = PM_READ_ONLY;

		else if (!strcasecmp(arg_name, "error_if_no_space"))
			pf->error_if_no_space = true;

		else {
			ti->error = "Unrecognised pool feature requested";
			r = -EINVAL;
			break;
		}
	}

	return r;
}

static void metadata_low_callback(void *context)
{
	struct pool *pool = context;

	DMWARN("%s: reached low water mark for metadata device: sending event.",
	       dm_device_name(pool->pool_md));

	dm_table_event(pool->ti->table);
}

static sector_t get_dev_size(struct block_device *bdev)
{
	return i_size_read(bdev->bd_inode) >> SECTOR_SHIFT;
}

static void warn_if_metadata_device_too_big(struct block_device *bdev)
{
	sector_t metadata_dev_size = get_dev_size(bdev);
	char buffer[BDEVNAME_SIZE];

	if (metadata_dev_size > THIN_METADATA_MAX_SECTORS_WARNING)
		DMWARN("Metadata device %s is larger than %u sectors: excess space will not be used.",
		       bdevname(bdev, buffer), THIN_METADATA_MAX_SECTORS);
}

static sector_t get_metadata_dev_size(struct block_device *bdev)
{
	sector_t metadata_dev_size = get_dev_size(bdev);

	if (metadata_dev_size > THIN_METADATA_MAX_SECTORS)
		metadata_dev_size = THIN_METADATA_MAX_SECTORS;

	return metadata_dev_size;
}

static dm_block_t get_metadata_dev_size_in_blocks(struct block_device *bdev)
{
	sector_t metadata_dev_size = get_metadata_dev_size(bdev);

	sector_div(metadata_dev_size, THIN_METADATA_BLOCK_SIZE);

	return metadata_dev_size;
}

/*
 * When a metadata threshold is crossed a dm event is triggered, and
 * userland should respond by growing the metadata device.  We could let
 * userland set the threshold, like we do with the data threshold, but I'm
 * not sure they know enough to do this well.
 */
static dm_block_t calc_metadata_threshold(struct pool_c *pt)
{
	/*
	 * 4M is ample for all ops with the possible exception of thin
	 * device deletion which is harmless if it fails (just retry the
	 * delete after you've grown the device).
	 */
	dm_block_t quarter = get_metadata_dev_size_in_blocks(pt->metadata_dev->bdev) / 4;
	return min((dm_block_t)1024ULL /* 4M */, quarter);
}

/*
 * thin-pool <metadata dev> <data dev>
 *	     <data block size (sectors)>
 *	     <low water mark (blocks)>
 *	     [<#feature args> [<arg>]*]
 *
 * Optional feature arguments are:
 *	     skip_block_zeroing: skips the zeroing of newly-provisioned blocks.
 *	     ignore_discard: disable discard
 *	     no_discard_passdown: don't pass discards down to the data device
 *	     read_only: Don't allow any changes to be made to the pool metadata.
 *	     error_if_no_space: error IOs, instead of queueing, if no space.
 */
static int pool_ctr(struct dm_target *ti, unsigned argc, char **argv)
{
	int r, pool_created = 0;
	struct pool_c *pt;
	struct pool *pool;
	struct pool_features pf;
	struct dm_arg_set as;
	struct dm_dev *data_dev;
	unsigned long block_size;
	dm_block_t low_water_blocks;
	struct dm_dev *metadata_dev;
	fmode_t metadata_mode;

	/*
	 * FIXME Remove validation from scope of lock.
	 */
	mutex_lock(&dm_thin_pool_table.mutex);

	if (argc < 4) {
		ti->error = "Invalid argument count";
		r = -EINVAL;
		goto out_unlock;
	}

	as.argc = argc;
	as.argv = argv;

	/*
	 * Set default pool features.
	 */
	pool_features_init(&pf);

	dm_consume_args(&as, 4);
	r = parse_pool_features(&as, &pf, ti);
	if (r)
		goto out_unlock;

	metadata_mode = FMODE_READ | ((pf.mode == PM_READ_ONLY) ? 0 : FMODE_WRITE);
	r = dm_get_device(ti, argv[0], metadata_mode, &metadata_dev);
	if (r) {
		ti->error = "Error opening metadata block device";
		goto out_unlock;
	}
	warn_if_metadata_device_too_big(metadata_dev->bdev);

	r = dm_get_device(ti, argv[1], FMODE_READ | FMODE_WRITE, &data_dev);
	if (r) {
		ti->error = "Error getting data device";
		goto out_metadata;
	}

	if (kstrtoul(argv[2], 10, &block_size) || !block_size ||
	    block_size < DATA_DEV_BLOCK_SIZE_MIN_SECTORS ||
	    block_size > DATA_DEV_BLOCK_SIZE_MAX_SECTORS ||
	    block_size & (DATA_DEV_BLOCK_SIZE_MIN_SECTORS - 1)) {
		ti->error = "Invalid block size";
		r = -EINVAL;
		goto out;
	}

	if (kstrtoull(argv[3], 10, (unsigned long long *)&low_water_blocks)) {
		ti->error = "Invalid low water mark";
		r = -EINVAL;
		goto out;
	}

	pt = kzalloc(sizeof(*pt), GFP_KERNEL);
	if (!pt) {
		r = -ENOMEM;
		goto out;
	}

	pool = __pool_find(dm_table_get_md(ti->table), metadata_dev->bdev,
			   block_size, pf.mode == PM_READ_ONLY, &ti->error, &pool_created);
	if (IS_ERR(pool)) {
		r = PTR_ERR(pool);
		goto out_free_pt;
	}

	/*
	 * 'pool_created' reflects whether this is the first table load.
	 * Top level discard support is not allowed to be changed after
	 * initial load.  This would require a pool reload to trigger thin
	 * device changes.
	 */
	if (!pool_created && pf.discard_enabled != pool->pf.discard_enabled) {
		ti->error = "Discard support cannot be disabled once enabled";
		r = -EINVAL;
		goto out_flags_changed;
	}

	pt->pool = pool;
	pt->ti = ti;
	pt->metadata_dev = metadata_dev;
	pt->data_dev = data_dev;
	pt->low_water_blocks = low_water_blocks;
	pt->adjusted_pf = pt->requested_pf = pf;
	ti->num_flush_bios = 1;

	/*
	 * Only need to enable discards if the pool should pass
	 * them down to the data device.  The thin device's discard
	 * processing will cause mappings to be removed from the btree.
	 */
	ti->discard_zeroes_data_unsupported = true;
	if (pf.discard_enabled && pf.discard_passdown) {
		ti->num_discard_bios = 1;

		/*
		 * Setting 'discards_supported' circumvents the normal
		 * stacking of discard limits (this keeps the pool and
		 * thin devices' discard limits consistent).
		 */
		ti->discards_supported = true;
	}
	ti->private = pt;

	r = dm_pool_register_metadata_threshold(pt->pool->pmd,
						calc_metadata_threshold(pt),
						metadata_low_callback,
						pool);
	if (r)
		goto out_free_pt;

	pt->callbacks.congested_fn = pool_is_congested;
	dm_table_add_target_callbacks(ti->table, &pt->callbacks);

	mutex_unlock(&dm_thin_pool_table.mutex);

	return 0;

out_flags_changed:
	__pool_dec(pool);
out_free_pt:
	kfree(pt);
out:
	dm_put_device(ti, data_dev);
out_metadata:
	dm_put_device(ti, metadata_dev);
out_unlock:
	mutex_unlock(&dm_thin_pool_table.mutex);

	return r;
}

static int pool_map(struct dm_target *ti, struct bio *bio)
{
	int r;
	struct pool_c *pt = ti->private;
	struct pool *pool = pt->pool;
	unsigned long flags;

	/*
	 * As this is a singleton target, ti->begin is always zero.
	 */
	spin_lock_irqsave(&pool->lock, flags);
	bio->bi_bdev = pt->data_dev->bdev;
	r = DM_MAPIO_REMAPPED;
	spin_unlock_irqrestore(&pool->lock, flags);

	return r;
}

static int maybe_resize_data_dev(struct dm_target *ti, bool *need_commit)
{
	int r;
	struct pool_c *pt = ti->private;
	struct pool *pool = pt->pool;
	sector_t data_size = ti->len;
	dm_block_t sb_data_size;

	*need_commit = false;

	(void) sector_div(data_size, pool->sectors_per_block);

	r = dm_pool_get_data_dev_size(pool->pmd, &sb_data_size);
	if (r) {
		DMERR("%s: failed to retrieve data device size",
		      dm_device_name(pool->pool_md));
		return r;
	}

	if (data_size < sb_data_size) {
		DMERR("%s: pool target (%llu blocks) too small: expected %llu",
		      dm_device_name(pool->pool_md),
		      (unsigned long long)data_size, sb_data_size);
		return -EINVAL;

	} else if (data_size > sb_data_size) {
		if (dm_pool_metadata_needs_check(pool->pmd)) {
			DMERR("%s: unable to grow the data device until repaired.",
			      dm_device_name(pool->pool_md));
			return 0;
		}

		if (sb_data_size)
			DMINFO("%s: growing the data device from %llu to %llu blocks",
			       dm_device_name(pool->pool_md),
			       sb_data_size, (unsigned long long)data_size);
		r = dm_pool_resize_data_dev(pool->pmd, data_size);
		if (r) {
			metadata_operation_failed(pool, "dm_pool_resize_data_dev", r);
			return r;
		}

		*need_commit = true;
	}

	return 0;
}

static int maybe_resize_metadata_dev(struct dm_target *ti, bool *need_commit)
{
	int r;
	struct pool_c *pt = ti->private;
	struct pool *pool = pt->pool;
	dm_block_t metadata_dev_size, sb_metadata_dev_size;

	*need_commit = false;

	metadata_dev_size = get_metadata_dev_size_in_blocks(pool->md_dev);

	r = dm_pool_get_metadata_dev_size(pool->pmd, &sb_metadata_dev_size);
	if (r) {
		DMERR("%s: failed to retrieve metadata device size",
		      dm_device_name(pool->pool_md));
		return r;
	}

	if (metadata_dev_size < sb_metadata_dev_size) {
		DMERR("%s: metadata device (%llu blocks) too small: expected %llu",
		      dm_device_name(pool->pool_md),
		      metadata_dev_size, sb_metadata_dev_size);
		return -EINVAL;

	} else if (metadata_dev_size > sb_metadata_dev_size) {
		if (dm_pool_metadata_needs_check(pool->pmd)) {
			DMERR("%s: unable to grow the metadata device until repaired.",
			      dm_device_name(pool->pool_md));
			return 0;
		}

		warn_if_metadata_device_too_big(pool->md_dev);
		DMINFO("%s: growing the metadata device from %llu to %llu blocks",
		       dm_device_name(pool->pool_md),
		       sb_metadata_dev_size, metadata_dev_size);
		r = dm_pool_resize_metadata_dev(pool->pmd, metadata_dev_size);
		if (r) {
			metadata_operation_failed(pool, "dm_pool_resize_metadata_dev", r);
			return r;
		}

		*need_commit = true;
	}

	return 0;
}

/*
 * Retrieves the number of blocks of the data device from
 * the superblock and compares it to the actual device size,
 * thus resizing the data device in case it has grown.
 *
 * This both copes with opening preallocated data devices in the ctr
 * being followed by a resume
 * -and-
 * calling the resume method individually after userspace has
 * grown the data device in reaction to a table event.
 */
static int pool_preresume(struct dm_target *ti)
{
	int r;
	bool need_commit1, need_commit2;
	struct pool_c *pt = ti->private;
	struct pool *pool = pt->pool;

	/*
	 * Take control of the pool object.
	 */
	r = bind_control_target(pool, ti);
	if (r)
		return r;

	r = maybe_resize_data_dev(ti, &need_commit1);
	if (r)
		return r;

	r = maybe_resize_metadata_dev(ti, &need_commit2);
	if (r)
		return r;

	if (need_commit1 || need_commit2)
		(void) commit(pool);

	return 0;
}

static void pool_resume(struct dm_target *ti)
{
	struct pool_c *pt = ti->private;
	struct pool *pool = pt->pool;
	unsigned long flags;

	spin_lock_irqsave(&pool->lock, flags);
	pool->low_water_triggered = false;
	spin_unlock_irqrestore(&pool->lock, flags);
	requeue_bios(pool);

	do_waker(&pool->waker.work);
}

static void pool_postsuspend(struct dm_target *ti)
{
	struct pool_c *pt = ti->private;
	struct pool *pool = pt->pool;

	cancel_delayed_work(&pool->waker);
	cancel_delayed_work(&pool->no_space_timeout);
	flush_workqueue(pool->wq);
	(void) commit(pool);
}

static int check_arg_count(unsigned argc, unsigned args_required)
{
	if (argc != args_required) {
		DMWARN("Message received with %u arguments instead of %u.",
		       argc, args_required);
		return -EINVAL;
	}

	return 0;
}

static int read_dev_id(char *arg, dm_thin_id *dev_id, int warning)
{
	if (!kstrtoull(arg, 10, (unsigned long long *)dev_id) &&
	    *dev_id <= MAX_DEV_ID)
		return 0;

	if (warning)
		DMWARN("Message received with invalid device id: %s", arg);

	return -EINVAL;
}

static int process_create_thin_mesg(unsigned argc, char **argv, struct pool *pool)
{
	dm_thin_id dev_id;
	int r;

	r = check_arg_count(argc, 2);
	if (r)
		return r;

	r = read_dev_id(argv[1], &dev_id, 1);
	if (r)
		return r;

	r = dm_pool_create_thin(pool->pmd, dev_id);
	if (r) {
		DMWARN("Creation of new thinly-provisioned device with id %s failed.",
		       argv[1]);
		return r;
	}

	return 0;
}

static int process_create_snap_mesg(unsigned argc, char **argv, struct pool *pool)
{
	dm_thin_id dev_id;
	dm_thin_id origin_dev_id;
	int r;

	r = check_arg_count(argc, 3);
	if (r)
		return r;

	r = read_dev_id(argv[1], &dev_id, 1);
	if (r)
		return r;

	r = read_dev_id(argv[2], &origin_dev_id, 1);
	if (r)
		return r;

	r = dm_pool_create_snap(pool->pmd, dev_id, origin_dev_id);
	if (r) {
		DMWARN("Creation of new snapshot %s of device %s failed.",
		       argv[1], argv[2]);
		return r;
	}

	return 0;
}

static int process_delete_mesg(unsigned argc, char **argv, struct pool *pool)
{
	dm_thin_id dev_id;
	int r;

	r = check_arg_count(argc, 2);
	if (r)
		return r;

	r = read_dev_id(argv[1], &dev_id, 1);
	if (r)
		return r;

	r = dm_pool_delete_thin_device(pool->pmd, dev_id);
	if (r)
		DMWARN("Deletion of thin device %s failed.", argv[1]);

	return r;
}

static int process_set_transaction_id_mesg(unsigned argc, char **argv, struct pool *pool)
{
	dm_thin_id old_id, new_id;
	int r;

	r = check_arg_count(argc, 3);
	if (r)
		return r;

	if (kstrtoull(argv[1], 10, (unsigned long long *)&old_id)) {
		DMWARN("set_transaction_id message: Unrecognised id %s.", argv[1]);
		return -EINVAL;
	}

	if (kstrtoull(argv[2], 10, (unsigned long long *)&new_id)) {
		DMWARN("set_transaction_id message: Unrecognised new id %s.", argv[2]);
		return -EINVAL;
	}

	r = dm_pool_set_metadata_transaction_id(pool->pmd, old_id, new_id);
	if (r) {
		DMWARN("Failed to change transaction id from %s to %s.",
		       argv[1], argv[2]);
		return r;
	}

	return 0;
}

static int process_reserve_metadata_snap_mesg(unsigned argc, char **argv, struct pool *pool)
{
	int r;

	r = check_arg_count(argc, 1);
	if (r)
		return r;

	(void) commit(pool);

	r = dm_pool_reserve_metadata_snap(pool->pmd);
	if (r)
		DMWARN("reserve_metadata_snap message failed.");

	return r;
}

static int process_release_metadata_snap_mesg(unsigned argc, char **argv, struct pool *pool)
{
	int r;

	r = check_arg_count(argc, 1);
	if (r)
		return r;

	r = dm_pool_release_metadata_snap(pool->pmd);
	if (r)
		DMWARN("release_metadata_snap message failed.");

	return r;
}

static int process_set_mode_mesg(unsigned argc, char **argv, struct pool *pool)
{
	int r;
	bool abort;
	enum pool_mode mode;

	r = check_arg_count(argc, 3);
	if (r)
		return r;

	if (!strcasecmp(argv[1], "write"))
		mode = PM_WRITE;

	else if (!strcasecmp(argv[1], "out-of-data-space"))
		mode = PM_OUT_OF_DATA_SPACE;

	else if (!strcasecmp(argv[1], "read-only"))
		mode = PM_READ_ONLY;

	else if (!strcasecmp(argv[1], "fail"))
		mode = PM_FAIL;

	else {
		DMWARN("set_mode message specified an unkown mode '%s'\n",
		       argv[1]);
		return -EINVAL;
	}

	if (!strcmp(argv[2], "abort"))
		abort = true;

	else if (!strcmp(argv[2], "no-abort"))
		abort = false;

	else {
		DMWARN("set_mode message specified an unknown abort flag '%s'\n",
		       argv[2]);
		return -EINVAL;
	}

	set_mode_work(pool, mode, abort);
	return 0;
}

/*
 * Messages supported:
 *   create_thin	<dev_id>
 *   create_snap	<dev_id> <origin_id>
 *   delete		<dev_id>
 *   trim		<dev_id> <new_size_in_sectors>
 *   set_transaction_id <current_trans_id> <new_trans_id>
 *   reserve_metadata_snap
 *   release_metadata_snap
 *   set_mode <write|out-of-data-space|read-only|fail> <abort|no-abort>
 */
static int pool_message(struct dm_target *ti, unsigned argc, char **argv)
{
	int r = -EINVAL;
	struct pool_c *pt = ti->private;
	struct pool *pool = pt->pool;

	if (!strcasecmp(argv[0], "create_thin"))
		r = process_create_thin_mesg(argc, argv, pool);

	else if (!strcasecmp(argv[0], "create_snap"))
		r = process_create_snap_mesg(argc, argv, pool);

	else if (!strcasecmp(argv[0], "delete"))
		r = process_delete_mesg(argc, argv, pool);

	else if (!strcasecmp(argv[0], "set_transaction_id"))
		r = process_set_transaction_id_mesg(argc, argv, pool);

	else if (!strcasecmp(argv[0], "reserve_metadata_snap"))
		r = process_reserve_metadata_snap_mesg(argc, argv, pool);

	else if (!strcasecmp(argv[0], "release_metadata_snap"))
		r = process_release_metadata_snap_mesg(argc, argv, pool);

	else if (!strcasecmp(argv[0], "set_mode"))
		/* we skip the commit for this one */
		return process_set_mode_mesg(argc, argv, pool);

	else
		DMWARN("Unrecognised thin pool target message received: %s", argv[0]);

	if (!r)
		(void) commit(pool);

	return r;
}

static void emit_flags(struct pool_features *pf, char *result,
		       unsigned sz, unsigned maxlen)
{
	unsigned count = !pf->zero_new_blocks + !pf->discard_enabled +
		!pf->discard_passdown + (pf->mode == PM_READ_ONLY) +
		pf->error_if_no_space;
	DMEMIT("%u ", count);

	if (!pf->zero_new_blocks)
		DMEMIT("skip_block_zeroing ");

	if (!pf->discard_enabled)
		DMEMIT("ignore_discard ");

	if (!pf->discard_passdown)
		DMEMIT("no_discard_passdown ");

	if (pf->mode == PM_READ_ONLY)
		DMEMIT("read_only ");

	if (pf->error_if_no_space)
		DMEMIT("error_if_no_space ");
}

/*
 * Status line is:
 *    <transaction id> <used metadata sectors>/<total metadata sectors>
 *    <used data sectors>/<total data sectors> <held metadata root>
 */
static void pool_status(struct dm_target *ti, status_type_t type,
			unsigned status_flags, char *result, unsigned maxlen)
{
	int r;
	unsigned sz = 0;
	uint64_t transaction_id;
	dm_block_t nr_free_blocks_data;
	dm_block_t nr_free_blocks_metadata;
	dm_block_t nr_blocks_data;
	dm_block_t nr_blocks_metadata;
	dm_block_t held_root;
	char buf[BDEVNAME_SIZE];
	char buf2[BDEVNAME_SIZE];
	struct pool_c *pt = ti->private;
	struct pool *pool = pt->pool;

	switch (type) {
	case STATUSTYPE_INFO:
		if (get_pool_mode(pool) == PM_FAIL) {
			DMEMIT("Fail");
			break;
		}

		/* Commit to ensure statistics aren't out-of-date */
		if (!(status_flags & DM_STATUS_NOFLUSH_FLAG) && !dm_suspended(ti))
			(void) commit(pool);

		r = dm_pool_get_metadata_transaction_id(pool->pmd, &transaction_id);
		if (r) {
			DMERR("%s: dm_pool_get_metadata_transaction_id returned %d",
			      dm_device_name(pool->pool_md), r);
			goto err;
		}

		r = dm_pool_get_free_metadata_block_count(pool->pmd, &nr_free_blocks_metadata);
		if (r) {
			DMERR("%s: dm_pool_get_free_metadata_block_count returned %d",
			      dm_device_name(pool->pool_md), r);
			goto err;
		}

		r = dm_pool_get_metadata_dev_size(pool->pmd, &nr_blocks_metadata);
		if (r) {
			DMERR("%s: dm_pool_get_metadata_dev_size returned %d",
			      dm_device_name(pool->pool_md), r);
			goto err;
		}

		r = dm_pool_get_free_block_count(pool->pmd, &nr_free_blocks_data);
		if (r) {
			DMERR("%s: dm_pool_get_free_block_count returned %d",
			      dm_device_name(pool->pool_md), r);
			goto err;
		}

		r = dm_pool_get_data_dev_size(pool->pmd, &nr_blocks_data);
		if (r) {
			DMERR("%s: dm_pool_get_data_dev_size returned %d",
			      dm_device_name(pool->pool_md), r);
			goto err;
		}

		r = dm_pool_get_metadata_snap(pool->pmd, &held_root);
		if (r) {
			DMERR("%s: dm_pool_get_metadata_snap returned %d",
			      dm_device_name(pool->pool_md), r);
			goto err;
		}

		DMEMIT("%llu %llu/%llu %llu/%llu ",
		       (unsigned long long)transaction_id,
		       (unsigned long long)(nr_blocks_metadata - nr_free_blocks_metadata),
		       (unsigned long long)nr_blocks_metadata,
		       (unsigned long long)(nr_blocks_data - nr_free_blocks_data),
		       (unsigned long long)nr_blocks_data);

		if (held_root)
			DMEMIT("%llu ", held_root);
		else
			DMEMIT("- ");

		if (pool->pf.mode == PM_OUT_OF_DATA_SPACE)
			DMEMIT("out_of_data_space ");
		else if (pool->pf.mode == PM_READ_ONLY)
			DMEMIT("ro ");
		else
			DMEMIT("rw ");

		if (!pool->pf.discard_enabled)
			DMEMIT("ignore_discard ");
		else if (pool->pf.discard_passdown)
			DMEMIT("discard_passdown ");
		else
			DMEMIT("no_discard_passdown ");

		if (pool->pf.error_if_no_space)
			DMEMIT("error_if_no_space ");
		else
			DMEMIT("queue_if_no_space ");

		break;

	case STATUSTYPE_TABLE:
		DMEMIT("%s %s %lu %llu ",
		       format_dev_t(buf, pt->metadata_dev->bdev->bd_dev),
		       format_dev_t(buf2, pt->data_dev->bdev->bd_dev),
		       (unsigned long)pool->sectors_per_block,
		       (unsigned long long)pt->low_water_blocks);
		emit_flags(&pt->requested_pf, result, sz, maxlen);
		break;
	}
	return;

err:
	DMEMIT("Error");
}

static int pool_iterate_devices(struct dm_target *ti,
				iterate_devices_callout_fn fn, void *data)
{
	struct pool_c *pt = ti->private;

	return fn(ti, pt->data_dev, 0, ti->len, data);
}

static int pool_merge(struct dm_target *ti, struct bvec_merge_data *bvm,
		      struct bio_vec *biovec, int max_size)
{
	struct pool_c *pt = ti->private;
	struct request_queue *q = bdev_get_queue(pt->data_dev->bdev);

	if (!q->merge_bvec_fn)
		return max_size;

	bvm->bi_bdev = pt->data_dev->bdev;

	return min(max_size, q->merge_bvec_fn(q, bvm, biovec));
}

static void set_discard_limits(struct pool_c *pt, struct queue_limits *limits)
{
	struct pool *pool = pt->pool;
	struct queue_limits *data_limits;

	limits->max_discard_sectors = pool->sectors_per_block;

	/*
	 * discard_granularity is just a hint, and not enforced.
	 */
	if (pt->adjusted_pf.discard_passdown) {
		data_limits = &bdev_get_queue(pt->data_dev->bdev)->limits;
		limits->discard_granularity = max(data_limits->discard_granularity,
						  pool->sectors_per_block << SECTOR_SHIFT);
	} else
		limits->discard_granularity = pool->sectors_per_block << SECTOR_SHIFT;
}

static void pool_io_hints(struct dm_target *ti, struct queue_limits *limits)
{
	struct pool_c *pt = ti->private;
	struct pool *pool = pt->pool;
	uint64_t io_opt_sectors = limits->io_opt >> SECTOR_SHIFT;

	/*
	 * If the system-determined stacked limits are compatible with the
	 * pool's blocksize (io_opt is a factor) do not override them.
	 */
	if (io_opt_sectors < pool->sectors_per_block ||
	    do_div(io_opt_sectors, pool->sectors_per_block)) {
		blk_limits_io_min(limits, 0);
		blk_limits_io_opt(limits, pool->sectors_per_block << SECTOR_SHIFT);
	}

	/*
	 * pt->adjusted_pf is a staging area for the actual features to use.
	 * They get transferred to the live pool in bind_control_target()
	 * called from pool_preresume().
	 */
	if (!pt->adjusted_pf.discard_enabled) {
		/*
		 * Must explicitly disallow stacking discard limits otherwise the
		 * block layer will stack them if pool's data device has support.
		 * QUEUE_FLAG_DISCARD wouldn't be set but there is no way for the
		 * user to see that, so make sure to set all discard limits to 0.
		 */
		limits->discard_granularity = 0;
		return;
	}

	disable_passdown_if_not_supported(pt);

	set_discard_limits(pt, limits);
}

static struct target_type pool_target = {
	.name = "thin-pool",
	.features = DM_TARGET_SINGLETON | DM_TARGET_ALWAYS_WRITEABLE |
		    DM_TARGET_IMMUTABLE,
	.version = {1, 12, 0},
	.module = THIS_MODULE,
	.ctr = pool_ctr,
	.dtr = pool_dtr,
	.map = pool_map,
	.postsuspend = pool_postsuspend,
	.preresume = pool_preresume,
	.resume = pool_resume,
	.message = pool_message,
	.status = pool_status,
	.merge = pool_merge,
	.iterate_devices = pool_iterate_devices,
	.io_hints = pool_io_hints,
};

/*----------------------------------------------------------------
 * Thin target methods
 *--------------------------------------------------------------*/
static void thin_get(struct thin_c *tc)
{
	atomic_inc(&tc->refcount);
}

static void thin_put(struct thin_c *tc)
{
	if (atomic_dec_and_test(&tc->refcount))
		complete(&tc->can_destroy);
}

static void thin_dtr(struct dm_target *ti)
{
	struct thin_c *tc = ti->private;
	unsigned long flags;

	thin_put(tc);
	wait_for_completion(&tc->can_destroy);

	spin_lock_irqsave(&tc->pool->lock, flags);
	list_del_rcu(&tc->list);
	spin_unlock_irqrestore(&tc->pool->lock, flags);
	synchronize_rcu();

	mutex_lock(&dm_thin_pool_table.mutex);

	__pool_dec(tc->pool);
	dm_pool_close_thin_device(tc->td);
	dm_put_device(ti, tc->pool_dev);
	if (tc->origin_dev)
		dm_put_device(ti, tc->origin_dev);
	kfree(tc);

	mutex_unlock(&dm_thin_pool_table.mutex);
}

/*
 * Thin target parameters:
 *
 * <pool_dev> <dev_id> [origin_dev]
 *
 * pool_dev: the path to the pool (eg, /dev/mapper/my_pool)
 * dev_id: the internal device identifier
 * origin_dev: a device external to the pool that should act as the origin
 *
 * If the pool device has discards disabled, they get disabled for the thin
 * device as well.
 */
static int thin_ctr(struct dm_target *ti, unsigned argc, char **argv)
{
	int r;
	struct thin_c *tc;
	struct dm_dev *pool_dev, *origin_dev;
	struct mapped_device *pool_md;
	unsigned long flags;

	mutex_lock(&dm_thin_pool_table.mutex);

	if (argc != 2 && argc != 3) {
		ti->error = "Invalid argument count";
		r = -EINVAL;
		goto out_unlock;
	}

	tc = ti->private = kzalloc(sizeof(*tc), GFP_KERNEL);
	if (!tc) {
		ti->error = "Out of memory";
		r = -ENOMEM;
		goto out_unlock;
	}
	spin_lock_init(&tc->lock);
	bio_list_init(&tc->deferred_bio_list);
	bio_list_init(&tc->retry_on_resume_list);
	tc->sort_bio_list = RB_ROOT;

	if (argc == 3) {
		r = dm_get_device(ti, argv[2], FMODE_READ, &origin_dev);
		if (r) {
			ti->error = "Error opening origin device";
			goto bad_origin_dev;
		}
		tc->origin_dev = origin_dev;
	}

	r = dm_get_device(ti, argv[0], dm_table_get_mode(ti->table), &pool_dev);
	if (r) {
		ti->error = "Error opening pool device";
		goto bad_pool_dev;
	}
	tc->pool_dev = pool_dev;

	if (read_dev_id(argv[1], (unsigned long long *)&tc->dev_id, 0)) {
		ti->error = "Invalid device id";
		r = -EINVAL;
		goto bad_common;
	}

	pool_md = dm_get_md(tc->pool_dev->bdev->bd_dev);
	if (!pool_md) {
		ti->error = "Couldn't get pool mapped device";
		r = -EINVAL;
		goto bad_common;
	}

	tc->pool = __pool_table_lookup(pool_md);
	if (!tc->pool) {
		ti->error = "Couldn't find pool object";
		r = -EINVAL;
		goto bad_pool_lookup;
	}
	__pool_inc(tc->pool);

	if (get_pool_mode(tc->pool) == PM_FAIL) {
		ti->error = "Couldn't open thin device, Pool is in fail mode";
		r = -EINVAL;
		goto bad_thin_open;
	}

	r = dm_pool_open_thin_device(tc->pool->pmd, tc->dev_id, &tc->td);
	if (r) {
		ti->error = "Couldn't open thin internal device";
		goto bad_thin_open;
	}

	r = dm_set_target_max_io_len(ti, tc->pool->sectors_per_block);
	if (r)
		goto bad_target_max_io_len;

	ti->num_flush_bios = 1;
	ti->flush_supported = true;
	ti->per_bio_data_size = sizeof(struct dm_thin_endio_hook);

	/* In case the pool supports discards, pass them on. */
	ti->discard_zeroes_data_unsupported = true;
	if (tc->pool->pf.discard_enabled) {
		ti->discards_supported = true;
		ti->num_discard_bios = 1;
		/* Discard bios must be split on a block boundary */
		ti->split_discard_bios = true;
	}

	dm_put(pool_md);

	mutex_unlock(&dm_thin_pool_table.mutex);

	atomic_set(&tc->refcount, 1);
	init_completion(&tc->can_destroy);

	spin_lock_irqsave(&tc->pool->lock, flags);
	list_add_tail_rcu(&tc->list, &tc->pool->active_thins);
	spin_unlock_irqrestore(&tc->pool->lock, flags);
	/*
	 * This synchronize_rcu() call is needed here otherwise we risk a
	 * wake_worker() call finding no bios to process (because the newly
	 * added tc isn't yet visible).  So this reduces latency since we
	 * aren't then dependent on the periodic commit to wake_worker().
	 */
	synchronize_rcu();

	return 0;

bad_target_max_io_len:
	dm_pool_close_thin_device(tc->td);
bad_thin_open:
	__pool_dec(tc->pool);
bad_pool_lookup:
	dm_put(pool_md);
bad_common:
	dm_put_device(ti, tc->pool_dev);
bad_pool_dev:
	if (tc->origin_dev)
		dm_put_device(ti, tc->origin_dev);
bad_origin_dev:
	kfree(tc);
out_unlock:
	mutex_unlock(&dm_thin_pool_table.mutex);

	return r;
}

static int thin_map(struct dm_target *ti, struct bio *bio)
{
	bio->bi_iter.bi_sector = dm_target_offset(ti, bio->bi_iter.bi_sector);

	return thin_bio_map(ti, bio);
}

static int thin_endio(struct dm_target *ti, struct bio *bio, int err)
{
	unsigned long flags;
	struct dm_thin_endio_hook *h = dm_per_bio_data(bio, sizeof(struct dm_thin_endio_hook));
	struct list_head work;
	struct dm_thin_new_mapping *m, *tmp;
	struct pool *pool = h->tc->pool;

	if (h->shared_read_entry) {
		INIT_LIST_HEAD(&work);
		dm_deferred_entry_dec(h->shared_read_entry, &work);

		spin_lock_irqsave(&pool->lock, flags);
		list_for_each_entry_safe(m, tmp, &work, list) {
			list_del(&m->list);
			__complete_mapping_preparation(m);
		}
		spin_unlock_irqrestore(&pool->lock, flags);
	}

	if (h->all_io_entry) {
		INIT_LIST_HEAD(&work);
		dm_deferred_entry_dec(h->all_io_entry, &work);
		if (!list_empty(&work)) {
			spin_lock_irqsave(&pool->lock, flags);
			list_for_each_entry_safe(m, tmp, &work, list)
				list_add_tail(&m->list, &pool->prepared_discards);
			spin_unlock_irqrestore(&pool->lock, flags);
			wake_worker(pool);
		}
	}

	return 0;
}

static void thin_presuspend(struct dm_target *ti)
{
	struct thin_c *tc = ti->private;

	if (dm_noflush_suspending(ti))
		noflush_work(tc, do_noflush_start);
}

static void thin_postsuspend(struct dm_target *ti)
{
	struct thin_c *tc = ti->private;

	/*
	 * The dm_noflush_suspending flag has been cleared by now, so
	 * unfortunately we must always run this.
	 */
	noflush_work(tc, do_noflush_stop);
}

static int thin_preresume(struct dm_target *ti)
{
	struct thin_c *tc = ti->private;

	if (tc->origin_dev)
		tc->origin_size = get_dev_size(tc->origin_dev->bdev);

	return 0;
}

/*
 * <nr mapped sectors> <highest mapped sector>
 */
static void thin_status(struct dm_target *ti, status_type_t type,
			unsigned status_flags, char *result, unsigned maxlen)
{
	int r;
	ssize_t sz = 0;
	dm_block_t mapped, highest;
	char buf[BDEVNAME_SIZE];
	struct thin_c *tc = ti->private;

	if (get_pool_mode(tc->pool) == PM_FAIL) {
		DMEMIT("Fail");
		return;
	}

	if (!tc->td)
		DMEMIT("-");
	else {
		switch (type) {
		case STATUSTYPE_INFO:
			r = dm_thin_get_mapped_count(tc->td, &mapped);
			if (r) {
				DMERR("dm_thin_get_mapped_count returned %d", r);
				goto err;
			}

			r = dm_thin_get_highest_mapped_block(tc->td, &highest);
			if (r < 0) {
				DMERR("dm_thin_get_highest_mapped_block returned %d", r);
				goto err;
			}

			DMEMIT("%llu ", mapped * tc->pool->sectors_per_block);
			if (r)
				DMEMIT("%llu", ((highest + 1) *
						tc->pool->sectors_per_block) - 1);
			else
				DMEMIT("-");
			break;

		case STATUSTYPE_TABLE:
			DMEMIT("%s %lu",
			       format_dev_t(buf, tc->pool_dev->bdev->bd_dev),
			       (unsigned long) tc->dev_id);
			if (tc->origin_dev)
				DMEMIT(" %s", format_dev_t(buf, tc->origin_dev->bdev->bd_dev));
			break;
		}
	}

	return;

err:
	DMEMIT("Error");
}

static int thin_iterate_devices(struct dm_target *ti,
				iterate_devices_callout_fn fn, void *data)
{
	sector_t blocks;
	struct thin_c *tc = ti->private;
	struct pool *pool = tc->pool;

	/*
	 * We can't call dm_pool_get_data_dev_size() since that blocks.  So
	 * we follow a more convoluted path through to the pool's target.
	 */
	if (!pool->ti)
		return 0;	/* nothing is bound */

	blocks = pool->ti->len;
	(void) sector_div(blocks, pool->sectors_per_block);
	if (blocks)
		return fn(ti, tc->pool_dev, 0, pool->sectors_per_block * blocks, data);

	return 0;
}

static struct target_type thin_target = {
	.name = "thin",
	.version = {1, 12, 0},
	.module	= THIS_MODULE,
	.ctr = thin_ctr,
	.dtr = thin_dtr,
	.map = thin_map,
	.end_io = thin_endio,
	.preresume = thin_preresume,
	.presuspend = thin_presuspend,
	.postsuspend = thin_postsuspend,
	.status = thin_status,
	.iterate_devices = thin_iterate_devices,
};

/*----------------------------------------------------------------*/

static int __init dm_thin_init(void)
{
	int r;

	pool_table_init();

	r = dm_register_target(&thin_target);
	if (r)
		return r;

	r = dm_register_target(&pool_target);
	if (r)
		goto bad_pool_target;

	r = -ENOMEM;

	_new_mapping_cache = KMEM_CACHE(dm_thin_new_mapping, 0);
	if (!_new_mapping_cache)
		goto bad_new_mapping_cache;

	return 0;

bad_new_mapping_cache:
	dm_unregister_target(&pool_target);
bad_pool_target:
	dm_unregister_target(&thin_target);

	return r;
}

static void dm_thin_exit(void)
{
	dm_unregister_target(&thin_target);
	dm_unregister_target(&pool_target);

	kmem_cache_destroy(_new_mapping_cache);
}

module_init(dm_thin_init);
module_exit(dm_thin_exit);

module_param_named(no_space_timeout, no_space_timeout_secs, uint, S_IRUGO | S_IWUSR);
MODULE_PARM_DESC(no_space_timeout, "Out of data space queue IO timeout in seconds");

MODULE_DESCRIPTION(DM_NAME " thin provisioning target");
MODULE_AUTHOR("Joe Thornber <dm-devel@redhat.com>");
MODULE_LICENSE("GPL");<|MERGE_RESOLUTION|>--- conflicted
+++ resolved
@@ -27,13 +27,9 @@
 #define MAPPING_POOL_SIZE 1024
 #define PRISON_CELLS 1024
 #define COMMIT_PERIOD HZ
-<<<<<<< HEAD
-#define NO_SPACE_TIMEOUT (HZ * 30)
-=======
 #define NO_SPACE_TIMEOUT_SECS 60
 
 static unsigned no_space_timeout_secs = NO_SPACE_TIMEOUT_SECS;
->>>>>>> 19583ca5
 
 DECLARE_DM_KCOPYD_THROTTLE_WITH_MODULE_PARM(snapshot_copy_throttle,
 		"A percentage of time allocated for copy on write");
@@ -1748,7 +1744,6 @@
 
 	w.tc = tc;
 	pool_work_wait(&w.pw, tc->pool, fn);
-<<<<<<< HEAD
 }
 
 /*----------------------------------------------------------------*/
@@ -1789,8 +1784,6 @@
 	w.abort = abort;
 
 	pool_work_wait(&w.pw, pool, do_set_mode_work);
-=======
->>>>>>> 19583ca5
 }
 
 /*----------------------------------------------------------------*/
@@ -1886,13 +1879,8 @@
 		pool->process_prepared_mapping = process_prepared_mapping;
 		pool->process_prepared_discard = process_prepared_discard_passdown;
 
-<<<<<<< HEAD
-		if (!pool->pf.error_if_no_space)
-			queue_delayed_work(pool->wq, &pool->no_space_timeout, NO_SPACE_TIMEOUT);
-=======
 		if (!pool->pf.error_if_no_space && no_space_timeout)
 			queue_delayed_work(pool->wq, &pool->no_space_timeout, no_space_timeout);
->>>>>>> 19583ca5
 		break;
 
 	case PM_WRITE:
