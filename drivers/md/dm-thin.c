/*
 * Copyright (C) 2011-2012 Red Hat UK.
 *
 * This file is released under the GPL.
 */

#include "dm-thin-metadata.h"
#include "dm-bio-prison.h"
#include "dm.h"

#include <linux/device-mapper.h>
#include <linux/dm-io.h>
#include <linux/dm-kcopyd.h>
#include <linux/log2.h>
#include <linux/list.h>
#include <linux/rculist.h>
#include <linux/init.h>
#include <linux/module.h>
#include <linux/slab.h>
#include <linux/sort.h>
#include <linux/rbtree.h>

#define	DM_MSG_PREFIX	"thin"

/*
 * Tunable constants
 */
#define ENDIO_HOOK_POOL_SIZE 1024
#define MAPPING_POOL_SIZE 1024
#define COMMIT_PERIOD HZ
#define NO_SPACE_TIMEOUT_SECS 60

static unsigned no_space_timeout_secs = NO_SPACE_TIMEOUT_SECS;

DECLARE_DM_KCOPYD_THROTTLE_WITH_MODULE_PARM(snapshot_copy_throttle,
		"A percentage of time allocated for copy on write");

/*
 * The block size of the device holding pool data must be
 * between 64KB and 1GB.
 */
#define DATA_DEV_BLOCK_SIZE_MIN_SECTORS (64 * 1024 >> SECTOR_SHIFT)
#define DATA_DEV_BLOCK_SIZE_MAX_SECTORS (1024 * 1024 * 1024 >> SECTOR_SHIFT)

/*
 * Device id is restricted to 24 bits.
 */
#define MAX_DEV_ID ((1 << 24) - 1)

/*
 * How do we handle breaking sharing of data blocks?
 * =================================================
 *
 * We use a standard copy-on-write btree to store the mappings for the
 * devices (note I'm talking about copy-on-write of the metadata here, not
 * the data).  When you take an internal snapshot you clone the root node
 * of the origin btree.  After this there is no concept of an origin or a
 * snapshot.  They are just two device trees that happen to point to the
 * same data blocks.
 *
 * When we get a write in we decide if it's to a shared data block using
 * some timestamp magic.  If it is, we have to break sharing.
 *
 * Let's say we write to a shared block in what was the origin.  The
 * steps are:
 *
 * i) plug io further to this physical block. (see bio_prison code).
 *
 * ii) quiesce any read io to that shared data block.  Obviously
 * including all devices that share this block.  (see dm_deferred_set code)
 *
 * iii) copy the data block to a newly allocate block.  This step can be
 * missed out if the io covers the block. (schedule_copy).
 *
 * iv) insert the new mapping into the origin's btree
 * (process_prepared_mapping).  This act of inserting breaks some
 * sharing of btree nodes between the two devices.  Breaking sharing only
 * effects the btree of that specific device.  Btrees for the other
 * devices that share the block never change.  The btree for the origin
 * device as it was after the last commit is untouched, ie. we're using
 * persistent data structures in the functional programming sense.
 *
 * v) unplug io to this physical block, including the io that triggered
 * the breaking of sharing.
 *
 * Steps (ii) and (iii) occur in parallel.
 *
 * The metadata _doesn't_ need to be committed before the io continues.  We
 * get away with this because the io is always written to a _new_ block.
 * If there's a crash, then:
 *
 * - The origin mapping will point to the old origin block (the shared
 * one).  This will contain the data as it was before the io that triggered
 * the breaking of sharing came in.
 *
 * - The snap mapping still points to the old block.  As it would after
 * the commit.
 *
 * The downside of this scheme is the timestamp magic isn't perfect, and
 * will continue to think that data block in the snapshot device is shared
 * even after the write to the origin has broken sharing.  I suspect data
 * blocks will typically be shared by many different devices, so we're
 * breaking sharing n + 1 times, rather than n, where n is the number of
 * devices that reference this data block.  At the moment I think the
 * benefits far, far outweigh the disadvantages.
 */

/*----------------------------------------------------------------*/

/*
 * Key building.
 */
static void build_data_key(struct dm_thin_device *td,
			   dm_block_t b, struct dm_cell_key *key)
{
	key->virtual = 0;
	key->dev = dm_thin_dev_id(td);
	key->block_begin = b;
	key->block_end = b + 1ULL;
}

static void build_virtual_key(struct dm_thin_device *td, dm_block_t b,
			      struct dm_cell_key *key)
{
	key->virtual = 1;
	key->dev = dm_thin_dev_id(td);
	key->block_begin = b;
	key->block_end = b + 1ULL;
}

/*----------------------------------------------------------------*/

#define THROTTLE_THRESHOLD (1 * HZ)

struct throttle {
	struct rw_semaphore lock;
	unsigned long threshold;
	bool throttle_applied;
};

static void throttle_init(struct throttle *t)
{
	init_rwsem(&t->lock);
	t->throttle_applied = false;
}

static void throttle_work_start(struct throttle *t)
{
	t->threshold = jiffies + THROTTLE_THRESHOLD;
}

static void throttle_work_update(struct throttle *t)
{
	if (!t->throttle_applied && jiffies > t->threshold) {
		down_write(&t->lock);
		t->throttle_applied = true;
	}
}

static void throttle_work_complete(struct throttle *t)
{
	if (t->throttle_applied) {
		t->throttle_applied = false;
		up_write(&t->lock);
	}
}

static void throttle_lock(struct throttle *t)
{
	down_read(&t->lock);
}

static void throttle_unlock(struct throttle *t)
{
	up_read(&t->lock);
}

/*----------------------------------------------------------------*/

/*
 * A pool device ties together a metadata device and a data device.  It
 * also provides the interface for creating and destroying internal
 * devices.
 */
struct dm_thin_new_mapping;

/*
 * The pool runs in 4 modes.  Ordered in degraded order for comparisons.
 */
enum pool_mode {
	PM_WRITE,		/* metadata may be changed */
	PM_OUT_OF_DATA_SPACE,	/* metadata may be changed, though data may not be allocated */
	PM_READ_ONLY,		/* metadata may not be changed */
	PM_FAIL,		/* all I/O fails */
};

struct pool_features {
	enum pool_mode mode;

	bool zero_new_blocks:1;
	bool discard_enabled:1;
	bool discard_passdown:1;
	bool error_if_no_space:1;
};

struct thin_c;
typedef void (*process_bio_fn)(struct thin_c *tc, struct bio *bio);
typedef void (*process_cell_fn)(struct thin_c *tc, struct dm_bio_prison_cell *cell);
typedef void (*process_mapping_fn)(struct dm_thin_new_mapping *m);

#define CELL_SORT_ARRAY_SIZE 8192

struct pool {
	struct list_head list;
	struct dm_target *ti;	/* Only set if a pool target is bound */

	struct mapped_device *pool_md;
	struct block_device *md_dev;
	struct dm_pool_metadata *pmd;

	dm_block_t low_water_blocks;
	uint32_t sectors_per_block;
	int sectors_per_block_shift;

	struct pool_features pf;
	bool low_water_triggered:1;	/* A dm event has been sent */
	bool suspended:1;

	struct dm_bio_prison *prison;
	struct dm_kcopyd_client *copier;

	struct workqueue_struct *wq;
	struct throttle throttle;
	struct work_struct worker;
	struct delayed_work waker;
	struct delayed_work no_space_timeout;

	unsigned long last_commit_jiffies;
	unsigned ref_count;

	spinlock_t lock;
	struct bio_list deferred_flush_bios;
	struct list_head prepared_mappings;
	struct list_head prepared_discards;
	struct list_head active_thins;

	struct dm_deferred_set *shared_read_ds;
	struct dm_deferred_set *all_io_ds;

	struct dm_thin_new_mapping *next_mapping;
	mempool_t *mapping_pool;

	process_bio_fn process_bio;
	process_bio_fn process_discard;

	process_cell_fn process_cell;
	process_cell_fn process_discard_cell;

	process_mapping_fn process_prepared_mapping;
	process_mapping_fn process_prepared_discard;

	struct dm_bio_prison_cell *cell_sort_array[CELL_SORT_ARRAY_SIZE];
};

static enum pool_mode get_pool_mode(struct pool *pool);
static void metadata_operation_failed(struct pool *pool, const char *op, int r);

/*
 * Target context for a pool.
 */
struct pool_c {
	struct dm_target *ti;
	struct pool *pool;
	struct dm_dev *data_dev;
	struct dm_dev *metadata_dev;
	struct dm_target_callbacks callbacks;

	dm_block_t low_water_blocks;
	struct pool_features requested_pf; /* Features requested during table load */
	struct pool_features adjusted_pf;  /* Features used after adjusting for constituent devices */
};

/*
 * Target context for a thin.
 */
struct thin_c {
	struct list_head list;
	struct dm_dev *pool_dev;
	struct dm_dev *origin_dev;
	sector_t origin_size;
	dm_thin_id dev_id;

	struct pool *pool;
	struct dm_thin_device *td;
	struct mapped_device *thin_md;

	bool requeue_mode:1;
	spinlock_t lock;
	struct list_head deferred_cells;
	struct bio_list deferred_bio_list;
	struct bio_list retry_on_resume_list;
	struct rb_root sort_bio_list; /* sorted list of deferred bios */

	/*
	 * Ensures the thin is not destroyed until the worker has finished
	 * iterating the active_thins list.
	 */
	atomic_t refcount;
	struct completion can_destroy;
};

/*----------------------------------------------------------------*/

/*
 * wake_worker() is used when new work is queued and when pool_resume is
 * ready to continue deferred IO processing.
 */
static void wake_worker(struct pool *pool)
{
	queue_work(pool->wq, &pool->worker);
}

/*----------------------------------------------------------------*/

static int bio_detain(struct pool *pool, struct dm_cell_key *key, struct bio *bio,
		      struct dm_bio_prison_cell **cell_result)
{
	int r;
	struct dm_bio_prison_cell *cell_prealloc;

	/*
	 * Allocate a cell from the prison's mempool.
	 * This might block but it can't fail.
	 */
	cell_prealloc = dm_bio_prison_alloc_cell(pool->prison, GFP_NOIO);

	r = dm_bio_detain(pool->prison, key, bio, cell_prealloc, cell_result);
	if (r)
		/*
		 * We reused an old cell; we can get rid of
		 * the new one.
		 */
		dm_bio_prison_free_cell(pool->prison, cell_prealloc);

	return r;
}

static void cell_release(struct pool *pool,
			 struct dm_bio_prison_cell *cell,
			 struct bio_list *bios)
{
	dm_cell_release(pool->prison, cell, bios);
	dm_bio_prison_free_cell(pool->prison, cell);
}

static void cell_visit_release(struct pool *pool,
			       void (*fn)(void *, struct dm_bio_prison_cell *),
			       void *context,
			       struct dm_bio_prison_cell *cell)
{
	dm_cell_visit_release(pool->prison, fn, context, cell);
	dm_bio_prison_free_cell(pool->prison, cell);
}

static void cell_release_no_holder(struct pool *pool,
				   struct dm_bio_prison_cell *cell,
				   struct bio_list *bios)
{
	dm_cell_release_no_holder(pool->prison, cell, bios);
	dm_bio_prison_free_cell(pool->prison, cell);
}

static void cell_error_with_code(struct pool *pool,
				 struct dm_bio_prison_cell *cell, int error_code)
{
	dm_cell_error(pool->prison, cell, error_code);
	dm_bio_prison_free_cell(pool->prison, cell);
}

static void cell_error(struct pool *pool, struct dm_bio_prison_cell *cell)
{
	cell_error_with_code(pool, cell, -EIO);
}

static void cell_success(struct pool *pool, struct dm_bio_prison_cell *cell)
{
	cell_error_with_code(pool, cell, 0);
}

static void cell_requeue(struct pool *pool, struct dm_bio_prison_cell *cell)
{
	cell_error_with_code(pool, cell, DM_ENDIO_REQUEUE);
}

/*----------------------------------------------------------------*/

/*
 * A global list of pools that uses a struct mapped_device as a key.
 */
static struct dm_thin_pool_table {
	struct mutex mutex;
	struct list_head pools;
} dm_thin_pool_table;

static void pool_table_init(void)
{
	mutex_init(&dm_thin_pool_table.mutex);
	INIT_LIST_HEAD(&dm_thin_pool_table.pools);
}

static void __pool_table_insert(struct pool *pool)
{
	BUG_ON(!mutex_is_locked(&dm_thin_pool_table.mutex));
	list_add(&pool->list, &dm_thin_pool_table.pools);
}

static void __pool_table_remove(struct pool *pool)
{
	BUG_ON(!mutex_is_locked(&dm_thin_pool_table.mutex));
	list_del(&pool->list);
}

static struct pool *__pool_table_lookup(struct mapped_device *md)
{
	struct pool *pool = NULL, *tmp;

	BUG_ON(!mutex_is_locked(&dm_thin_pool_table.mutex));

	list_for_each_entry(tmp, &dm_thin_pool_table.pools, list) {
		if (tmp->pool_md == md) {
			pool = tmp;
			break;
		}
	}

	return pool;
}

static struct pool *__pool_table_lookup_metadata_dev(struct block_device *md_dev)
{
	struct pool *pool = NULL, *tmp;

	BUG_ON(!mutex_is_locked(&dm_thin_pool_table.mutex));

	list_for_each_entry(tmp, &dm_thin_pool_table.pools, list) {
		if (tmp->md_dev == md_dev) {
			pool = tmp;
			break;
		}
	}

	return pool;
}

/*----------------------------------------------------------------*/

struct dm_thin_endio_hook {
	struct thin_c *tc;
	struct dm_deferred_entry *shared_read_entry;
	struct dm_deferred_entry *all_io_entry;
	struct dm_thin_new_mapping *overwrite_mapping;
	struct rb_node rb_node;
};

static void __merge_bio_list(struct bio_list *bios, struct bio_list *master)
{
	bio_list_merge(bios, master);
	bio_list_init(master);
}

static void error_bio_list(struct bio_list *bios, int error)
{
	struct bio *bio;

	while ((bio = bio_list_pop(bios)))
		bio_endio(bio, error);
}

static void error_thin_bio_list(struct thin_c *tc, struct bio_list *master, int error)
{
	struct bio_list bios;
	unsigned long flags;

	bio_list_init(&bios);

	spin_lock_irqsave(&tc->lock, flags);
	__merge_bio_list(&bios, master);
	spin_unlock_irqrestore(&tc->lock, flags);

	error_bio_list(&bios, error);
}

static void requeue_deferred_cells(struct thin_c *tc)
{
	struct pool *pool = tc->pool;
	unsigned long flags;
	struct list_head cells;
	struct dm_bio_prison_cell *cell, *tmp;

	INIT_LIST_HEAD(&cells);

	spin_lock_irqsave(&tc->lock, flags);
	list_splice_init(&tc->deferred_cells, &cells);
	spin_unlock_irqrestore(&tc->lock, flags);

	list_for_each_entry_safe(cell, tmp, &cells, user_list)
		cell_requeue(pool, cell);
}

static void requeue_io(struct thin_c *tc)
{
	struct bio_list bios;
	unsigned long flags;

	bio_list_init(&bios);

	spin_lock_irqsave(&tc->lock, flags);
	__merge_bio_list(&bios, &tc->deferred_bio_list);
	__merge_bio_list(&bios, &tc->retry_on_resume_list);
	spin_unlock_irqrestore(&tc->lock, flags);

	error_bio_list(&bios, DM_ENDIO_REQUEUE);
	requeue_deferred_cells(tc);
}

static void error_retry_list(struct pool *pool)
{
	struct thin_c *tc;

	rcu_read_lock();
	list_for_each_entry_rcu(tc, &pool->active_thins, list)
		error_thin_bio_list(tc, &tc->retry_on_resume_list, -EIO);
	rcu_read_unlock();
}

/*
 * This section of code contains the logic for processing a thin device's IO.
 * Much of the code depends on pool object resources (lists, workqueues, etc)
 * but most is exclusively called from the thin target rather than the thin-pool
 * target.
 */

static bool block_size_is_power_of_two(struct pool *pool)
{
	return pool->sectors_per_block_shift >= 0;
}

static dm_block_t get_bio_block(struct thin_c *tc, struct bio *bio)
{
	struct pool *pool = tc->pool;
	sector_t block_nr = bio->bi_iter.bi_sector;

	if (block_size_is_power_of_two(pool))
		block_nr >>= pool->sectors_per_block_shift;
	else
		(void) sector_div(block_nr, pool->sectors_per_block);

	return block_nr;
}

static void remap(struct thin_c *tc, struct bio *bio, dm_block_t block)
{
	struct pool *pool = tc->pool;
	sector_t bi_sector = bio->bi_iter.bi_sector;

	bio->bi_bdev = tc->pool_dev->bdev;
	if (block_size_is_power_of_two(pool))
		bio->bi_iter.bi_sector =
			(block << pool->sectors_per_block_shift) |
			(bi_sector & (pool->sectors_per_block - 1));
	else
		bio->bi_iter.bi_sector = (block * pool->sectors_per_block) +
				 sector_div(bi_sector, pool->sectors_per_block);
}

static void remap_to_origin(struct thin_c *tc, struct bio *bio)
{
	bio->bi_bdev = tc->origin_dev->bdev;
}

static int bio_triggers_commit(struct thin_c *tc, struct bio *bio)
{
	return (bio->bi_rw & (REQ_FLUSH | REQ_FUA)) &&
		dm_thin_changed_this_transaction(tc->td);
}

static void inc_all_io_entry(struct pool *pool, struct bio *bio)
{
	struct dm_thin_endio_hook *h;

	if (bio->bi_rw & REQ_DISCARD)
		return;

	h = dm_per_bio_data(bio, sizeof(struct dm_thin_endio_hook));
	h->all_io_entry = dm_deferred_entry_inc(pool->all_io_ds);
}

static void issue(struct thin_c *tc, struct bio *bio)
{
	struct pool *pool = tc->pool;
	unsigned long flags;

	if (!bio_triggers_commit(tc, bio)) {
		generic_make_request(bio);
		return;
	}

	/*
	 * Complete bio with an error if earlier I/O caused changes to
	 * the metadata that can't be committed e.g, due to I/O errors
	 * on the metadata device.
	 */
	if (dm_thin_aborted_changes(tc->td)) {
		bio_io_error(bio);
		return;
	}

	/*
	 * Batch together any bios that trigger commits and then issue a
	 * single commit for them in process_deferred_bios().
	 */
	spin_lock_irqsave(&pool->lock, flags);
	bio_list_add(&pool->deferred_flush_bios, bio);
	spin_unlock_irqrestore(&pool->lock, flags);
}

static void remap_to_origin_and_issue(struct thin_c *tc, struct bio *bio)
{
	remap_to_origin(tc, bio);
	issue(tc, bio);
}

static void remap_and_issue(struct thin_c *tc, struct bio *bio,
			    dm_block_t block)
{
	remap(tc, bio, block);
	issue(tc, bio);
}

/*----------------------------------------------------------------*/

/*
 * Bio endio functions.
 */
struct dm_thin_new_mapping {
	struct list_head list;

	bool pass_discard:1;
	bool definitely_not_shared:1;

	/*
	 * Track quiescing, copying and zeroing preparation actions.  When this
	 * counter hits zero the block is prepared and can be inserted into the
	 * btree.
	 */
	atomic_t prepare_actions;

	int err;
	struct thin_c *tc;
	dm_block_t virt_block;
	dm_block_t data_block;
	struct dm_bio_prison_cell *cell, *cell2;

	/*
	 * If the bio covers the whole area of a block then we can avoid
	 * zeroing or copying.  Instead this bio is hooked.  The bio will
	 * still be in the cell, so care has to be taken to avoid issuing
	 * the bio twice.
	 */
	struct bio *bio;
	bio_end_io_t *saved_bi_end_io;
};

static void __complete_mapping_preparation(struct dm_thin_new_mapping *m)
{
	struct pool *pool = m->tc->pool;

	if (atomic_dec_and_test(&m->prepare_actions)) {
		list_add_tail(&m->list, &pool->prepared_mappings);
		wake_worker(pool);
	}
}

static void complete_mapping_preparation(struct dm_thin_new_mapping *m)
{
	unsigned long flags;
	struct pool *pool = m->tc->pool;

	spin_lock_irqsave(&pool->lock, flags);
	__complete_mapping_preparation(m);
	spin_unlock_irqrestore(&pool->lock, flags);
}

static void copy_complete(int read_err, unsigned long write_err, void *context)
{
	struct dm_thin_new_mapping *m = context;

	m->err = read_err || write_err ? -EIO : 0;
	complete_mapping_preparation(m);
}

static void overwrite_endio(struct bio *bio, int err)
{
	struct dm_thin_endio_hook *h = dm_per_bio_data(bio, sizeof(struct dm_thin_endio_hook));
	struct dm_thin_new_mapping *m = h->overwrite_mapping;

	m->err = err;
	complete_mapping_preparation(m);
}

/*----------------------------------------------------------------*/

/*
 * Workqueue.
 */

/*
 * Prepared mapping jobs.
 */

/*
 * This sends the bios in the cell, except the original holder, back
 * to the deferred_bios list.
 */
static void cell_defer_no_holder(struct thin_c *tc, struct dm_bio_prison_cell *cell)
{
	struct pool *pool = tc->pool;
	unsigned long flags;

	spin_lock_irqsave(&tc->lock, flags);
	cell_release_no_holder(pool, cell, &tc->deferred_bio_list);
	spin_unlock_irqrestore(&tc->lock, flags);

	wake_worker(pool);
}

static void thin_defer_bio(struct thin_c *tc, struct bio *bio);

struct remap_info {
	struct thin_c *tc;
	struct bio_list defer_bios;
	struct bio_list issue_bios;
};

static void __inc_remap_and_issue_cell(void *context,
				       struct dm_bio_prison_cell *cell)
{
	struct remap_info *info = context;
	struct bio *bio;

	while ((bio = bio_list_pop(&cell->bios))) {
		if (bio->bi_rw & (REQ_DISCARD | REQ_FLUSH | REQ_FUA))
			bio_list_add(&info->defer_bios, bio);
		else {
			inc_all_io_entry(info->tc->pool, bio);

			/*
			 * We can't issue the bios with the bio prison lock
			 * held, so we add them to a list to issue on
			 * return from this function.
			 */
			bio_list_add(&info->issue_bios, bio);
		}
	}
}

static void inc_remap_and_issue_cell(struct thin_c *tc,
				     struct dm_bio_prison_cell *cell,
				     dm_block_t block)
{
	struct bio *bio;
	struct remap_info info;

	info.tc = tc;
	bio_list_init(&info.defer_bios);
	bio_list_init(&info.issue_bios);

	/*
	 * We have to be careful to inc any bios we're about to issue
	 * before the cell is released, and avoid a race with new bios
	 * being added to the cell.
	 */
	cell_visit_release(tc->pool, __inc_remap_and_issue_cell,
			   &info, cell);

	while ((bio = bio_list_pop(&info.defer_bios)))
		thin_defer_bio(tc, bio);

	while ((bio = bio_list_pop(&info.issue_bios)))
		remap_and_issue(info.tc, bio, block);
}

static void process_prepared_mapping_fail(struct dm_thin_new_mapping *m)
{
	if (m->bio) {
		m->bio->bi_end_io = m->saved_bi_end_io;
		atomic_inc(&m->bio->bi_remaining);
	}
	cell_error(m->tc->pool, m->cell);
	list_del(&m->list);
	mempool_free(m, m->tc->pool->mapping_pool);
}

static void process_prepared_mapping(struct dm_thin_new_mapping *m)
{
	struct thin_c *tc = m->tc;
	struct pool *pool = tc->pool;
	struct bio *bio;
	int r;

	bio = m->bio;
	if (bio) {
		bio->bi_end_io = m->saved_bi_end_io;
		atomic_inc(&bio->bi_remaining);
	}

	if (m->err) {
		cell_error(pool, m->cell);
		goto out;
	}

	/*
	 * Commit the prepared block into the mapping btree.
	 * Any I/O for this block arriving after this point will get
	 * remapped to it directly.
	 */
	r = dm_thin_insert_block(tc->td, m->virt_block, m->data_block);
	if (r) {
		metadata_operation_failed(pool, "dm_thin_insert_block", r);
		cell_error(pool, m->cell);
		goto out;
	}

	/*
	 * Release any bios held while the block was being provisioned.
	 * If we are processing a write bio that completely covers the block,
	 * we already processed it so can ignore it now when processing
	 * the bios in the cell.
	 */
	if (bio) {
		inc_remap_and_issue_cell(tc, m->cell, m->data_block);
		bio_endio(bio, 0);
	} else {
		inc_all_io_entry(tc->pool, m->cell->holder);
		remap_and_issue(tc, m->cell->holder, m->data_block);
		inc_remap_and_issue_cell(tc, m->cell, m->data_block);
	}

out:
	list_del(&m->list);
	mempool_free(m, pool->mapping_pool);
}

static void process_prepared_discard_fail(struct dm_thin_new_mapping *m)
{
	struct thin_c *tc = m->tc;

	bio_io_error(m->bio);
	cell_defer_no_holder(tc, m->cell);
	cell_defer_no_holder(tc, m->cell2);
	mempool_free(m, tc->pool->mapping_pool);
}

static void process_prepared_discard_passdown(struct dm_thin_new_mapping *m)
{
	struct thin_c *tc = m->tc;

	inc_all_io_entry(tc->pool, m->bio);
	cell_defer_no_holder(tc, m->cell);
	cell_defer_no_holder(tc, m->cell2);

	if (m->pass_discard)
		if (m->definitely_not_shared)
			remap_and_issue(tc, m->bio, m->data_block);
		else {
			bool used = false;
			if (dm_pool_block_is_used(tc->pool->pmd, m->data_block, &used) || used)
				bio_endio(m->bio, 0);
			else
				remap_and_issue(tc, m->bio, m->data_block);
		}
	else
		bio_endio(m->bio, 0);

	mempool_free(m, tc->pool->mapping_pool);
}

static void process_prepared_discard(struct dm_thin_new_mapping *m)
{
	int r;
	struct thin_c *tc = m->tc;

	r = dm_thin_remove_block(tc->td, m->virt_block);
	if (r)
		DMERR_LIMIT("dm_thin_remove_block() failed");

	process_prepared_discard_passdown(m);
}

static void process_prepared(struct pool *pool, struct list_head *head,
			     process_mapping_fn *fn)
{
	unsigned long flags;
	struct list_head maps;
	struct dm_thin_new_mapping *m, *tmp;

	INIT_LIST_HEAD(&maps);
	spin_lock_irqsave(&pool->lock, flags);
	list_splice_init(head, &maps);
	spin_unlock_irqrestore(&pool->lock, flags);

	list_for_each_entry_safe(m, tmp, &maps, list)
		(*fn)(m);
}

/*
 * Deferred bio jobs.
 */
static int io_overlaps_block(struct pool *pool, struct bio *bio)
{
	return bio->bi_iter.bi_size ==
		(pool->sectors_per_block << SECTOR_SHIFT);
}

static int io_overwrites_block(struct pool *pool, struct bio *bio)
{
	return (bio_data_dir(bio) == WRITE) &&
		io_overlaps_block(pool, bio);
}

static void save_and_set_endio(struct bio *bio, bio_end_io_t **save,
			       bio_end_io_t *fn)
{
	*save = bio->bi_end_io;
	bio->bi_end_io = fn;
}

static int ensure_next_mapping(struct pool *pool)
{
	if (pool->next_mapping)
		return 0;

	pool->next_mapping = mempool_alloc(pool->mapping_pool, GFP_ATOMIC);

	return pool->next_mapping ? 0 : -ENOMEM;
}

static struct dm_thin_new_mapping *get_next_mapping(struct pool *pool)
{
	struct dm_thin_new_mapping *m = pool->next_mapping;

	BUG_ON(!pool->next_mapping);

	memset(m, 0, sizeof(struct dm_thin_new_mapping));
	INIT_LIST_HEAD(&m->list);
	m->bio = NULL;

	pool->next_mapping = NULL;

	return m;
}

static void ll_zero(struct thin_c *tc, struct dm_thin_new_mapping *m,
		    sector_t begin, sector_t end)
{
	int r;
	struct dm_io_region to;

	to.bdev = tc->pool_dev->bdev;
	to.sector = begin;
	to.count = end - begin;

	r = dm_kcopyd_zero(tc->pool->copier, 1, &to, 0, copy_complete, m);
	if (r < 0) {
		DMERR_LIMIT("dm_kcopyd_zero() failed");
		copy_complete(1, 1, m);
	}
}

static void remap_and_issue_overwrite(struct thin_c *tc, struct bio *bio,
				      dm_block_t data_block,
				      struct dm_thin_new_mapping *m)
{
	struct pool *pool = tc->pool;
	struct dm_thin_endio_hook *h = dm_per_bio_data(bio, sizeof(struct dm_thin_endio_hook));

	h->overwrite_mapping = m;
	m->bio = bio;
	save_and_set_endio(bio, &m->saved_bi_end_io, overwrite_endio);
	inc_all_io_entry(pool, bio);
	remap_and_issue(tc, bio, data_block);
}

/*
 * A partial copy also needs to zero the uncopied region.
 */
static void schedule_copy(struct thin_c *tc, dm_block_t virt_block,
			  struct dm_dev *origin, dm_block_t data_origin,
			  dm_block_t data_dest,
			  struct dm_bio_prison_cell *cell, struct bio *bio,
			  sector_t len)
{
	int r;
	struct pool *pool = tc->pool;
	struct dm_thin_new_mapping *m = get_next_mapping(pool);

	m->tc = tc;
	m->virt_block = virt_block;
	m->data_block = data_dest;
	m->cell = cell;

	/*
	 * quiesce action + copy action + an extra reference held for the
	 * duration of this function (we may need to inc later for a
	 * partial zero).
	 */
	atomic_set(&m->prepare_actions, 3);

	if (!dm_deferred_set_add_work(pool->shared_read_ds, &m->list))
		complete_mapping_preparation(m); /* already quiesced */

	/*
	 * IO to pool_dev remaps to the pool target's data_dev.
	 *
	 * If the whole block of data is being overwritten, we can issue the
	 * bio immediately. Otherwise we use kcopyd to clone the data first.
	 */
	if (io_overwrites_block(pool, bio))
		remap_and_issue_overwrite(tc, bio, data_dest, m);
	else {
		struct dm_io_region from, to;

		from.bdev = origin->bdev;
		from.sector = data_origin * pool->sectors_per_block;
		from.count = len;

		to.bdev = tc->pool_dev->bdev;
		to.sector = data_dest * pool->sectors_per_block;
		to.count = len;

		r = dm_kcopyd_copy(pool->copier, &from, 1, &to,
				   0, copy_complete, m);
		if (r < 0) {
			DMERR_LIMIT("dm_kcopyd_copy() failed");
			copy_complete(1, 1, m);

			/*
			 * We allow the zero to be issued, to simplify the
			 * error path.  Otherwise we'd need to start
			 * worrying about decrementing the prepare_actions
			 * counter.
			 */
		}

		/*
		 * Do we need to zero a tail region?
		 */
		if (len < pool->sectors_per_block && pool->pf.zero_new_blocks) {
			atomic_inc(&m->prepare_actions);
			ll_zero(tc, m,
				data_dest * pool->sectors_per_block + len,
				(data_dest + 1) * pool->sectors_per_block);
		}
	}

	complete_mapping_preparation(m); /* drop our ref */
}

static void schedule_internal_copy(struct thin_c *tc, dm_block_t virt_block,
				   dm_block_t data_origin, dm_block_t data_dest,
				   struct dm_bio_prison_cell *cell, struct bio *bio)
{
	schedule_copy(tc, virt_block, tc->pool_dev,
		      data_origin, data_dest, cell, bio,
		      tc->pool->sectors_per_block);
}

static void schedule_zero(struct thin_c *tc, dm_block_t virt_block,
			  dm_block_t data_block, struct dm_bio_prison_cell *cell,
			  struct bio *bio)
{
	struct pool *pool = tc->pool;
	struct dm_thin_new_mapping *m = get_next_mapping(pool);

	atomic_set(&m->prepare_actions, 1); /* no need to quiesce */
	m->tc = tc;
	m->virt_block = virt_block;
	m->data_block = data_block;
	m->cell = cell;

	/*
	 * If the whole block of data is being overwritten or we are not
	 * zeroing pre-existing data, we can issue the bio immediately.
	 * Otherwise we use kcopyd to zero the data first.
	 */
	if (!pool->pf.zero_new_blocks)
		process_prepared_mapping(m);

	else if (io_overwrites_block(pool, bio))
		remap_and_issue_overwrite(tc, bio, data_block, m);

	else
		ll_zero(tc, m,
			data_block * pool->sectors_per_block,
			(data_block + 1) * pool->sectors_per_block);
}

static void schedule_external_copy(struct thin_c *tc, dm_block_t virt_block,
				   dm_block_t data_dest,
				   struct dm_bio_prison_cell *cell, struct bio *bio)
{
	struct pool *pool = tc->pool;
	sector_t virt_block_begin = virt_block * pool->sectors_per_block;
	sector_t virt_block_end = (virt_block + 1) * pool->sectors_per_block;

	if (virt_block_end <= tc->origin_size)
		schedule_copy(tc, virt_block, tc->origin_dev,
			      virt_block, data_dest, cell, bio,
			      pool->sectors_per_block);

	else if (virt_block_begin < tc->origin_size)
		schedule_copy(tc, virt_block, tc->origin_dev,
			      virt_block, data_dest, cell, bio,
			      tc->origin_size - virt_block_begin);

	else
		schedule_zero(tc, virt_block, data_dest, cell, bio);
}

static void set_pool_mode(struct pool *pool, enum pool_mode new_mode);

static void check_for_space(struct pool *pool)
{
	int r;
	dm_block_t nr_free;

	if (get_pool_mode(pool) != PM_OUT_OF_DATA_SPACE)
		return;

	r = dm_pool_get_free_block_count(pool->pmd, &nr_free);
	if (r)
		return;

	if (nr_free)
		set_pool_mode(pool, PM_WRITE);
}

/*
 * A non-zero return indicates read_only or fail_io mode.
 * Many callers don't care about the return value.
 */
static int commit(struct pool *pool)
{
	int r;

	if (get_pool_mode(pool) >= PM_READ_ONLY)
		return -EINVAL;

	r = dm_pool_commit_metadata(pool->pmd);
	if (r)
		metadata_operation_failed(pool, "dm_pool_commit_metadata", r);
	else
		check_for_space(pool);

	return r;
}

static void check_low_water_mark(struct pool *pool, dm_block_t free_blocks)
{
	unsigned long flags;

	if (free_blocks <= pool->low_water_blocks && !pool->low_water_triggered) {
		DMWARN("%s: reached low water mark for data device: sending event.",
		       dm_device_name(pool->pool_md));
		spin_lock_irqsave(&pool->lock, flags);
		pool->low_water_triggered = true;
		spin_unlock_irqrestore(&pool->lock, flags);
		dm_table_event(pool->ti->table);
	}
}

static int alloc_data_block(struct thin_c *tc, dm_block_t *result)
{
	int r;
	dm_block_t free_blocks;
	struct pool *pool = tc->pool;

	if (WARN_ON(get_pool_mode(pool) != PM_WRITE))
		return -EINVAL;

	r = dm_pool_get_free_block_count(pool->pmd, &free_blocks);
	if (r) {
		metadata_operation_failed(pool, "dm_pool_get_free_block_count", r);
		return r;
	}

	check_low_water_mark(pool, free_blocks);

	if (!free_blocks) {
		/*
		 * Try to commit to see if that will free up some
		 * more space.
		 */
		r = commit(pool);
		if (r)
			return r;

		r = dm_pool_get_free_block_count(pool->pmd, &free_blocks);
		if (r) {
			metadata_operation_failed(pool, "dm_pool_get_free_block_count", r);
			return r;
		}

		if (!free_blocks) {
			set_pool_mode(pool, PM_OUT_OF_DATA_SPACE);
			return -ENOSPC;
		}
	}

	r = dm_pool_alloc_data_block(pool->pmd, result);
	if (r) {
		metadata_operation_failed(pool, "dm_pool_alloc_data_block", r);
		return r;
	}

	return 0;
}

/*
 * If we have run out of space, queue bios until the device is
 * resumed, presumably after having been reloaded with more space.
 */
static void retry_on_resume(struct bio *bio)
{
	struct dm_thin_endio_hook *h = dm_per_bio_data(bio, sizeof(struct dm_thin_endio_hook));
	struct thin_c *tc = h->tc;
	unsigned long flags;

	spin_lock_irqsave(&tc->lock, flags);
	bio_list_add(&tc->retry_on_resume_list, bio);
	spin_unlock_irqrestore(&tc->lock, flags);
}

static int should_error_unserviceable_bio(struct pool *pool)
{
	enum pool_mode m = get_pool_mode(pool);

	switch (m) {
	case PM_WRITE:
		/* Shouldn't get here */
		DMERR_LIMIT("bio unserviceable, yet pool is in PM_WRITE mode");
		return -EIO;

	case PM_OUT_OF_DATA_SPACE:
		return pool->pf.error_if_no_space ? -ENOSPC : 0;

	case PM_READ_ONLY:
	case PM_FAIL:
		return -EIO;
	default:
		/* Shouldn't get here */
		DMERR_LIMIT("bio unserviceable, yet pool has an unknown mode");
		return -EIO;
	}
}

static void handle_unserviceable_bio(struct pool *pool, struct bio *bio)
{
	int error = should_error_unserviceable_bio(pool);

	if (error)
		bio_endio(bio, error);
	else
		retry_on_resume(bio);
}

static void retry_bios_on_resume(struct pool *pool, struct dm_bio_prison_cell *cell)
{
	struct bio *bio;
	struct bio_list bios;
	int error;

	error = should_error_unserviceable_bio(pool);
	if (error) {
		cell_error_with_code(pool, cell, error);
		return;
	}

	bio_list_init(&bios);
	cell_release(pool, cell, &bios);

	while ((bio = bio_list_pop(&bios)))
		retry_on_resume(bio);
}

static void process_discard_cell(struct thin_c *tc, struct dm_bio_prison_cell *cell)
{
	int r;
	struct bio *bio = cell->holder;
	struct pool *pool = tc->pool;
	struct dm_bio_prison_cell *cell2;
	struct dm_cell_key key2;
	dm_block_t block = get_bio_block(tc, bio);
	struct dm_thin_lookup_result lookup_result;
	struct dm_thin_new_mapping *m;

	if (tc->requeue_mode) {
		cell_requeue(pool, cell);
		return;
	}

	r = dm_thin_find_block(tc->td, block, 1, &lookup_result);
	switch (r) {
	case 0:
		/*
		 * Check nobody is fiddling with this pool block.  This can
		 * happen if someone's in the process of breaking sharing
		 * on this block.
		 */
		build_data_key(tc->td, lookup_result.block, &key2);
		if (bio_detain(tc->pool, &key2, bio, &cell2)) {
			cell_defer_no_holder(tc, cell);
			break;
		}

		if (io_overlaps_block(pool, bio)) {
			/*
			 * IO may still be going to the destination block.  We must
			 * quiesce before we can do the removal.
			 */
			m = get_next_mapping(pool);
			m->tc = tc;
			m->pass_discard = pool->pf.discard_passdown;
			m->definitely_not_shared = !lookup_result.shared;
			m->virt_block = block;
			m->data_block = lookup_result.block;
			m->cell = cell;
			m->cell2 = cell2;
			m->bio = bio;

			if (!dm_deferred_set_add_work(pool->all_io_ds, &m->list))
				pool->process_prepared_discard(m);

		} else {
			inc_all_io_entry(pool, bio);
			cell_defer_no_holder(tc, cell);
			cell_defer_no_holder(tc, cell2);

			/*
			 * The DM core makes sure that the discard doesn't span
			 * a block boundary.  So we submit the discard of a
			 * partial block appropriately.
			 */
			if ((!lookup_result.shared) && pool->pf.discard_passdown)
				remap_and_issue(tc, bio, lookup_result.block);
			else
				bio_endio(bio, 0);
		}
		break;

	case -ENODATA:
		/*
		 * It isn't provisioned, just forget it.
		 */
		cell_defer_no_holder(tc, cell);
		bio_endio(bio, 0);
		break;

	default:
		DMERR_LIMIT("%s: dm_thin_find_block() failed: error = %d",
			    __func__, r);
		cell_defer_no_holder(tc, cell);
		bio_io_error(bio);
		break;
	}
}

static void process_discard_bio(struct thin_c *tc, struct bio *bio)
{
	struct dm_bio_prison_cell *cell;
	struct dm_cell_key key;
	dm_block_t block = get_bio_block(tc, bio);

	build_virtual_key(tc->td, block, &key);
	if (bio_detain(tc->pool, &key, bio, &cell))
		return;

	process_discard_cell(tc, cell);
}

static void break_sharing(struct thin_c *tc, struct bio *bio, dm_block_t block,
			  struct dm_cell_key *key,
			  struct dm_thin_lookup_result *lookup_result,
			  struct dm_bio_prison_cell *cell)
{
	int r;
	dm_block_t data_block;
	struct pool *pool = tc->pool;

	r = alloc_data_block(tc, &data_block);
	switch (r) {
	case 0:
		schedule_internal_copy(tc, block, lookup_result->block,
				       data_block, cell, bio);
		break;

	case -ENOSPC:
		retry_bios_on_resume(pool, cell);
		break;

	default:
		DMERR_LIMIT("%s: alloc_data_block() failed: error = %d",
			    __func__, r);
		cell_error(pool, cell);
		break;
	}
}

static void __remap_and_issue_shared_cell(void *context,
					  struct dm_bio_prison_cell *cell)
{
	struct remap_info *info = context;
	struct bio *bio;

	while ((bio = bio_list_pop(&cell->bios))) {
		if ((bio_data_dir(bio) == WRITE) ||
		    (bio->bi_rw & (REQ_DISCARD | REQ_FLUSH | REQ_FUA)))
			bio_list_add(&info->defer_bios, bio);
		else {
			struct dm_thin_endio_hook *h = dm_per_bio_data(bio, sizeof(struct dm_thin_endio_hook));;

			h->shared_read_entry = dm_deferred_entry_inc(info->tc->pool->shared_read_ds);
			inc_all_io_entry(info->tc->pool, bio);
			bio_list_add(&info->issue_bios, bio);
		}
	}
}

static void remap_and_issue_shared_cell(struct thin_c *tc,
					struct dm_bio_prison_cell *cell,
					dm_block_t block)
{
	struct bio *bio;
	struct remap_info info;

	info.tc = tc;
	bio_list_init(&info.defer_bios);
	bio_list_init(&info.issue_bios);

	cell_visit_release(tc->pool, __remap_and_issue_shared_cell,
			   &info, cell);

	while ((bio = bio_list_pop(&info.defer_bios)))
		thin_defer_bio(tc, bio);

	while ((bio = bio_list_pop(&info.issue_bios)))
		remap_and_issue(tc, bio, block);
}

static void process_shared_bio(struct thin_c *tc, struct bio *bio,
			       dm_block_t block,
			       struct dm_thin_lookup_result *lookup_result,
			       struct dm_bio_prison_cell *virt_cell)
{
	struct dm_bio_prison_cell *data_cell;
	struct pool *pool = tc->pool;
	struct dm_cell_key key;

	/*
	 * If cell is already occupied, then sharing is already in the process
	 * of being broken so we have nothing further to do here.
	 */
	build_data_key(tc->td, lookup_result->block, &key);
	if (bio_detain(pool, &key, bio, &data_cell)) {
		cell_defer_no_holder(tc, virt_cell);
		return;
	}

	if (bio_data_dir(bio) == WRITE && bio->bi_iter.bi_size) {
		break_sharing(tc, bio, block, &key, lookup_result, data_cell);
		cell_defer_no_holder(tc, virt_cell);
	} else {
		struct dm_thin_endio_hook *h = dm_per_bio_data(bio, sizeof(struct dm_thin_endio_hook));

		h->shared_read_entry = dm_deferred_entry_inc(pool->shared_read_ds);
		inc_all_io_entry(pool, bio);
		remap_and_issue(tc, bio, lookup_result->block);

		remap_and_issue_shared_cell(tc, data_cell, lookup_result->block);
		remap_and_issue_shared_cell(tc, virt_cell, lookup_result->block);
	}
}

static void provision_block(struct thin_c *tc, struct bio *bio, dm_block_t block,
			    struct dm_bio_prison_cell *cell)
{
	int r;
	dm_block_t data_block;
	struct pool *pool = tc->pool;

	/*
	 * Remap empty bios (flushes) immediately, without provisioning.
	 */
	if (!bio->bi_iter.bi_size) {
		inc_all_io_entry(pool, bio);
		cell_defer_no_holder(tc, cell);

		remap_and_issue(tc, bio, 0);
		return;
	}

	/*
	 * Fill read bios with zeroes and complete them immediately.
	 */
	if (bio_data_dir(bio) == READ) {
		zero_fill_bio(bio);
		cell_defer_no_holder(tc, cell);
		bio_endio(bio, 0);
		return;
	}

	r = alloc_data_block(tc, &data_block);
	switch (r) {
	case 0:
		if (tc->origin_dev)
			schedule_external_copy(tc, block, data_block, cell, bio);
		else
			schedule_zero(tc, block, data_block, cell, bio);
		break;

	case -ENOSPC:
		retry_bios_on_resume(pool, cell);
		break;

	default:
		DMERR_LIMIT("%s: alloc_data_block() failed: error = %d",
			    __func__, r);
		cell_error(pool, cell);
		break;
	}
}

static void process_cell(struct thin_c *tc, struct dm_bio_prison_cell *cell)
{
	int r;
	struct pool *pool = tc->pool;
	struct bio *bio = cell->holder;
	dm_block_t block = get_bio_block(tc, bio);
	struct dm_thin_lookup_result lookup_result;

	if (tc->requeue_mode) {
		cell_requeue(pool, cell);
		return;
	}

	r = dm_thin_find_block(tc->td, block, 1, &lookup_result);
	switch (r) {
	case 0:
		if (lookup_result.shared)
			process_shared_bio(tc, bio, block, &lookup_result, cell);
		else {
			inc_all_io_entry(pool, bio);
			remap_and_issue(tc, bio, lookup_result.block);
			inc_remap_and_issue_cell(tc, cell, lookup_result.block);
		}
		break;

	case -ENODATA:
		if (bio_data_dir(bio) == READ && tc->origin_dev) {
			inc_all_io_entry(pool, bio);
			cell_defer_no_holder(tc, cell);

			if (bio_end_sector(bio) <= tc->origin_size)
				remap_to_origin_and_issue(tc, bio);

			else if (bio->bi_iter.bi_sector < tc->origin_size) {
				zero_fill_bio(bio);
				bio->bi_iter.bi_size = (tc->origin_size - bio->bi_iter.bi_sector) << SECTOR_SHIFT;
				remap_to_origin_and_issue(tc, bio);

			} else {
				zero_fill_bio(bio);
				bio_endio(bio, 0);
			}
		} else
			provision_block(tc, bio, block, cell);
		break;

	default:
		DMERR_LIMIT("%s: dm_thin_find_block() failed: error = %d",
			    __func__, r);
		cell_defer_no_holder(tc, cell);
		bio_io_error(bio);
		break;
	}
}

static void process_bio(struct thin_c *tc, struct bio *bio)
{
	struct pool *pool = tc->pool;
	dm_block_t block = get_bio_block(tc, bio);
	struct dm_bio_prison_cell *cell;
	struct dm_cell_key key;

	/*
	 * If cell is already occupied, then the block is already
	 * being provisioned so we have nothing further to do here.
	 */
	build_virtual_key(tc->td, block, &key);
	if (bio_detain(pool, &key, bio, &cell))
		return;

	process_cell(tc, cell);
}

static void __process_bio_read_only(struct thin_c *tc, struct bio *bio,
				    struct dm_bio_prison_cell *cell)
{
	int r;
	int rw = bio_data_dir(bio);
	dm_block_t block = get_bio_block(tc, bio);
	struct dm_thin_lookup_result lookup_result;

	r = dm_thin_find_block(tc->td, block, 1, &lookup_result);
	switch (r) {
	case 0:
		if (lookup_result.shared && (rw == WRITE) && bio->bi_iter.bi_size) {
			handle_unserviceable_bio(tc->pool, bio);
			if (cell)
				cell_defer_no_holder(tc, cell);
		} else {
			inc_all_io_entry(tc->pool, bio);
			remap_and_issue(tc, bio, lookup_result.block);
			if (cell)
				inc_remap_and_issue_cell(tc, cell, lookup_result.block);
		}
		break;

	case -ENODATA:
		if (cell)
			cell_defer_no_holder(tc, cell);
		if (rw != READ) {
			handle_unserviceable_bio(tc->pool, bio);
			break;
		}

		if (tc->origin_dev) {
			inc_all_io_entry(tc->pool, bio);
			remap_to_origin_and_issue(tc, bio);
			break;
		}

		zero_fill_bio(bio);
		bio_endio(bio, 0);
		break;

	default:
		DMERR_LIMIT("%s: dm_thin_find_block() failed: error = %d",
			    __func__, r);
		if (cell)
			cell_defer_no_holder(tc, cell);
		bio_io_error(bio);
		break;
	}
}

static void process_bio_read_only(struct thin_c *tc, struct bio *bio)
{
	__process_bio_read_only(tc, bio, NULL);
}

static void process_cell_read_only(struct thin_c *tc, struct dm_bio_prison_cell *cell)
{
	__process_bio_read_only(tc, cell->holder, cell);
}

static void process_bio_success(struct thin_c *tc, struct bio *bio)
{
	bio_endio(bio, 0);
}

static void process_bio_fail(struct thin_c *tc, struct bio *bio)
{
	bio_io_error(bio);
}

static void process_cell_success(struct thin_c *tc, struct dm_bio_prison_cell *cell)
{
	cell_success(tc->pool, cell);
}

static void process_cell_fail(struct thin_c *tc, struct dm_bio_prison_cell *cell)
{
	cell_error(tc->pool, cell);
}

/*
 * FIXME: should we also commit due to size of transaction, measured in
 * metadata blocks?
 */
static bool need_commit_due_to_time_(struct pool *pool)
{
	return jiffies < pool->last_commit_jiffies ||
	       jiffies > pool->last_commit_jiffies + COMMIT_PERIOD;
}

static bool need_commit_due_to_time(struct pool *pool)
{
	return need_commit_due_to_time_(pool) &&
               dm_pool_changed_this_transaction(pool->pmd);
}

#define thin_pbd(node) rb_entry((node), struct dm_thin_endio_hook, rb_node)
#define thin_bio(pbd) dm_bio_from_per_bio_data((pbd), sizeof(struct dm_thin_endio_hook))

static void __thin_bio_rb_add(struct thin_c *tc, struct bio *bio)
{
	struct rb_node **rbp, *parent;
	struct dm_thin_endio_hook *pbd;
	sector_t bi_sector = bio->bi_iter.bi_sector;

	rbp = &tc->sort_bio_list.rb_node;
	parent = NULL;
	while (*rbp) {
		parent = *rbp;
		pbd = thin_pbd(parent);

		if (bi_sector < thin_bio(pbd)->bi_iter.bi_sector)
			rbp = &(*rbp)->rb_left;
		else
			rbp = &(*rbp)->rb_right;
	}

	pbd = dm_per_bio_data(bio, sizeof(struct dm_thin_endio_hook));
	rb_link_node(&pbd->rb_node, parent, rbp);
	rb_insert_color(&pbd->rb_node, &tc->sort_bio_list);
}

static void __extract_sorted_bios(struct thin_c *tc)
{
	struct rb_node *node;
	struct dm_thin_endio_hook *pbd;
	struct bio *bio;

	for (node = rb_first(&tc->sort_bio_list); node; node = rb_next(node)) {
		pbd = thin_pbd(node);
		bio = thin_bio(pbd);

		bio_list_add(&tc->deferred_bio_list, bio);
		rb_erase(&pbd->rb_node, &tc->sort_bio_list);
	}

	WARN_ON(!RB_EMPTY_ROOT(&tc->sort_bio_list));
}

static void __sort_thin_deferred_bios(struct thin_c *tc)
{
	struct bio *bio;
	struct bio_list bios;

	bio_list_init(&bios);
	bio_list_merge(&bios, &tc->deferred_bio_list);
	bio_list_init(&tc->deferred_bio_list);

	/* Sort deferred_bio_list using rb-tree */
	while ((bio = bio_list_pop(&bios)))
		__thin_bio_rb_add(tc, bio);

	/*
	 * Transfer the sorted bios in sort_bio_list back to
	 * deferred_bio_list to allow lockless submission of
	 * all bios.
	 */
	__extract_sorted_bios(tc);
}

static void process_thin_deferred_bios(struct thin_c *tc)
{
	struct pool *pool = tc->pool;
	unsigned long flags;
	struct bio *bio;
	struct bio_list bios;
	struct blk_plug plug;
	unsigned count = 0;

	if (tc->requeue_mode) {
		error_thin_bio_list(tc, &tc->deferred_bio_list, DM_ENDIO_REQUEUE);
		return;
	}

	bio_list_init(&bios);

	spin_lock_irqsave(&tc->lock, flags);

	if (bio_list_empty(&tc->deferred_bio_list)) {
		spin_unlock_irqrestore(&tc->lock, flags);
		return;
	}

	__sort_thin_deferred_bios(tc);

	bio_list_merge(&bios, &tc->deferred_bio_list);
	bio_list_init(&tc->deferred_bio_list);

	spin_unlock_irqrestore(&tc->lock, flags);

	blk_start_plug(&plug);
	while ((bio = bio_list_pop(&bios))) {
		/*
		 * If we've got no free new_mapping structs, and processing
		 * this bio might require one, we pause until there are some
		 * prepared mappings to process.
		 */
		if (ensure_next_mapping(pool)) {
			spin_lock_irqsave(&tc->lock, flags);
			bio_list_add(&tc->deferred_bio_list, bio);
			bio_list_merge(&tc->deferred_bio_list, &bios);
			spin_unlock_irqrestore(&tc->lock, flags);
			break;
		}

		if (bio->bi_rw & REQ_DISCARD)
			pool->process_discard(tc, bio);
		else
			pool->process_bio(tc, bio);

		if ((count++ & 127) == 0) {
			throttle_work_update(&pool->throttle);
			dm_pool_issue_prefetches(pool->pmd);
		}
	}
	blk_finish_plug(&plug);
}

static int cmp_cells(const void *lhs, const void *rhs)
{
	struct dm_bio_prison_cell *lhs_cell = *((struct dm_bio_prison_cell **) lhs);
	struct dm_bio_prison_cell *rhs_cell = *((struct dm_bio_prison_cell **) rhs);

	BUG_ON(!lhs_cell->holder);
	BUG_ON(!rhs_cell->holder);

	if (lhs_cell->holder->bi_iter.bi_sector < rhs_cell->holder->bi_iter.bi_sector)
		return -1;

	if (lhs_cell->holder->bi_iter.bi_sector > rhs_cell->holder->bi_iter.bi_sector)
		return 1;

	return 0;
}

static unsigned sort_cells(struct pool *pool, struct list_head *cells)
{
	unsigned count = 0;
	struct dm_bio_prison_cell *cell, *tmp;

	list_for_each_entry_safe(cell, tmp, cells, user_list) {
		if (count >= CELL_SORT_ARRAY_SIZE)
			break;

		pool->cell_sort_array[count++] = cell;
		list_del(&cell->user_list);
	}

	sort(pool->cell_sort_array, count, sizeof(cell), cmp_cells, NULL);

	return count;
}

static void process_thin_deferred_cells(struct thin_c *tc)
{
	struct pool *pool = tc->pool;
	unsigned long flags;
	struct list_head cells;
	struct dm_bio_prison_cell *cell;
	unsigned i, j, count;

	INIT_LIST_HEAD(&cells);

	spin_lock_irqsave(&tc->lock, flags);
	list_splice_init(&tc->deferred_cells, &cells);
	spin_unlock_irqrestore(&tc->lock, flags);

	if (list_empty(&cells))
		return;

	do {
		count = sort_cells(tc->pool, &cells);

		for (i = 0; i < count; i++) {
			cell = pool->cell_sort_array[i];
			BUG_ON(!cell->holder);

			/*
			 * If we've got no free new_mapping structs, and processing
			 * this bio might require one, we pause until there are some
			 * prepared mappings to process.
			 */
			if (ensure_next_mapping(pool)) {
				for (j = i; j < count; j++)
					list_add(&pool->cell_sort_array[j]->user_list, &cells);

				spin_lock_irqsave(&tc->lock, flags);
				list_splice(&cells, &tc->deferred_cells);
				spin_unlock_irqrestore(&tc->lock, flags);
				return;
			}

			if (cell->holder->bi_rw & REQ_DISCARD)
				pool->process_discard_cell(tc, cell);
			else
				pool->process_cell(tc, cell);
		}
	} while (!list_empty(&cells));
}

static void thin_get(struct thin_c *tc);
static void thin_put(struct thin_c *tc);

/*
 * We can't hold rcu_read_lock() around code that can block.  So we
 * find a thin with the rcu lock held; bump a refcount; then drop
 * the lock.
 */
static struct thin_c *get_first_thin(struct pool *pool)
{
	struct thin_c *tc = NULL;

	rcu_read_lock();
	if (!list_empty(&pool->active_thins)) {
		tc = list_entry_rcu(pool->active_thins.next, struct thin_c, list);
		thin_get(tc);
	}
	rcu_read_unlock();

	return tc;
}

static struct thin_c *get_next_thin(struct pool *pool, struct thin_c *tc)
{
	struct thin_c *old_tc = tc;

	rcu_read_lock();
	list_for_each_entry_continue_rcu(tc, &pool->active_thins, list) {
		thin_get(tc);
		thin_put(old_tc);
		rcu_read_unlock();
		return tc;
	}
	thin_put(old_tc);
	rcu_read_unlock();

	return NULL;
}

static void process_deferred_bios(struct pool *pool)
{
	unsigned long flags;
	struct bio *bio;
	struct bio_list bios;
	struct thin_c *tc;

	tc = get_first_thin(pool);
	while (tc) {
		process_thin_deferred_cells(tc);
		process_thin_deferred_bios(tc);
		tc = get_next_thin(pool, tc);
	}

	/*
	 * If there are any deferred flush bios, we must commit
	 * the metadata before issuing them.
	 */
	bio_list_init(&bios);
	spin_lock_irqsave(&pool->lock, flags);
	bio_list_merge(&bios, &pool->deferred_flush_bios);
	bio_list_init(&pool->deferred_flush_bios);
	spin_unlock_irqrestore(&pool->lock, flags);

	if (bio_list_empty(&bios) && !need_commit_due_to_time(pool))
		return;

	if (commit(pool)) {
		while ((bio = bio_list_pop(&bios)))
			bio_io_error(bio);
		return;
	}
	pool->last_commit_jiffies = jiffies;

	while ((bio = bio_list_pop(&bios)))
		generic_make_request(bio);
}

static void do_worker(struct work_struct *ws)
{
	struct pool *pool = container_of(ws, struct pool, worker);

	throttle_work_start(&pool->throttle);
	dm_pool_issue_prefetches(pool->pmd);
	throttle_work_update(&pool->throttle);
	process_prepared(pool, &pool->prepared_mappings, &pool->process_prepared_mapping);
	throttle_work_update(&pool->throttle);
	process_prepared(pool, &pool->prepared_discards, &pool->process_prepared_discard);
	throttle_work_update(&pool->throttle);
	process_deferred_bios(pool);
	throttle_work_complete(&pool->throttle);
}

/*
 * We want to commit periodically so that not too much
 * unwritten data builds up.
 */
static void do_waker(struct work_struct *ws)
{
	struct pool *pool = container_of(to_delayed_work(ws), struct pool, waker);
	wake_worker(pool);
	queue_delayed_work(pool->wq, &pool->waker, COMMIT_PERIOD);
}

/*
 * We're holding onto IO to allow userland time to react.  After the
 * timeout either the pool will have been resized (and thus back in
 * PM_WRITE mode), or we degrade to PM_READ_ONLY and start erroring IO.
 */
static void do_no_space_timeout(struct work_struct *ws)
{
	struct pool *pool = container_of(to_delayed_work(ws), struct pool,
					 no_space_timeout);

	if (get_pool_mode(pool) == PM_OUT_OF_DATA_SPACE && !pool->pf.error_if_no_space)
		set_pool_mode(pool, PM_READ_ONLY);
}

/*----------------------------------------------------------------*/

struct pool_work {
	struct work_struct worker;
	struct completion complete;
};

static struct pool_work *to_pool_work(struct work_struct *ws)
{
	return container_of(ws, struct pool_work, worker);
}

static void pool_work_complete(struct pool_work *pw)
{
	complete(&pw->complete);
}

static void pool_work_wait(struct pool_work *pw, struct pool *pool,
			   void (*fn)(struct work_struct *))
{
	INIT_WORK_ONSTACK(&pw->worker, fn);
	init_completion(&pw->complete);
	queue_work(pool->wq, &pw->worker);
	wait_for_completion(&pw->complete);
}

/*----------------------------------------------------------------*/

struct noflush_work {
	struct pool_work pw;
	struct thin_c *tc;
};

static struct noflush_work *to_noflush(struct work_struct *ws)
{
	return container_of(to_pool_work(ws), struct noflush_work, pw);
}

static void do_noflush_start(struct work_struct *ws)
{
	struct noflush_work *w = to_noflush(ws);
	w->tc->requeue_mode = true;
	requeue_io(w->tc);
	pool_work_complete(&w->pw);
}

static void do_noflush_stop(struct work_struct *ws)
{
	struct noflush_work *w = to_noflush(ws);
	w->tc->requeue_mode = false;
	pool_work_complete(&w->pw);
}

static void noflush_work(struct thin_c *tc, void (*fn)(struct work_struct *))
{
	struct noflush_work w;

	w.tc = tc;
	pool_work_wait(&w.pw, tc->pool, fn);
}

/*----------------------------------------------------------------*/

static void abort_transaction(struct pool *pool);

struct set_mode_work {
	struct pool_work pw;
	struct pool *pool;
	enum pool_mode mode;
	bool abort;
};

static struct set_mode_work *to_set_mode_work(struct work_struct *ws)
{
	return container_of(to_pool_work(ws), struct set_mode_work, pw);
}

static void do_set_mode_work(struct work_struct *ws)
{
	struct set_mode_work *w = to_set_mode_work(ws);

	DMWARN("pool mode being forced via external message");

	if (w->abort)
		abort_transaction(w->pool);

	set_pool_mode(w->pool, w->mode);
	pool_work_complete(&w->pw);
}

static void set_mode_work(struct pool *pool, enum pool_mode mode, bool abort)
{
	struct set_mode_work w;

	w.pool = pool;
	w.mode = mode;
	w.abort = abort;

	pool_work_wait(&w.pw, pool, do_set_mode_work);
}

/*----------------------------------------------------------------*/

static enum pool_mode get_pool_mode(struct pool *pool)
{
	return pool->pf.mode;
}

static void notify_of_pool_mode_change(struct pool *pool, const char *new_mode)
{
	dm_table_event(pool->ti->table);
	DMINFO("%s: switching pool to %s mode",
	       dm_device_name(pool->pool_md), new_mode);
}

static void set_pool_mode(struct pool *pool, enum pool_mode new_mode)
{
	struct pool_c *pt = pool->ti->private;
	bool needs_check = dm_pool_metadata_needs_check(pool->pmd);
	enum pool_mode old_mode = get_pool_mode(pool);
	unsigned long no_space_timeout = ACCESS_ONCE(no_space_timeout_secs) * HZ;

	/*
	 * Never allow the pool to transition to PM_WRITE mode if user
	 * intervention is required to verify metadata and data consistency.
	 */
	if (new_mode == PM_WRITE && needs_check) {
		DMERR("%s: unable to switch pool to write mode until repaired.",
		      dm_device_name(pool->pool_md));
		if (old_mode != new_mode)
			new_mode = old_mode;
		else
			new_mode = PM_READ_ONLY;
	}
	/*
	 * If we were in PM_FAIL mode, rollback of metadata failed.  We're
	 * not going to recover without a thin_repair.	So we never let the
	 * pool move out of the old mode.
	 */
	if (old_mode == PM_FAIL)
		new_mode = old_mode;

	/*
	 * Never allow the pool to transition to PM_WRITE mode if user
	 * intervention is required to verify metadata and data consistency.
	 */
	if (new_mode == PM_WRITE && old_mode != new_mode && needs_check) {
		DMERR("%s: unable to switch pool to write mode until repaired.",
		      dm_device_name(pool->pool_md));
		new_mode = old_mode;
	}

	switch (new_mode) {
	case PM_FAIL:
		if (old_mode != new_mode)
			notify_of_pool_mode_change(pool, "failure");

		dm_pool_metadata_read_only(pool->pmd);
		pool->process_bio = process_bio_fail;
		pool->process_discard = process_bio_fail;
		pool->process_cell = process_cell_fail;
		pool->process_discard_cell = process_cell_fail;
		pool->process_prepared_mapping = process_prepared_mapping_fail;
		pool->process_prepared_discard = process_prepared_discard_fail;

		error_retry_list(pool);
		break;

	case PM_READ_ONLY:
		if (old_mode != new_mode)
			notify_of_pool_mode_change(pool, "read-only");
		dm_pool_metadata_read_only(pool->pmd);
		pool->process_bio = process_bio_read_only;
		pool->process_discard = process_bio_success;
		pool->process_cell = process_cell_read_only;
		pool->process_discard_cell = process_cell_success;
		pool->process_prepared_mapping = process_prepared_mapping_fail;
		pool->process_prepared_discard = process_prepared_discard_passdown;

		error_retry_list(pool);
		break;

	case PM_OUT_OF_DATA_SPACE:
		/*
		 * Ideally we'd never hit this state; the low water mark
		 * would trigger userland to extend the pool before we
		 * completely run out of data space.  However, many small
		 * IOs to unprovisioned space can consume data space at an
		 * alarming rate.  Adjust your low water mark if you're
		 * frequently seeing this mode.
		 */
		if (old_mode != new_mode)
			notify_of_pool_mode_change(pool, "out-of-data-space");
		pool->process_bio = process_bio_read_only;
		pool->process_discard = process_discard_bio;
		pool->process_cell = process_cell_read_only;
		pool->process_discard_cell = process_discard_cell;
		pool->process_prepared_mapping = process_prepared_mapping;
		pool->process_prepared_discard = process_prepared_discard;

		if (!pool->pf.error_if_no_space && no_space_timeout)
			queue_delayed_work(pool->wq, &pool->no_space_timeout, no_space_timeout);
		break;

	case PM_WRITE:
		if (old_mode != new_mode)
			notify_of_pool_mode_change(pool, "write");
		dm_pool_metadata_read_write(pool->pmd);
		pool->process_bio = process_bio;
		pool->process_discard = process_discard_bio;
		pool->process_cell = process_cell;
		pool->process_discard_cell = process_discard_cell;
		pool->process_prepared_mapping = process_prepared_mapping;
		pool->process_prepared_discard = process_prepared_discard;
		break;
	}

	pool->pf.mode = new_mode;

	/*
	 * The pool mode may have changed, sync it so bind_control_target()
	 * doesn't cause an unexpected mode transition on resume.
	 */
	pt->adjusted_pf.mode = new_mode;
}

static void abort_transaction(struct pool *pool)
{
	const char *dev_name = dm_device_name(pool->pool_md);

	DMERR_LIMIT("%s: aborting current metadata transaction", dev_name);
	if (dm_pool_abort_metadata(pool->pmd)) {
		DMERR("%s: failed to abort metadata transaction", dev_name);
		set_pool_mode(pool, PM_FAIL);
	}

	if (dm_pool_metadata_set_needs_check(pool->pmd)) {
		DMERR("%s: failed to set 'needs_check' flag in metadata", dev_name);
		set_pool_mode(pool, PM_FAIL);
	}
}

static void metadata_operation_failed(struct pool *pool, const char *op, int r)
{
	DMERR_LIMIT("%s: metadata operation '%s' failed: error = %d",
		    dm_device_name(pool->pool_md), op, r);

	abort_transaction(pool);
	set_pool_mode(pool, PM_READ_ONLY);
}

/*----------------------------------------------------------------*/

/*
 * Mapping functions.
 */

/*
 * Called only while mapping a thin bio to hand it over to the workqueue.
 */
static void thin_defer_bio(struct thin_c *tc, struct bio *bio)
{
	unsigned long flags;
	struct pool *pool = tc->pool;

	spin_lock_irqsave(&tc->lock, flags);
	bio_list_add(&tc->deferred_bio_list, bio);
	spin_unlock_irqrestore(&tc->lock, flags);

	wake_worker(pool);
}

static void thin_defer_bio_with_throttle(struct thin_c *tc, struct bio *bio)
{
	struct pool *pool = tc->pool;

	throttle_lock(&pool->throttle);
	thin_defer_bio(tc, bio);
	throttle_unlock(&pool->throttle);
}

static void thin_defer_cell(struct thin_c *tc, struct dm_bio_prison_cell *cell)
{
	unsigned long flags;
	struct pool *pool = tc->pool;

	throttle_lock(&pool->throttle);
	spin_lock_irqsave(&tc->lock, flags);
	list_add_tail(&cell->user_list, &tc->deferred_cells);
	spin_unlock_irqrestore(&tc->lock, flags);
	throttle_unlock(&pool->throttle);

	wake_worker(pool);
}

static void thin_hook_bio(struct thin_c *tc, struct bio *bio)
{
	struct dm_thin_endio_hook *h = dm_per_bio_data(bio, sizeof(struct dm_thin_endio_hook));

	h->tc = tc;
	h->shared_read_entry = NULL;
	h->all_io_entry = NULL;
	h->overwrite_mapping = NULL;
}

/*
 * Non-blocking function called from the thin target's map function.
 */
static int thin_bio_map(struct dm_target *ti, struct bio *bio)
{
	int r;
	struct thin_c *tc = ti->private;
	dm_block_t block = get_bio_block(tc, bio);
	struct dm_thin_device *td = tc->td;
	struct dm_thin_lookup_result result;
	struct dm_bio_prison_cell *virt_cell, *data_cell;
	struct dm_cell_key key;

	thin_hook_bio(tc, bio);

	if (tc->requeue_mode) {
		bio_endio(bio, DM_ENDIO_REQUEUE);
		return DM_MAPIO_SUBMITTED;
	}

	if (get_pool_mode(tc->pool) == PM_FAIL) {
		bio_io_error(bio);
		return DM_MAPIO_SUBMITTED;
	}

	if (bio->bi_rw & (REQ_DISCARD | REQ_FLUSH | REQ_FUA)) {
		thin_defer_bio_with_throttle(tc, bio);
		return DM_MAPIO_SUBMITTED;
	}

	/*
	 * We must hold the virtual cell before doing the lookup, otherwise
	 * there's a race with discard.
	 */
	build_virtual_key(tc->td, block, &key);
	if (bio_detain(tc->pool, &key, bio, &virt_cell))
		return DM_MAPIO_SUBMITTED;

	r = dm_thin_find_block(td, block, 0, &result);

	/*
	 * Note that we defer readahead too.
	 */
	switch (r) {
	case 0:
		if (unlikely(result.shared)) {
			/*
			 * We have a race condition here between the
			 * result.shared value returned by the lookup and
			 * snapshot creation, which may cause new
			 * sharing.
			 *
			 * To avoid this always quiesce the origin before
			 * taking the snap.  You want to do this anyway to
			 * ensure a consistent application view
			 * (i.e. lockfs).
			 *
			 * More distant ancestors are irrelevant. The
			 * shared flag will be set in their case.
			 */
			thin_defer_cell(tc, virt_cell);
			return DM_MAPIO_SUBMITTED;
		}

		build_data_key(tc->td, result.block, &key);
		if (bio_detain(tc->pool, &key, bio, &data_cell)) {
			cell_defer_no_holder(tc, virt_cell);
			return DM_MAPIO_SUBMITTED;
		}

		inc_all_io_entry(tc->pool, bio);
		cell_defer_no_holder(tc, data_cell);
		cell_defer_no_holder(tc, virt_cell);

		remap(tc, bio, result.block);
		return DM_MAPIO_REMAPPED;

	case -ENODATA:
		if (get_pool_mode(tc->pool) == PM_READ_ONLY) {
			/*
			 * This block isn't provisioned, and we have no way
			 * of doing so.
			 */
			handle_unserviceable_bio(tc->pool, bio);
			cell_defer_no_holder(tc, virt_cell);
			return DM_MAPIO_SUBMITTED;
		}
		/* fall through */

	case -EWOULDBLOCK:
		thin_defer_cell(tc, virt_cell);
		return DM_MAPIO_SUBMITTED;

	default:
		/*
		 * Must always call bio_io_error on failure.
		 * dm_thin_find_block can fail with -EINVAL if the
		 * pool is switched to fail-io mode.
		 */
		bio_io_error(bio);
		cell_defer_no_holder(tc, virt_cell);
		return DM_MAPIO_SUBMITTED;
	}
}

static int pool_is_congested(struct dm_target_callbacks *cb, int bdi_bits)
{
	struct pool_c *pt = container_of(cb, struct pool_c, callbacks);
	struct request_queue *q;

	if (get_pool_mode(pt->pool) == PM_OUT_OF_DATA_SPACE)
		return 1;

	q = bdev_get_queue(pt->data_dev->bdev);
	return bdi_congested(&q->backing_dev_info, bdi_bits);
}

static void requeue_bios(struct pool *pool)
{
	unsigned long flags;
	struct thin_c *tc;

	rcu_read_lock();
	list_for_each_entry_rcu(tc, &pool->active_thins, list) {
		spin_lock_irqsave(&tc->lock, flags);
		bio_list_merge(&tc->deferred_bio_list, &tc->retry_on_resume_list);
		bio_list_init(&tc->retry_on_resume_list);
		spin_unlock_irqrestore(&tc->lock, flags);
	}
	rcu_read_unlock();
}

/*----------------------------------------------------------------
 * Binding of control targets to a pool object
 *--------------------------------------------------------------*/
static bool data_dev_supports_discard(struct pool_c *pt)
{
	struct request_queue *q = bdev_get_queue(pt->data_dev->bdev);

	return q && blk_queue_discard(q);
}

static bool is_factor(sector_t block_size, uint32_t n)
{
	return !sector_div(block_size, n);
}

/*
 * If discard_passdown was enabled verify that the data device
 * supports discards.  Disable discard_passdown if not.
 */
static void disable_passdown_if_not_supported(struct pool_c *pt)
{
	struct pool *pool = pt->pool;
	struct block_device *data_bdev = pt->data_dev->bdev;
	struct queue_limits *data_limits = &bdev_get_queue(data_bdev)->limits;
	sector_t block_size = pool->sectors_per_block << SECTOR_SHIFT;
	const char *reason = NULL;
	char buf[BDEVNAME_SIZE];

	if (!pt->adjusted_pf.discard_passdown)
		return;

	if (!data_dev_supports_discard(pt))
		reason = "discard unsupported";

	else if (data_limits->max_discard_sectors < pool->sectors_per_block)
		reason = "max discard sectors smaller than a block";

	else if (data_limits->discard_granularity > block_size)
		reason = "discard granularity larger than a block";

	else if (!is_factor(block_size, data_limits->discard_granularity))
		reason = "discard granularity not a factor of block size";

	if (reason) {
		DMWARN("Data device (%s) %s: Disabling discard passdown.", bdevname(data_bdev, buf), reason);
		pt->adjusted_pf.discard_passdown = false;
	}
}

static int bind_control_target(struct pool *pool, struct dm_target *ti)
{
	struct pool_c *pt = ti->private;

	/*
	 * We want to make sure that a pool in PM_FAIL mode is never upgraded.
	 */
	enum pool_mode old_mode = get_pool_mode(pool);
	enum pool_mode new_mode = pt->adjusted_pf.mode;

	/*
	 * Don't change the pool's mode until set_pool_mode() below.
	 * Otherwise the pool's process_* function pointers may
	 * not match the desired pool mode.
	 */
	pt->adjusted_pf.mode = old_mode;

	pool->ti = ti;
	pool->pf = pt->adjusted_pf;
	pool->low_water_blocks = pt->low_water_blocks;

	set_pool_mode(pool, new_mode);

	return 0;
}

static void unbind_control_target(struct pool *pool, struct dm_target *ti)
{
	if (pool->ti == ti)
		pool->ti = NULL;
}

/*----------------------------------------------------------------
 * Pool creation
 *--------------------------------------------------------------*/
/* Initialize pool features. */
static void pool_features_init(struct pool_features *pf)
{
	pf->mode = PM_WRITE;
	pf->zero_new_blocks = true;
	pf->discard_enabled = true;
	pf->discard_passdown = true;
	pf->error_if_no_space = false;
}

static void __pool_destroy(struct pool *pool)
{
	__pool_table_remove(pool);

	if (dm_pool_metadata_close(pool->pmd) < 0)
		DMWARN("%s: dm_pool_metadata_close() failed.", __func__);

	dm_bio_prison_destroy(pool->prison);
	dm_kcopyd_client_destroy(pool->copier);

	if (pool->wq)
		destroy_workqueue(pool->wq);

	if (pool->next_mapping)
		mempool_free(pool->next_mapping, pool->mapping_pool);
	mempool_destroy(pool->mapping_pool);
	dm_deferred_set_destroy(pool->shared_read_ds);
	dm_deferred_set_destroy(pool->all_io_ds);
	kfree(pool);
}

static struct kmem_cache *_new_mapping_cache;

static struct pool *pool_create(struct mapped_device *pool_md,
				struct block_device *metadata_dev,
				unsigned long block_size,
				int read_only, char **error)
{
	int r;
	void *err_p;
	struct pool *pool;
	struct dm_pool_metadata *pmd;
	bool format_device = read_only ? false : true;

	pmd = dm_pool_metadata_open(metadata_dev, block_size, format_device);
	if (IS_ERR(pmd)) {
		*error = "Error creating metadata object";
		return (struct pool *)pmd;
	}

	pool = kmalloc(sizeof(*pool), GFP_KERNEL);
	if (!pool) {
		*error = "Error allocating memory for pool";
		err_p = ERR_PTR(-ENOMEM);
		goto bad_pool;
	}

	pool->pmd = pmd;
	pool->sectors_per_block = block_size;
	if (block_size & (block_size - 1))
		pool->sectors_per_block_shift = -1;
	else
		pool->sectors_per_block_shift = __ffs(block_size);
	pool->low_water_blocks = 0;
	pool_features_init(&pool->pf);
	pool->prison = dm_bio_prison_create();
	if (!pool->prison) {
		*error = "Error creating pool's bio prison";
		err_p = ERR_PTR(-ENOMEM);
		goto bad_prison;
	}

	pool->copier = dm_kcopyd_client_create(&dm_kcopyd_throttle);
	if (IS_ERR(pool->copier)) {
		r = PTR_ERR(pool->copier);
		*error = "Error creating pool's kcopyd client";
		err_p = ERR_PTR(r);
		goto bad_kcopyd_client;
	}

	/*
	 * Create singlethreaded workqueue that will service all devices
	 * that use this metadata.
	 */
	pool->wq = alloc_ordered_workqueue("dm-" DM_MSG_PREFIX, WQ_MEM_RECLAIM);
	if (!pool->wq) {
		*error = "Error creating pool's workqueue";
		err_p = ERR_PTR(-ENOMEM);
		goto bad_wq;
	}

	throttle_init(&pool->throttle);
	INIT_WORK(&pool->worker, do_worker);
	INIT_DELAYED_WORK(&pool->waker, do_waker);
	INIT_DELAYED_WORK(&pool->no_space_timeout, do_no_space_timeout);
	spin_lock_init(&pool->lock);
	bio_list_init(&pool->deferred_flush_bios);
	INIT_LIST_HEAD(&pool->prepared_mappings);
	INIT_LIST_HEAD(&pool->prepared_discards);
	INIT_LIST_HEAD(&pool->active_thins);
	pool->low_water_triggered = false;
	pool->suspended = true;

	pool->shared_read_ds = dm_deferred_set_create();
	if (!pool->shared_read_ds) {
		*error = "Error creating pool's shared read deferred set";
		err_p = ERR_PTR(-ENOMEM);
		goto bad_shared_read_ds;
	}

	pool->all_io_ds = dm_deferred_set_create();
	if (!pool->all_io_ds) {
		*error = "Error creating pool's all io deferred set";
		err_p = ERR_PTR(-ENOMEM);
		goto bad_all_io_ds;
	}

	pool->next_mapping = NULL;
	pool->mapping_pool = mempool_create_slab_pool(MAPPING_POOL_SIZE,
						      _new_mapping_cache);
	if (!pool->mapping_pool) {
		*error = "Error creating pool's mapping mempool";
		err_p = ERR_PTR(-ENOMEM);
		goto bad_mapping_pool;
	}

	pool->ref_count = 1;
	pool->last_commit_jiffies = jiffies;
	pool->pool_md = pool_md;
	pool->md_dev = metadata_dev;
	__pool_table_insert(pool);

	return pool;

bad_mapping_pool:
	dm_deferred_set_destroy(pool->all_io_ds);
bad_all_io_ds:
	dm_deferred_set_destroy(pool->shared_read_ds);
bad_shared_read_ds:
	destroy_workqueue(pool->wq);
bad_wq:
	dm_kcopyd_client_destroy(pool->copier);
bad_kcopyd_client:
	dm_bio_prison_destroy(pool->prison);
bad_prison:
	kfree(pool);
bad_pool:
	if (dm_pool_metadata_close(pmd))
		DMWARN("%s: dm_pool_metadata_close() failed.", __func__);

	return err_p;
}

static void __pool_inc(struct pool *pool)
{
	BUG_ON(!mutex_is_locked(&dm_thin_pool_table.mutex));
	pool->ref_count++;
}

static void __pool_dec(struct pool *pool)
{
	BUG_ON(!mutex_is_locked(&dm_thin_pool_table.mutex));
	BUG_ON(!pool->ref_count);
	if (!--pool->ref_count)
		__pool_destroy(pool);
}

static struct pool *__pool_find(struct mapped_device *pool_md,
				struct block_device *metadata_dev,
				unsigned long block_size, int read_only,
				char **error, int *created)
{
	struct pool *pool = __pool_table_lookup_metadata_dev(metadata_dev);

	if (pool) {
		if (pool->pool_md != pool_md) {
			*error = "metadata device already in use by a pool";
			return ERR_PTR(-EBUSY);
		}
		__pool_inc(pool);

	} else {
		pool = __pool_table_lookup(pool_md);
		if (pool) {
			if (pool->md_dev != metadata_dev) {
				*error = "different pool cannot replace a pool";
				return ERR_PTR(-EINVAL);
			}
			__pool_inc(pool);

		} else {
			pool = pool_create(pool_md, metadata_dev, block_size, read_only, error);
			*created = 1;
		}
	}

	return pool;
}

/*----------------------------------------------------------------
 * Pool target methods
 *--------------------------------------------------------------*/
static void pool_dtr(struct dm_target *ti)
{
	struct pool_c *pt = ti->private;

	mutex_lock(&dm_thin_pool_table.mutex);

	unbind_control_target(pt->pool, ti);
	__pool_dec(pt->pool);
	dm_put_device(ti, pt->metadata_dev);
	dm_put_device(ti, pt->data_dev);
	kfree(pt);

	mutex_unlock(&dm_thin_pool_table.mutex);
}

static int parse_pool_features(struct dm_arg_set *as, struct pool_features *pf,
			       struct dm_target *ti)
{
	int r;
	unsigned argc;
	const char *arg_name;

	static struct dm_arg _args[] = {
		{0, 4, "Invalid number of pool feature arguments"},
	};

	/*
	 * No feature arguments supplied.
	 */
	if (!as->argc)
		return 0;

	r = dm_read_arg_group(_args, as, &argc, &ti->error);
	if (r)
		return -EINVAL;

	while (argc && !r) {
		arg_name = dm_shift_arg(as);
		argc--;

		if (!strcasecmp(arg_name, "skip_block_zeroing"))
			pf->zero_new_blocks = false;

		else if (!strcasecmp(arg_name, "ignore_discard"))
			pf->discard_enabled = false;

		else if (!strcasecmp(arg_name, "no_discard_passdown"))
			pf->discard_passdown = false;

		else if (!strcasecmp(arg_name, "read_only"))
			pf->mode = PM_READ_ONLY;

		else if (!strcasecmp(arg_name, "error_if_no_space"))
			pf->error_if_no_space = true;

		else {
			ti->error = "Unrecognised pool feature requested";
			r = -EINVAL;
			break;
		}
	}

	return r;
}

static void metadata_low_callback(void *context)
{
	struct pool *pool = context;

	DMWARN("%s: reached low water mark for metadata device: sending event.",
	       dm_device_name(pool->pool_md));

	dm_table_event(pool->ti->table);
}

static sector_t get_dev_size(struct block_device *bdev)
{
	return i_size_read(bdev->bd_inode) >> SECTOR_SHIFT;
}

static void warn_if_metadata_device_too_big(struct block_device *bdev)
{
	sector_t metadata_dev_size = get_dev_size(bdev);
	char buffer[BDEVNAME_SIZE];

	if (metadata_dev_size > THIN_METADATA_MAX_SECTORS_WARNING)
		DMWARN("Metadata device %s is larger than %u sectors: excess space will not be used.",
		       bdevname(bdev, buffer), THIN_METADATA_MAX_SECTORS);
}

static sector_t get_metadata_dev_size(struct block_device *bdev)
{
	sector_t metadata_dev_size = get_dev_size(bdev);

	if (metadata_dev_size > THIN_METADATA_MAX_SECTORS)
		metadata_dev_size = THIN_METADATA_MAX_SECTORS;

	return metadata_dev_size;
}

static dm_block_t get_metadata_dev_size_in_blocks(struct block_device *bdev)
{
	sector_t metadata_dev_size = get_metadata_dev_size(bdev);

	sector_div(metadata_dev_size, THIN_METADATA_BLOCK_SIZE);

	return metadata_dev_size;
}

/*
 * When a metadata threshold is crossed a dm event is triggered, and
 * userland should respond by growing the metadata device.  We could let
 * userland set the threshold, like we do with the data threshold, but I'm
 * not sure they know enough to do this well.
 */
static dm_block_t calc_metadata_threshold(struct pool_c *pt)
{
	/*
	 * 4M is ample for all ops with the possible exception of thin
	 * device deletion which is harmless if it fails (just retry the
	 * delete after you've grown the device).
	 */
	dm_block_t quarter = get_metadata_dev_size_in_blocks(pt->metadata_dev->bdev) / 4;
	return min((dm_block_t)1024ULL /* 4M */, quarter);
}

/*
 * thin-pool <metadata dev> <data dev>
 *	     <data block size (sectors)>
 *	     <low water mark (blocks)>
 *	     [<#feature args> [<arg>]*]
 *
 * Optional feature arguments are:
 *	     skip_block_zeroing: skips the zeroing of newly-provisioned blocks.
 *	     ignore_discard: disable discard
 *	     no_discard_passdown: don't pass discards down to the data device
 *	     read_only: Don't allow any changes to be made to the pool metadata.
 *	     error_if_no_space: error IOs, instead of queueing, if no space.
 */
static int pool_ctr(struct dm_target *ti, unsigned argc, char **argv)
{
	int r, pool_created = 0;
	struct pool_c *pt;
	struct pool *pool;
	struct pool_features pf;
	struct dm_arg_set as;
	struct dm_dev *data_dev;
	unsigned long block_size;
	dm_block_t low_water_blocks;
	struct dm_dev *metadata_dev;
	fmode_t metadata_mode;

	/*
	 * FIXME Remove validation from scope of lock.
	 */
	mutex_lock(&dm_thin_pool_table.mutex);

	if (argc < 4) {
		ti->error = "Invalid argument count";
		r = -EINVAL;
		goto out_unlock;
	}

	as.argc = argc;
	as.argv = argv;

	/*
	 * Set default pool features.
	 */
	pool_features_init(&pf);

	dm_consume_args(&as, 4);
	r = parse_pool_features(&as, &pf, ti);
	if (r)
		goto out_unlock;

	metadata_mode = FMODE_READ | ((pf.mode == PM_READ_ONLY) ? 0 : FMODE_WRITE);
	r = dm_get_device(ti, argv[0], metadata_mode, &metadata_dev);
	if (r) {
		ti->error = "Error opening metadata block device";
		goto out_unlock;
	}
	warn_if_metadata_device_too_big(metadata_dev->bdev);

	r = dm_get_device(ti, argv[1], FMODE_READ | FMODE_WRITE, &data_dev);
	if (r) {
		ti->error = "Error getting data device";
		goto out_metadata;
	}

	if (kstrtoul(argv[2], 10, &block_size) || !block_size ||
	    block_size < DATA_DEV_BLOCK_SIZE_MIN_SECTORS ||
	    block_size > DATA_DEV_BLOCK_SIZE_MAX_SECTORS ||
	    block_size & (DATA_DEV_BLOCK_SIZE_MIN_SECTORS - 1)) {
		ti->error = "Invalid block size";
		r = -EINVAL;
		goto out;
	}

	if (kstrtoull(argv[3], 10, (unsigned long long *)&low_water_blocks)) {
		ti->error = "Invalid low water mark";
		r = -EINVAL;
		goto out;
	}

	pt = kzalloc(sizeof(*pt), GFP_KERNEL);
	if (!pt) {
		r = -ENOMEM;
		goto out;
	}

	pool = __pool_find(dm_table_get_md(ti->table), metadata_dev->bdev,
			   block_size, pf.mode == PM_READ_ONLY, &ti->error, &pool_created);
	if (IS_ERR(pool)) {
		r = PTR_ERR(pool);
		goto out_free_pt;
	}

	/*
	 * 'pool_created' reflects whether this is the first table load.
	 * Top level discard support is not allowed to be changed after
	 * initial load.  This would require a pool reload to trigger thin
	 * device changes.
	 */
	if (!pool_created && pf.discard_enabled != pool->pf.discard_enabled) {
		ti->error = "Discard support cannot be disabled once enabled";
		r = -EINVAL;
		goto out_flags_changed;
	}

	pt->pool = pool;
	pt->ti = ti;
	pt->metadata_dev = metadata_dev;
	pt->data_dev = data_dev;
	pt->low_water_blocks = low_water_blocks;
	pt->adjusted_pf = pt->requested_pf = pf;
	ti->num_flush_bios = 1;

	/*
	 * Only need to enable discards if the pool should pass
	 * them down to the data device.  The thin device's discard
	 * processing will cause mappings to be removed from the btree.
	 */
	ti->discard_zeroes_data_unsupported = true;
	if (pf.discard_enabled && pf.discard_passdown) {
		ti->num_discard_bios = 1;

		/*
		 * Setting 'discards_supported' circumvents the normal
		 * stacking of discard limits (this keeps the pool and
		 * thin devices' discard limits consistent).
		 */
		ti->discards_supported = true;
	}
	ti->private = pt;

	r = dm_pool_register_metadata_threshold(pt->pool->pmd,
						calc_metadata_threshold(pt),
						metadata_low_callback,
						pool);
	if (r)
		goto out_free_pt;

	pt->callbacks.congested_fn = pool_is_congested;
	dm_table_add_target_callbacks(ti->table, &pt->callbacks);

	mutex_unlock(&dm_thin_pool_table.mutex);

	return 0;

out_flags_changed:
	__pool_dec(pool);
out_free_pt:
	kfree(pt);
out:
	dm_put_device(ti, data_dev);
out_metadata:
	dm_put_device(ti, metadata_dev);
out_unlock:
	mutex_unlock(&dm_thin_pool_table.mutex);

	return r;
}

static int pool_map(struct dm_target *ti, struct bio *bio)
{
	int r;
	struct pool_c *pt = ti->private;
	struct pool *pool = pt->pool;
	unsigned long flags;

	/*
	 * As this is a singleton target, ti->begin is always zero.
	 */
	spin_lock_irqsave(&pool->lock, flags);
	bio->bi_bdev = pt->data_dev->bdev;
	r = DM_MAPIO_REMAPPED;
	spin_unlock_irqrestore(&pool->lock, flags);

	return r;
}

static int maybe_resize_data_dev(struct dm_target *ti, bool *need_commit)
{
	int r;
	struct pool_c *pt = ti->private;
	struct pool *pool = pt->pool;
	sector_t data_size = ti->len;
	dm_block_t sb_data_size;

	*need_commit = false;

	(void) sector_div(data_size, pool->sectors_per_block);

	r = dm_pool_get_data_dev_size(pool->pmd, &sb_data_size);
	if (r) {
		DMERR("%s: failed to retrieve data device size",
		      dm_device_name(pool->pool_md));
		return r;
	}

	if (data_size < sb_data_size) {
		DMERR("%s: pool target (%llu blocks) too small: expected %llu",
		      dm_device_name(pool->pool_md),
		      (unsigned long long)data_size, sb_data_size);
		return -EINVAL;

	} else if (data_size > sb_data_size) {
		if (dm_pool_metadata_needs_check(pool->pmd)) {
			DMERR("%s: unable to grow the data device until repaired.",
			      dm_device_name(pool->pool_md));
			return 0;
		}

		if (sb_data_size)
			DMINFO("%s: growing the data device from %llu to %llu blocks",
			       dm_device_name(pool->pool_md),
			       sb_data_size, (unsigned long long)data_size);
		r = dm_pool_resize_data_dev(pool->pmd, data_size);
		if (r) {
			metadata_operation_failed(pool, "dm_pool_resize_data_dev", r);
			return r;
		}

		*need_commit = true;
	}

	return 0;
}

static int maybe_resize_metadata_dev(struct dm_target *ti, bool *need_commit)
{
	int r;
	struct pool_c *pt = ti->private;
	struct pool *pool = pt->pool;
	dm_block_t metadata_dev_size, sb_metadata_dev_size;

	*need_commit = false;

	metadata_dev_size = get_metadata_dev_size_in_blocks(pool->md_dev);

	r = dm_pool_get_metadata_dev_size(pool->pmd, &sb_metadata_dev_size);
	if (r) {
		DMERR("%s: failed to retrieve metadata device size",
		      dm_device_name(pool->pool_md));
		return r;
	}

	if (metadata_dev_size < sb_metadata_dev_size) {
		DMERR("%s: metadata device (%llu blocks) too small: expected %llu",
		      dm_device_name(pool->pool_md),
		      metadata_dev_size, sb_metadata_dev_size);
		return -EINVAL;

	} else if (metadata_dev_size > sb_metadata_dev_size) {
		if (dm_pool_metadata_needs_check(pool->pmd)) {
			DMERR("%s: unable to grow the metadata device until repaired.",
			      dm_device_name(pool->pool_md));
			return 0;
		}

		warn_if_metadata_device_too_big(pool->md_dev);
		DMINFO("%s: growing the metadata device from %llu to %llu blocks",
		       dm_device_name(pool->pool_md),
		       sb_metadata_dev_size, metadata_dev_size);
		r = dm_pool_resize_metadata_dev(pool->pmd, metadata_dev_size);
		if (r) {
			metadata_operation_failed(pool, "dm_pool_resize_metadata_dev", r);
			return r;
		}

		*need_commit = true;
	}

	return 0;
}

/*
 * Retrieves the number of blocks of the data device from
 * the superblock and compares it to the actual device size,
 * thus resizing the data device in case it has grown.
 *
 * This both copes with opening preallocated data devices in the ctr
 * being followed by a resume
 * -and-
 * calling the resume method individually after userspace has
 * grown the data device in reaction to a table event.
 */
static int pool_preresume(struct dm_target *ti)
{
	int r;
	bool need_commit1, need_commit2;
	struct pool_c *pt = ti->private;
	struct pool *pool = pt->pool;

	/*
	 * Take control of the pool object.
	 */
	r = bind_control_target(pool, ti);
	if (r)
		return r;

	r = maybe_resize_data_dev(ti, &need_commit1);
	if (r)
		return r;

	r = maybe_resize_metadata_dev(ti, &need_commit2);
	if (r)
		return r;

	if (need_commit1 || need_commit2)
		(void) commit(pool);

	return 0;
}

static void pool_suspend_active_thins(struct pool *pool)
{
	struct thin_c *tc;

	/* Suspend all active thin devices */
	tc = get_first_thin(pool);
	while (tc) {
		dm_internal_suspend_noflush(tc->thin_md);
		tc = get_next_thin(pool, tc);
	}
}

static void pool_resume_active_thins(struct pool *pool)
{
	struct thin_c *tc;

	/* Resume all active thin devices */
	tc = get_first_thin(pool);
	while (tc) {
		dm_internal_resume(tc->thin_md);
		tc = get_next_thin(pool, tc);
	}
}

static void pool_resume(struct dm_target *ti)
{
	struct pool_c *pt = ti->private;
	struct pool *pool = pt->pool;
	unsigned long flags;

	/*
	 * Must requeue active_thins' bios and then resume
	 * active_thins _before_ clearing 'suspend' flag.
	 */
	requeue_bios(pool);
	pool_resume_active_thins(pool);

	spin_lock_irqsave(&pool->lock, flags);
	pool->low_water_triggered = false;
	pool->suspended = false;
	spin_unlock_irqrestore(&pool->lock, flags);

	do_waker(&pool->waker.work);
}

static void pool_presuspend(struct dm_target *ti)
{
	struct pool_c *pt = ti->private;
	struct pool *pool = pt->pool;
	unsigned long flags;

	spin_lock_irqsave(&pool->lock, flags);
	pool->suspended = true;
	spin_unlock_irqrestore(&pool->lock, flags);

	pool_suspend_active_thins(pool);
}

static void pool_presuspend_undo(struct dm_target *ti)
{
	struct pool_c *pt = ti->private;
	struct pool *pool = pt->pool;
	unsigned long flags;

	pool_resume_active_thins(pool);

	spin_lock_irqsave(&pool->lock, flags);
	pool->suspended = false;
	spin_unlock_irqrestore(&pool->lock, flags);
}

static void pool_postsuspend(struct dm_target *ti)
{
	struct pool_c *pt = ti->private;
	struct pool *pool = pt->pool;

	cancel_delayed_work(&pool->waker);
	cancel_delayed_work(&pool->no_space_timeout);
	flush_workqueue(pool->wq);
	(void) commit(pool);
}

static int check_arg_count(unsigned argc, unsigned args_required)
{
	if (argc != args_required) {
		DMWARN("Message received with %u arguments instead of %u.",
		       argc, args_required);
		return -EINVAL;
	}

	return 0;
}

static int read_dev_id(char *arg, dm_thin_id *dev_id, int warning)
{
	if (!kstrtoull(arg, 10, (unsigned long long *)dev_id) &&
	    *dev_id <= MAX_DEV_ID)
		return 0;

	if (warning)
		DMWARN("Message received with invalid device id: %s", arg);

	return -EINVAL;
}

static int process_create_thin_mesg(unsigned argc, char **argv, struct pool *pool)
{
	dm_thin_id dev_id;
	int r;

	r = check_arg_count(argc, 2);
	if (r)
		return r;

	r = read_dev_id(argv[1], &dev_id, 1);
	if (r)
		return r;

	r = dm_pool_create_thin(pool->pmd, dev_id);
	if (r) {
		DMWARN("Creation of new thinly-provisioned device with id %s failed.",
		       argv[1]);
		return r;
	}

	return 0;
}

static int process_create_snap_mesg(unsigned argc, char **argv, struct pool *pool)
{
	dm_thin_id dev_id;
	dm_thin_id origin_dev_id;
	int r;

	r = check_arg_count(argc, 3);
	if (r)
		return r;

	r = read_dev_id(argv[1], &dev_id, 1);
	if (r)
		return r;

	r = read_dev_id(argv[2], &origin_dev_id, 1);
	if (r)
		return r;

	r = dm_pool_create_snap(pool->pmd, dev_id, origin_dev_id);
	if (r) {
		DMWARN("Creation of new snapshot %s of device %s failed.",
		       argv[1], argv[2]);
		return r;
	}

	return 0;
}

static int process_delete_mesg(unsigned argc, char **argv, struct pool *pool)
{
	dm_thin_id dev_id;
	int r;

	r = check_arg_count(argc, 2);
	if (r)
		return r;

	r = read_dev_id(argv[1], &dev_id, 1);
	if (r)
		return r;

	r = dm_pool_delete_thin_device(pool->pmd, dev_id);
	if (r)
		DMWARN("Deletion of thin device %s failed.", argv[1]);

	return r;
}

static int process_set_transaction_id_mesg(unsigned argc, char **argv, struct pool *pool)
{
	dm_thin_id old_id, new_id;
	int r;

	r = check_arg_count(argc, 3);
	if (r)
		return r;

	if (kstrtoull(argv[1], 10, (unsigned long long *)&old_id)) {
		DMWARN("set_transaction_id message: Unrecognised id %s.", argv[1]);
		return -EINVAL;
	}

	if (kstrtoull(argv[2], 10, (unsigned long long *)&new_id)) {
		DMWARN("set_transaction_id message: Unrecognised new id %s.", argv[2]);
		return -EINVAL;
	}

	r = dm_pool_set_metadata_transaction_id(pool->pmd, old_id, new_id);
	if (r) {
		DMWARN("Failed to change transaction id from %s to %s.",
		       argv[1], argv[2]);
		return r;
	}

	return 0;
}

static int process_reserve_metadata_snap_mesg(unsigned argc, char **argv, struct pool *pool)
{
	int r;

	r = check_arg_count(argc, 1);
	if (r)
		return r;

	(void) commit(pool);

	r = dm_pool_reserve_metadata_snap(pool->pmd);
	if (r)
		DMWARN("reserve_metadata_snap message failed.");

	return r;
}

static int process_release_metadata_snap_mesg(unsigned argc, char **argv, struct pool *pool)
{
	int r;

	r = check_arg_count(argc, 1);
	if (r)
		return r;

	r = dm_pool_release_metadata_snap(pool->pmd);
	if (r)
		DMWARN("release_metadata_snap message failed.");

	return r;
}

static int process_set_mode_mesg(unsigned argc, char **argv, struct pool *pool)
{
	int r;
	bool abort;
	enum pool_mode mode;

	r = check_arg_count(argc, 3);
	if (r)
		return r;

	if (!strcasecmp(argv[1], "write"))
		mode = PM_WRITE;

	else if (!strcasecmp(argv[1], "out-of-data-space"))
		mode = PM_OUT_OF_DATA_SPACE;

	else if (!strcasecmp(argv[1], "read-only"))
		mode = PM_READ_ONLY;

	else if (!strcasecmp(argv[1], "fail"))
		mode = PM_FAIL;

	else {
		DMWARN("set_mode message specified an unkown mode '%s'\n",
		       argv[1]);
		return -EINVAL;
	}

	if (!strcmp(argv[2], "abort"))
		abort = true;

	else if (!strcmp(argv[2], "no-abort"))
		abort = false;

	else {
		DMWARN("set_mode message specified an unknown abort flag '%s'\n",
		       argv[2]);
		return -EINVAL;
	}

	set_mode_work(pool, mode, abort);
	return 0;
}

/*
 * Messages supported:
 *   create_thin	<dev_id>
 *   create_snap	<dev_id> <origin_id>
 *   delete		<dev_id>
 *   set_transaction_id <current_trans_id> <new_trans_id>
 *   reserve_metadata_snap
 *   release_metadata_snap
 *   set_mode <write|out-of-data-space|read-only|fail> <abort|no-abort>
 */
static int pool_message(struct dm_target *ti, unsigned argc, char **argv)
{
	int r = -EINVAL;
	struct pool_c *pt = ti->private;
	struct pool *pool = pt->pool;

	if (get_pool_mode(pool) >= PM_READ_ONLY) {
<<<<<<< HEAD
		DMERR("%s: unable to service pool target messages in READ_ONLY or FAIL mode\n",
=======
		DMERR("%s: unable to service pool target messages in READ_ONLY or FAIL mode",
>>>>>>> c949c083
		      dm_device_name(pool->pool_md));
		return -EINVAL;
	}

	if (!strcasecmp(argv[0], "create_thin"))
		r = process_create_thin_mesg(argc, argv, pool);

	else if (!strcasecmp(argv[0], "create_snap"))
		r = process_create_snap_mesg(argc, argv, pool);

	else if (!strcasecmp(argv[0], "delete"))
		r = process_delete_mesg(argc, argv, pool);

	else if (!strcasecmp(argv[0], "set_transaction_id"))
		r = process_set_transaction_id_mesg(argc, argv, pool);

	else if (!strcasecmp(argv[0], "reserve_metadata_snap"))
		r = process_reserve_metadata_snap_mesg(argc, argv, pool);

	else if (!strcasecmp(argv[0], "release_metadata_snap"))
		r = process_release_metadata_snap_mesg(argc, argv, pool);

	else if (!strcasecmp(argv[0], "set_mode"))
		/* we skip the commit for this one */
		return process_set_mode_mesg(argc, argv, pool);

	else
		DMWARN("Unrecognised thin pool target message received: %s", argv[0]);

	if (!r)
		(void) commit(pool);

	return r;
}

static void emit_flags(struct pool_features *pf, char *result,
		       unsigned sz, unsigned maxlen)
{
	unsigned count = !pf->zero_new_blocks + !pf->discard_enabled +
		!pf->discard_passdown + (pf->mode == PM_READ_ONLY) +
		pf->error_if_no_space;
	DMEMIT("%u ", count);

	if (!pf->zero_new_blocks)
		DMEMIT("skip_block_zeroing ");

	if (!pf->discard_enabled)
		DMEMIT("ignore_discard ");

	if (!pf->discard_passdown)
		DMEMIT("no_discard_passdown ");

	if (pf->mode == PM_READ_ONLY)
		DMEMIT("read_only ");

	if (pf->error_if_no_space)
		DMEMIT("error_if_no_space ");
}

/*
 * Status line is:
 *    <transaction id> <used metadata sectors>/<total metadata sectors>
 *    <used data sectors>/<total data sectors> <held metadata root>
 */
static void pool_status(struct dm_target *ti, status_type_t type,
			unsigned status_flags, char *result, unsigned maxlen)
{
	int r;
	unsigned sz = 0;
	uint64_t transaction_id;
	dm_block_t nr_free_blocks_data;
	dm_block_t nr_free_blocks_metadata;
	dm_block_t nr_blocks_data;
	dm_block_t nr_blocks_metadata;
	dm_block_t held_root;
	char buf[BDEVNAME_SIZE];
	char buf2[BDEVNAME_SIZE];
	struct pool_c *pt = ti->private;
	struct pool *pool = pt->pool;

	switch (type) {
	case STATUSTYPE_INFO:
		if (get_pool_mode(pool) == PM_FAIL) {
			DMEMIT("Fail");
			break;
		}

		/* Commit to ensure statistics aren't out-of-date */
		if (!(status_flags & DM_STATUS_NOFLUSH_FLAG) && !dm_suspended(ti))
			(void) commit(pool);

		r = dm_pool_get_metadata_transaction_id(pool->pmd, &transaction_id);
		if (r) {
			DMERR("%s: dm_pool_get_metadata_transaction_id returned %d",
			      dm_device_name(pool->pool_md), r);
			goto err;
		}

		r = dm_pool_get_free_metadata_block_count(pool->pmd, &nr_free_blocks_metadata);
		if (r) {
			DMERR("%s: dm_pool_get_free_metadata_block_count returned %d",
			      dm_device_name(pool->pool_md), r);
			goto err;
		}

		r = dm_pool_get_metadata_dev_size(pool->pmd, &nr_blocks_metadata);
		if (r) {
			DMERR("%s: dm_pool_get_metadata_dev_size returned %d",
			      dm_device_name(pool->pool_md), r);
			goto err;
		}

		r = dm_pool_get_free_block_count(pool->pmd, &nr_free_blocks_data);
		if (r) {
			DMERR("%s: dm_pool_get_free_block_count returned %d",
			      dm_device_name(pool->pool_md), r);
			goto err;
		}

		r = dm_pool_get_data_dev_size(pool->pmd, &nr_blocks_data);
		if (r) {
			DMERR("%s: dm_pool_get_data_dev_size returned %d",
			      dm_device_name(pool->pool_md), r);
			goto err;
		}

		r = dm_pool_get_metadata_snap(pool->pmd, &held_root);
		if (r) {
			DMERR("%s: dm_pool_get_metadata_snap returned %d",
			      dm_device_name(pool->pool_md), r);
			goto err;
		}

		DMEMIT("%llu %llu/%llu %llu/%llu ",
		       (unsigned long long)transaction_id,
		       (unsigned long long)(nr_blocks_metadata - nr_free_blocks_metadata),
		       (unsigned long long)nr_blocks_metadata,
		       (unsigned long long)(nr_blocks_data - nr_free_blocks_data),
		       (unsigned long long)nr_blocks_data);

		if (held_root)
			DMEMIT("%llu ", held_root);
		else
			DMEMIT("- ");

		if (pool->pf.mode == PM_OUT_OF_DATA_SPACE)
			DMEMIT("out_of_data_space ");
		else if (pool->pf.mode == PM_READ_ONLY)
			DMEMIT("ro ");
		else
			DMEMIT("rw ");

		if (!pool->pf.discard_enabled)
			DMEMIT("ignore_discard ");
		else if (pool->pf.discard_passdown)
			DMEMIT("discard_passdown ");
		else
			DMEMIT("no_discard_passdown ");

		if (pool->pf.error_if_no_space)
			DMEMIT("error_if_no_space ");
		else
			DMEMIT("queue_if_no_space ");

		break;

	case STATUSTYPE_TABLE:
		DMEMIT("%s %s %lu %llu ",
		       format_dev_t(buf, pt->metadata_dev->bdev->bd_dev),
		       format_dev_t(buf2, pt->data_dev->bdev->bd_dev),
		       (unsigned long)pool->sectors_per_block,
		       (unsigned long long)pt->low_water_blocks);
		emit_flags(&pt->requested_pf, result, sz, maxlen);
		break;
	}
	return;

err:
	DMEMIT("Error");
}

static int pool_iterate_devices(struct dm_target *ti,
				iterate_devices_callout_fn fn, void *data)
{
	struct pool_c *pt = ti->private;

	return fn(ti, pt->data_dev, 0, ti->len, data);
}

static int pool_merge(struct dm_target *ti, struct bvec_merge_data *bvm,
		      struct bio_vec *biovec, int max_size)
{
	struct pool_c *pt = ti->private;
	struct request_queue *q = bdev_get_queue(pt->data_dev->bdev);

	if (!q->merge_bvec_fn)
		return max_size;

	bvm->bi_bdev = pt->data_dev->bdev;

	return min(max_size, q->merge_bvec_fn(q, bvm, biovec));
}

static void set_discard_limits(struct pool_c *pt, struct queue_limits *limits)
{
	struct pool *pool = pt->pool;
	struct queue_limits *data_limits;

	limits->max_discard_sectors = pool->sectors_per_block;

	/*
	 * discard_granularity is just a hint, and not enforced.
	 */
	if (pt->adjusted_pf.discard_passdown) {
		data_limits = &bdev_get_queue(pt->data_dev->bdev)->limits;
		limits->discard_granularity = max(data_limits->discard_granularity,
						  pool->sectors_per_block << SECTOR_SHIFT);
	} else
		limits->discard_granularity = pool->sectors_per_block << SECTOR_SHIFT;
}

static void pool_io_hints(struct dm_target *ti, struct queue_limits *limits)
{
	struct pool_c *pt = ti->private;
	struct pool *pool = pt->pool;
	sector_t io_opt_sectors = limits->io_opt >> SECTOR_SHIFT;

	/*
	 * If max_sectors is smaller than pool->sectors_per_block adjust it
	 * to the highest possible power-of-2 factor of pool->sectors_per_block.
	 * This is especially beneficial when the pool's data device is a RAID
	 * device that has a full stripe width that matches pool->sectors_per_block
	 * -- because even though partial RAID stripe-sized IOs will be issued to a
	 *    single RAID stripe; when aggregated they will end on a full RAID stripe
	 *    boundary.. which avoids additional partial RAID stripe writes cascading
	 */
	if (limits->max_sectors < pool->sectors_per_block) {
		while (!is_factor(pool->sectors_per_block, limits->max_sectors)) {
			if ((limits->max_sectors & (limits->max_sectors - 1)) == 0)
				limits->max_sectors--;
			limits->max_sectors = rounddown_pow_of_two(limits->max_sectors);
		}
	}

	/*
	 * If the system-determined stacked limits are compatible with the
	 * pool's blocksize (io_opt is a factor) do not override them.
	 */
	if (io_opt_sectors < pool->sectors_per_block ||
	    !is_factor(io_opt_sectors, pool->sectors_per_block)) {
		if (is_factor(pool->sectors_per_block, limits->max_sectors))
			blk_limits_io_min(limits, limits->max_sectors << SECTOR_SHIFT);
		else
			blk_limits_io_min(limits, pool->sectors_per_block << SECTOR_SHIFT);
		blk_limits_io_opt(limits, pool->sectors_per_block << SECTOR_SHIFT);
	}

	/*
	 * pt->adjusted_pf is a staging area for the actual features to use.
	 * They get transferred to the live pool in bind_control_target()
	 * called from pool_preresume().
	 */
	if (!pt->adjusted_pf.discard_enabled) {
		/*
		 * Must explicitly disallow stacking discard limits otherwise the
		 * block layer will stack them if pool's data device has support.
		 * QUEUE_FLAG_DISCARD wouldn't be set but there is no way for the
		 * user to see that, so make sure to set all discard limits to 0.
		 */
		limits->discard_granularity = 0;
		return;
	}

	disable_passdown_if_not_supported(pt);

	set_discard_limits(pt, limits);
}

static struct target_type pool_target = {
	.name = "thin-pool",
	.features = DM_TARGET_SINGLETON | DM_TARGET_ALWAYS_WRITEABLE |
		    DM_TARGET_IMMUTABLE,
	.version = {1, 14, 0},
	.module = THIS_MODULE,
	.ctr = pool_ctr,
	.dtr = pool_dtr,
	.map = pool_map,
	.presuspend = pool_presuspend,
	.presuspend_undo = pool_presuspend_undo,
	.postsuspend = pool_postsuspend,
	.preresume = pool_preresume,
	.resume = pool_resume,
	.message = pool_message,
	.status = pool_status,
	.merge = pool_merge,
	.iterate_devices = pool_iterate_devices,
	.io_hints = pool_io_hints,
};

/*----------------------------------------------------------------
 * Thin target methods
 *--------------------------------------------------------------*/
static void thin_get(struct thin_c *tc)
{
	atomic_inc(&tc->refcount);
}

static void thin_put(struct thin_c *tc)
{
	if (atomic_dec_and_test(&tc->refcount))
		complete(&tc->can_destroy);
}

static void thin_dtr(struct dm_target *ti)
{
	struct thin_c *tc = ti->private;
	unsigned long flags;

	spin_lock_irqsave(&tc->pool->lock, flags);
	list_del_rcu(&tc->list);
	spin_unlock_irqrestore(&tc->pool->lock, flags);
	synchronize_rcu();

	thin_put(tc);
	wait_for_completion(&tc->can_destroy);

	mutex_lock(&dm_thin_pool_table.mutex);

	__pool_dec(tc->pool);
	dm_pool_close_thin_device(tc->td);
	dm_put_device(ti, tc->pool_dev);
	if (tc->origin_dev)
		dm_put_device(ti, tc->origin_dev);
	kfree(tc);

	mutex_unlock(&dm_thin_pool_table.mutex);
}

/*
 * Thin target parameters:
 *
 * <pool_dev> <dev_id> [origin_dev]
 *
 * pool_dev: the path to the pool (eg, /dev/mapper/my_pool)
 * dev_id: the internal device identifier
 * origin_dev: a device external to the pool that should act as the origin
 *
 * If the pool device has discards disabled, they get disabled for the thin
 * device as well.
 */
static int thin_ctr(struct dm_target *ti, unsigned argc, char **argv)
{
	int r;
	struct thin_c *tc;
	struct dm_dev *pool_dev, *origin_dev;
	struct mapped_device *pool_md;
	unsigned long flags;

	mutex_lock(&dm_thin_pool_table.mutex);

	if (argc != 2 && argc != 3) {
		ti->error = "Invalid argument count";
		r = -EINVAL;
		goto out_unlock;
	}

	tc = ti->private = kzalloc(sizeof(*tc), GFP_KERNEL);
	if (!tc) {
		ti->error = "Out of memory";
		r = -ENOMEM;
		goto out_unlock;
	}
	tc->thin_md = dm_table_get_md(ti->table);
	spin_lock_init(&tc->lock);
	INIT_LIST_HEAD(&tc->deferred_cells);
	bio_list_init(&tc->deferred_bio_list);
	bio_list_init(&tc->retry_on_resume_list);
	tc->sort_bio_list = RB_ROOT;

	if (argc == 3) {
		r = dm_get_device(ti, argv[2], FMODE_READ, &origin_dev);
		if (r) {
			ti->error = "Error opening origin device";
			goto bad_origin_dev;
		}
		tc->origin_dev = origin_dev;
	}

	r = dm_get_device(ti, argv[0], dm_table_get_mode(ti->table), &pool_dev);
	if (r) {
		ti->error = "Error opening pool device";
		goto bad_pool_dev;
	}
	tc->pool_dev = pool_dev;

	if (read_dev_id(argv[1], (unsigned long long *)&tc->dev_id, 0)) {
		ti->error = "Invalid device id";
		r = -EINVAL;
		goto bad_common;
	}

	pool_md = dm_get_md(tc->pool_dev->bdev->bd_dev);
	if (!pool_md) {
		ti->error = "Couldn't get pool mapped device";
		r = -EINVAL;
		goto bad_common;
	}

	tc->pool = __pool_table_lookup(pool_md);
	if (!tc->pool) {
		ti->error = "Couldn't find pool object";
		r = -EINVAL;
		goto bad_pool_lookup;
	}
	__pool_inc(tc->pool);

	spin_lock_irqsave(&tc->pool->lock, flags);
	if (tc->pool->suspended) {
		spin_unlock_irqrestore(&tc->pool->lock, flags);
		ti->error = "Unable to activate thin device while pool is suspended";
		r = -EINVAL;
		goto bad_pool;
	}
	spin_unlock_irqrestore(&tc->pool->lock, flags);

	if (get_pool_mode(tc->pool) == PM_FAIL) {
		ti->error = "Couldn't open thin device, Pool is in fail mode";
		r = -EINVAL;
		goto bad_pool;
	}

	r = dm_pool_open_thin_device(tc->pool->pmd, tc->dev_id, &tc->td);
	if (r) {
		ti->error = "Couldn't open thin internal device";
		goto bad_pool;
	}

	r = dm_set_target_max_io_len(ti, tc->pool->sectors_per_block);
	if (r)
		goto bad;

	ti->num_flush_bios = 1;
	ti->flush_supported = true;
	ti->per_bio_data_size = sizeof(struct dm_thin_endio_hook);

	/* In case the pool supports discards, pass them on. */
	ti->discard_zeroes_data_unsupported = true;
	if (tc->pool->pf.discard_enabled) {
		ti->discards_supported = true;
		ti->num_discard_bios = 1;
		/* Discard bios must be split on a block boundary */
		ti->split_discard_bios = true;
	}

	mutex_unlock(&dm_thin_pool_table.mutex);

	spin_lock_irqsave(&tc->pool->lock, flags);
	if (tc->pool->suspended) {
		spin_unlock_irqrestore(&tc->pool->lock, flags);
		mutex_lock(&dm_thin_pool_table.mutex); /* reacquire for __pool_dec */
		ti->error = "Unable to activate thin device while pool is suspended";
		r = -EINVAL;
		goto bad;
	}
	atomic_set(&tc->refcount, 1);
	init_completion(&tc->can_destroy);
	list_add_tail_rcu(&tc->list, &tc->pool->active_thins);
	spin_unlock_irqrestore(&tc->pool->lock, flags);
	/*
	 * This synchronize_rcu() call is needed here otherwise we risk a
	 * wake_worker() call finding no bios to process (because the newly
	 * added tc isn't yet visible).  So this reduces latency since we
	 * aren't then dependent on the periodic commit to wake_worker().
	 */
	synchronize_rcu();

	dm_put(pool_md);

	return 0;

bad:
	dm_pool_close_thin_device(tc->td);
bad_pool:
	__pool_dec(tc->pool);
bad_pool_lookup:
	dm_put(pool_md);
bad_common:
	dm_put_device(ti, tc->pool_dev);
bad_pool_dev:
	if (tc->origin_dev)
		dm_put_device(ti, tc->origin_dev);
bad_origin_dev:
	kfree(tc);
out_unlock:
	mutex_unlock(&dm_thin_pool_table.mutex);

	return r;
}

static int thin_map(struct dm_target *ti, struct bio *bio)
{
	bio->bi_iter.bi_sector = dm_target_offset(ti, bio->bi_iter.bi_sector);

	return thin_bio_map(ti, bio);
}

static int thin_endio(struct dm_target *ti, struct bio *bio, int err)
{
	unsigned long flags;
	struct dm_thin_endio_hook *h = dm_per_bio_data(bio, sizeof(struct dm_thin_endio_hook));
	struct list_head work;
	struct dm_thin_new_mapping *m, *tmp;
	struct pool *pool = h->tc->pool;

	if (h->shared_read_entry) {
		INIT_LIST_HEAD(&work);
		dm_deferred_entry_dec(h->shared_read_entry, &work);

		spin_lock_irqsave(&pool->lock, flags);
		list_for_each_entry_safe(m, tmp, &work, list) {
			list_del(&m->list);
			__complete_mapping_preparation(m);
		}
		spin_unlock_irqrestore(&pool->lock, flags);
	}

	if (h->all_io_entry) {
		INIT_LIST_HEAD(&work);
		dm_deferred_entry_dec(h->all_io_entry, &work);
		if (!list_empty(&work)) {
			spin_lock_irqsave(&pool->lock, flags);
			list_for_each_entry_safe(m, tmp, &work, list)
				list_add_tail(&m->list, &pool->prepared_discards);
			spin_unlock_irqrestore(&pool->lock, flags);
			wake_worker(pool);
		}
	}

	return 0;
}

static void thin_presuspend(struct dm_target *ti)
{
	struct thin_c *tc = ti->private;

	if (dm_noflush_suspending(ti))
		noflush_work(tc, do_noflush_start);
}

static void thin_postsuspend(struct dm_target *ti)
{
	struct thin_c *tc = ti->private;

	/*
	 * The dm_noflush_suspending flag has been cleared by now, so
	 * unfortunately we must always run this.
	 */
	noflush_work(tc, do_noflush_stop);
}

static int thin_preresume(struct dm_target *ti)
{
	struct thin_c *tc = ti->private;

	if (tc->origin_dev)
		tc->origin_size = get_dev_size(tc->origin_dev->bdev);

	return 0;
}

/*
 * <nr mapped sectors> <highest mapped sector>
 */
static void thin_status(struct dm_target *ti, status_type_t type,
			unsigned status_flags, char *result, unsigned maxlen)
{
	int r;
	ssize_t sz = 0;
	dm_block_t mapped, highest;
	char buf[BDEVNAME_SIZE];
	struct thin_c *tc = ti->private;

	if (get_pool_mode(tc->pool) == PM_FAIL) {
		DMEMIT("Fail");
		return;
	}

	if (!tc->td)
		DMEMIT("-");
	else {
		switch (type) {
		case STATUSTYPE_INFO:
			r = dm_thin_get_mapped_count(tc->td, &mapped);
			if (r) {
				DMERR("dm_thin_get_mapped_count returned %d", r);
				goto err;
			}

			r = dm_thin_get_highest_mapped_block(tc->td, &highest);
			if (r < 0) {
				DMERR("dm_thin_get_highest_mapped_block returned %d", r);
				goto err;
			}

			DMEMIT("%llu ", mapped * tc->pool->sectors_per_block);
			if (r)
				DMEMIT("%llu", ((highest + 1) *
						tc->pool->sectors_per_block) - 1);
			else
				DMEMIT("-");
			break;

		case STATUSTYPE_TABLE:
			DMEMIT("%s %lu",
			       format_dev_t(buf, tc->pool_dev->bdev->bd_dev),
			       (unsigned long) tc->dev_id);
			if (tc->origin_dev)
				DMEMIT(" %s", format_dev_t(buf, tc->origin_dev->bdev->bd_dev));
			break;
		}
	}

	return;

err:
	DMEMIT("Error");
}

static int thin_merge(struct dm_target *ti, struct bvec_merge_data *bvm,
		      struct bio_vec *biovec, int max_size)
{
	struct thin_c *tc = ti->private;
	struct request_queue *q = bdev_get_queue(tc->pool_dev->bdev);

	if (!q->merge_bvec_fn)
		return max_size;

	bvm->bi_bdev = tc->pool_dev->bdev;
	bvm->bi_sector = dm_target_offset(ti, bvm->bi_sector);

	return min(max_size, q->merge_bvec_fn(q, bvm, biovec));
}

static int thin_iterate_devices(struct dm_target *ti,
				iterate_devices_callout_fn fn, void *data)
{
	sector_t blocks;
	struct thin_c *tc = ti->private;
	struct pool *pool = tc->pool;

	/*
	 * We can't call dm_pool_get_data_dev_size() since that blocks.  So
	 * we follow a more convoluted path through to the pool's target.
	 */
	if (!pool->ti)
		return 0;	/* nothing is bound */

	blocks = pool->ti->len;
	(void) sector_div(blocks, pool->sectors_per_block);
	if (blocks)
		return fn(ti, tc->pool_dev, 0, pool->sectors_per_block * blocks, data);

	return 0;
}

static struct target_type thin_target = {
	.name = "thin",
	.version = {1, 14, 0},
	.module	= THIS_MODULE,
	.ctr = thin_ctr,
	.dtr = thin_dtr,
	.map = thin_map,
	.end_io = thin_endio,
	.preresume = thin_preresume,
	.presuspend = thin_presuspend,
	.postsuspend = thin_postsuspend,
	.status = thin_status,
	.merge = thin_merge,
	.iterate_devices = thin_iterate_devices,
};

/*----------------------------------------------------------------*/

static int __init dm_thin_init(void)
{
	int r;

	pool_table_init();

	r = dm_register_target(&thin_target);
	if (r)
		return r;

	r = dm_register_target(&pool_target);
	if (r)
		goto bad_pool_target;

	r = -ENOMEM;

	_new_mapping_cache = KMEM_CACHE(dm_thin_new_mapping, 0);
	if (!_new_mapping_cache)
		goto bad_new_mapping_cache;

	return 0;

bad_new_mapping_cache:
	dm_unregister_target(&pool_target);
bad_pool_target:
	dm_unregister_target(&thin_target);

	return r;
}

static void dm_thin_exit(void)
{
	dm_unregister_target(&thin_target);
	dm_unregister_target(&pool_target);

	kmem_cache_destroy(_new_mapping_cache);
}

module_init(dm_thin_init);
module_exit(dm_thin_exit);

module_param_named(no_space_timeout, no_space_timeout_secs, uint, S_IRUGO | S_IWUSR);
MODULE_PARM_DESC(no_space_timeout, "Out of data space queue IO timeout in seconds");

MODULE_DESCRIPTION(DM_NAME " thin provisioning target");
MODULE_AUTHOR("Joe Thornber <dm-devel@redhat.com>");
MODULE_LICENSE("GPL");<|MERGE_RESOLUTION|>--- conflicted
+++ resolved
@@ -3488,11 +3488,7 @@
 	struct pool *pool = pt->pool;
 
 	if (get_pool_mode(pool) >= PM_READ_ONLY) {
-<<<<<<< HEAD
-		DMERR("%s: unable to service pool target messages in READ_ONLY or FAIL mode\n",
-=======
 		DMERR("%s: unable to service pool target messages in READ_ONLY or FAIL mode",
->>>>>>> c949c083
 		      dm_device_name(pool->pool_md));
 		return -EINVAL;
 	}
