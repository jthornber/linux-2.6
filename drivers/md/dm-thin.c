/*
 * Copyright (C) 2011-2012 Red Hat UK.
 *
 * This file is released under the GPL.
 */

#include "dm-thin-metadata.h"
#include "dm-bio-prison.h"
#include "dm.h"

#include <linux/device-mapper.h>
#include <linux/dm-io.h>
#include <linux/dm-kcopyd.h>
#include <linux/jiffies.h>
#include <linux/log2.h>
#include <linux/list.h>
#include <linux/rculist.h>
#include <linux/init.h>
#include <linux/module.h>
#include <linux/slab.h>
#include <linux/sort.h>
#include <linux/rbtree.h>

#define	DM_MSG_PREFIX	"thin"

/*
 * Tunable constants
 */
#define ENDIO_HOOK_POOL_SIZE 1024
#define MAPPING_POOL_SIZE 1024
#define COMMIT_PERIOD HZ
#define NO_SPACE_TIMEOUT_SECS 60

static unsigned no_space_timeout_secs = NO_SPACE_TIMEOUT_SECS;

DECLARE_DM_KCOPYD_THROTTLE_WITH_MODULE_PARM(snapshot_copy_throttle,
		"A percentage of time allocated for copy on write");

/*
 * The block size of the device holding pool data must be
 * between 64KB and 1GB.
 */
#define DATA_DEV_BLOCK_SIZE_MIN_SECTORS (64 * 1024 >> SECTOR_SHIFT)
#define DATA_DEV_BLOCK_SIZE_MAX_SECTORS (1024 * 1024 * 1024 >> SECTOR_SHIFT)

/*
 * Device id is restricted to 24 bits.
 */
#define MAX_DEV_ID ((1 << 24) - 1)

/*
 * How do we handle breaking sharing of data blocks?
 * =================================================
 *
 * We use a standard copy-on-write btree to store the mappings for the
 * devices (note I'm talking about copy-on-write of the metadata here, not
 * the data).  When you take an internal snapshot you clone the root node
 * of the origin btree.  After this there is no concept of an origin or a
 * snapshot.  They are just two device trees that happen to point to the
 * same data blocks.
 *
 * When we get a write in we decide if it's to a shared data block using
 * some timestamp magic.  If it is, we have to break sharing.
 *
 * Let's say we write to a shared block in what was the origin.  The
 * steps are:
 *
 * i) plug io further to this physical block. (see bio_prison code).
 *
 * ii) quiesce any read io to that shared data block.  Obviously
 * including all devices that share this block.  (see dm_deferred_set code)
 *
 * iii) copy the data block to a newly allocate block.  This step can be
 * missed out if the io covers the block. (schedule_copy).
 *
 * iv) insert the new mapping into the origin's btree
 * (process_prepared_mapping).  This act of inserting breaks some
 * sharing of btree nodes between the two devices.  Breaking sharing only
 * effects the btree of that specific device.  Btrees for the other
 * devices that share the block never change.  The btree for the origin
 * device as it was after the last commit is untouched, ie. we're using
 * persistent data structures in the functional programming sense.
 *
 * v) unplug io to this physical block, including the io that triggered
 * the breaking of sharing.
 *
 * Steps (ii) and (iii) occur in parallel.
 *
 * The metadata _doesn't_ need to be committed before the io continues.  We
 * get away with this because the io is always written to a _new_ block.
 * If there's a crash, then:
 *
 * - The origin mapping will point to the old origin block (the shared
 * one).  This will contain the data as it was before the io that triggered
 * the breaking of sharing came in.
 *
 * - The snap mapping still points to the old block.  As it would after
 * the commit.
 *
 * The downside of this scheme is the timestamp magic isn't perfect, and
 * will continue to think that data block in the snapshot device is shared
 * even after the write to the origin has broken sharing.  I suspect data
 * blocks will typically be shared by many different devices, so we're
 * breaking sharing n + 1 times, rather than n, where n is the number of
 * devices that reference this data block.  At the moment I think the
 * benefits far, far outweigh the disadvantages.
 */

/*----------------------------------------------------------------*/

/*
 * Key building.
 */
enum lock_space {
	VIRTUAL,
	PHYSICAL
};

static void build_key(struct dm_thin_device *td, enum lock_space ls,
		      dm_block_t b, dm_block_t e, struct dm_cell_key *key)
{
	key->virtual = (ls == VIRTUAL);
	key->dev = dm_thin_dev_id(td);
	key->block_begin = b;
	key->block_end = e;
}

static void build_data_key(struct dm_thin_device *td, dm_block_t b,
			   struct dm_cell_key *key)
{
	build_key(td, PHYSICAL, b, b + 1llu, key);
}

static void build_virtual_key(struct dm_thin_device *td, dm_block_t b,
			      struct dm_cell_key *key)
{
	build_key(td, VIRTUAL, b, b + 1llu, key);
}

/*----------------------------------------------------------------*/

#define THROTTLE_THRESHOLD (1 * HZ)

struct throttle {
	struct rw_semaphore lock;
	unsigned long threshold;
	bool throttle_applied;
};

static void throttle_init(struct throttle *t)
{
	init_rwsem(&t->lock);
	t->throttle_applied = false;
}

static void throttle_work_start(struct throttle *t)
{
	t->threshold = jiffies + THROTTLE_THRESHOLD;
}

static void throttle_work_update(struct throttle *t)
{
	if (!t->throttle_applied && jiffies > t->threshold) {
		down_write(&t->lock);
		t->throttle_applied = true;
	}
}

static void throttle_work_complete(struct throttle *t)
{
	if (t->throttle_applied) {
		t->throttle_applied = false;
		up_write(&t->lock);
	}
}

static void throttle_lock(struct throttle *t)
{
	down_read(&t->lock);
}

static void throttle_unlock(struct throttle *t)
{
	up_read(&t->lock);
}

/*----------------------------------------------------------------*/

/*
 * A pool device ties together a metadata device and a data device.  It
 * also provides the interface for creating and destroying internal
 * devices.
 */
struct dm_thin_new_mapping;

/*
 * The pool runs in 4 modes.  Ordered in degraded order for comparisons.
 */
enum pool_mode {
	PM_WRITE,		/* metadata may be changed */
	PM_OUT_OF_DATA_SPACE,	/* metadata may be changed, though data may not be allocated */
	PM_READ_ONLY,		/* metadata may not be changed */
	PM_FAIL,		/* all I/O fails */
};

struct pool_features {
	enum pool_mode mode;

	bool zero_new_blocks:1;
	bool discard_enabled:1;
	bool discard_passdown:1;
	bool error_if_no_space:1;
};

struct thin_c;
typedef void (*process_bio_fn)(struct thin_c *tc, struct bio *bio);
typedef void (*process_cell_fn)(struct thin_c *tc, struct dm_bio_prison_cell *cell);
typedef void (*process_mapping_fn)(struct dm_thin_new_mapping *m);

#define CELL_SORT_ARRAY_SIZE 8192

struct pool {
	struct list_head list;
	struct dm_target *ti;	/* Only set if a pool target is bound */

	struct mapped_device *pool_md;
	struct block_device *md_dev;
	struct dm_pool_metadata *pmd;

	dm_block_t low_water_blocks;
	uint32_t sectors_per_block;
	int sectors_per_block_shift;

	struct pool_features pf;
	bool low_water_triggered:1;	/* A dm event has been sent */
	bool suspended:1;

	struct dm_bio_prison *prison;
	struct dm_kcopyd_client *copier;

	struct workqueue_struct *wq;
	struct throttle throttle;
	struct work_struct worker;
	struct delayed_work waker;
	struct delayed_work no_space_timeout;

	unsigned long last_commit_jiffies;
	unsigned ref_count;

	spinlock_t lock;
	struct bio_list deferred_flush_bios;
	struct list_head prepared_mappings;
	struct list_head prepared_discards;
	struct list_head active_thins;

	struct dm_deferred_set *shared_read_ds;
	struct dm_deferred_set *all_io_ds;

	struct dm_thin_new_mapping *next_mapping;
	mempool_t *mapping_pool;

	process_bio_fn process_bio;
	process_bio_fn process_discard;

	process_cell_fn process_cell;
	process_cell_fn process_discard_cell;

	process_mapping_fn process_prepared_mapping;
	process_mapping_fn process_prepared_discard;

	struct dm_bio_prison_cell *cell_sort_array[CELL_SORT_ARRAY_SIZE];
};

static enum pool_mode get_pool_mode(struct pool *pool);
static void metadata_operation_failed(struct pool *pool, const char *op, int r);

/*
 * Target context for a pool.
 */
struct pool_c {
	struct dm_target *ti;
	struct pool *pool;
	struct dm_dev *data_dev;
	struct dm_dev *metadata_dev;
	struct dm_target_callbacks callbacks;

	dm_block_t low_water_blocks;
	struct pool_features requested_pf; /* Features requested during table load */
	struct pool_features adjusted_pf;  /* Features used after adjusting for constituent devices */
};

/*
 * Target context for a thin.
 */
struct thin_c {
	struct list_head list;
	struct dm_dev *pool_dev;
	struct dm_dev *origin_dev;
	sector_t origin_size;
	dm_thin_id dev_id;

	struct pool *pool;
	struct dm_thin_device *td;
	struct mapped_device *thin_md;

	bool requeue_mode:1;
	spinlock_t lock;
	struct list_head deferred_cells;
	struct bio_list deferred_bio_list;
	struct bio_list retry_on_resume_list;
	struct rb_root sort_bio_list; /* sorted list of deferred bios */

	/*
	 * Ensures the thin is not destroyed until the worker has finished
	 * iterating the active_thins list.
	 */
	atomic_t refcount;
	struct completion can_destroy;
};

/*----------------------------------------------------------------*/

<<<<<<< HEAD
<<<<<<< HEAD
=======
=======
>>>>>>> 8b77e08d
/**
 * __blkdev_issue_discard_async - queue a discard with async completion
 * @bdev:	blockdev to issue discard for
 * @sector:	start sector
 * @nr_sects:	number of sectors to discard
 * @gfp_mask:	memory allocation flags (for bio_alloc)
 * @flags:	BLKDEV_IFL_* flags to control behaviour
 * @parent_bio: parent discard bio that all sub discards get chained to
 *
 * Description:
 *    Asynchronously issue a discard request for the sectors in question.
 *    NOTE: this variant of blk-core's blkdev_issue_discard() is a stop-gap
 *    that is being kept local to DM thinp until the block changes to allow
 *    late bio splitting land upstream.
 */
static int __blkdev_issue_discard_async(struct block_device *bdev, sector_t sector,
					sector_t nr_sects, gfp_t gfp_mask, unsigned long flags,
					struct bio *parent_bio)
{
	struct request_queue *q = bdev_get_queue(bdev);
	int type = REQ_WRITE | REQ_DISCARD;
	unsigned int max_discard_sectors, granularity;
	int alignment;
	struct bio *bio;
	int ret = 0;
	struct blk_plug plug;

	if (!q)
		return -ENXIO;

	if (!blk_queue_discard(q))
		return -EOPNOTSUPP;

	/* Zero-sector (unknown) and one-sector granularities are the same.  */
	granularity = max(q->limits.discard_granularity >> 9, 1U);
	alignment = (bdev_discard_alignment(bdev) >> 9) % granularity;

	/*
	 * Ensure that max_discard_sectors is of the proper
	 * granularity, so that requests stay aligned after a split.
	 */
	max_discard_sectors = min(q->limits.max_discard_sectors, UINT_MAX >> 9);
	max_discard_sectors -= max_discard_sectors % granularity;
	if (unlikely(!max_discard_sectors)) {
		/* Avoid infinite loop below. Being cautious never hurts. */
		return -EOPNOTSUPP;
	}

	if (flags & BLKDEV_DISCARD_SECURE) {
		if (!blk_queue_secdiscard(q))
			return -EOPNOTSUPP;
		type |= REQ_SECURE;
	}

	blk_start_plug(&plug);
	while (nr_sects) {
		unsigned int req_sects;
		sector_t end_sect, tmp;

		/*
		 * Required bio_put occurs in bio_endio thanks to bio_chain below
		 */
		bio = bio_alloc(gfp_mask, 1);
		if (!bio) {
			ret = -ENOMEM;
			break;
		}

		req_sects = min_t(sector_t, nr_sects, max_discard_sectors);

		/*
		 * If splitting a request, and the next starting sector would be
		 * misaligned, stop the discard at the previous aligned sector.
		 */
		end_sect = sector + req_sects;
		tmp = end_sect;
		if (req_sects < nr_sects &&
		    sector_div(tmp, granularity) != alignment) {
			end_sect = end_sect - alignment;
			sector_div(end_sect, granularity);
			end_sect = end_sect * granularity + alignment;
			req_sects = end_sect - sector;
		}

		bio_chain(bio, parent_bio);

		bio->bi_iter.bi_sector = sector;
		bio->bi_bdev = bdev;

		bio->bi_iter.bi_size = req_sects << 9;
		nr_sects -= req_sects;
		sector = end_sect;

		submit_bio(type, bio);

		/*
		 * We can loop for a long time in here, if someone does
		 * full device discards (like mkfs). Be nice and allow
		 * us to schedule out to avoid softlocking if preempt
		 * is disabled.
		 */
		cond_resched();
	}
	blk_finish_plug(&plug);

	return ret;
}

<<<<<<< HEAD
>>>>>>> cache-writeback-issues
=======
>>>>>>> 8b77e08d
static bool block_size_is_power_of_two(struct pool *pool)
{
	return pool->sectors_per_block_shift >= 0;
}

static sector_t block_to_sectors(struct pool *pool, dm_block_t b)
{
	return block_size_is_power_of_two(pool) ?
		(b << pool->sectors_per_block_shift) :
		(b * pool->sectors_per_block);
}

<<<<<<< HEAD
<<<<<<< HEAD
static void discard_end_io(struct bio *bio, int err)
{
	struct bio *parent_bio = bio->bi_private;
	bio_put(bio);
	bio_endio(parent_bio, err);
}

static int issue_discard(struct thin_c *tc, dm_block_t data_b, dm_block_t data_e,
			 struct bio *parent_bio)
{
	struct block_device *bdev = tc->pool_dev->bdev;
	sector_t s = block_to_sectors(tc->pool, data_b);
	sector_t len = block_to_sectors(tc->pool, data_e - data_b);

	return blkdev_issue_discard_ll(bdev, s, len, GFP_NOWAIT, 0,
				       discard_end_io, parent_bio, &parent_bio->bi_remaining);
=======
=======
>>>>>>> 8b77e08d
static int issue_discard(struct thin_c *tc, dm_block_t data_b, dm_block_t data_e,
			 struct bio *parent_bio)
{
	sector_t s = block_to_sectors(tc->pool, data_b);
	sector_t len = block_to_sectors(tc->pool, data_e - data_b);

	return __blkdev_issue_discard_async(tc->pool_dev->bdev, s, len,
					    GFP_NOWAIT, 0, parent_bio);
<<<<<<< HEAD
>>>>>>> cache-writeback-issues
=======
>>>>>>> 8b77e08d
}

/*----------------------------------------------------------------*/

/*
 * wake_worker() is used when new work is queued and when pool_resume is
 * ready to continue deferred IO processing.
 */
static void wake_worker(struct pool *pool)
{
	queue_work(pool->wq, &pool->worker);
}

/*----------------------------------------------------------------*/

static int bio_detain(struct pool *pool, struct dm_cell_key *key, struct bio *bio,
		      struct dm_bio_prison_cell **cell_result)
{
	int r;
	struct dm_bio_prison_cell *cell_prealloc;

	/*
	 * Allocate a cell from the prison's mempool.
	 * This might block but it can't fail.
	 */
	cell_prealloc = dm_bio_prison_alloc_cell(pool->prison, GFP_NOIO);

	r = dm_bio_detain(pool->prison, key, bio, cell_prealloc, cell_result);
	if (r)
		/*
		 * We reused an old cell; we can get rid of
		 * the new one.
		 */
		dm_bio_prison_free_cell(pool->prison, cell_prealloc);

	return r;
}

static void cell_release(struct pool *pool,
			 struct dm_bio_prison_cell *cell,
			 struct bio_list *bios)
{
	dm_cell_release(pool->prison, cell, bios);
	dm_bio_prison_free_cell(pool->prison, cell);
}

static void cell_visit_release(struct pool *pool,
			       void (*fn)(void *, struct dm_bio_prison_cell *),
			       void *context,
			       struct dm_bio_prison_cell *cell)
{
	dm_cell_visit_release(pool->prison, fn, context, cell);
	dm_bio_prison_free_cell(pool->prison, cell);
}

static void cell_release_no_holder(struct pool *pool,
				   struct dm_bio_prison_cell *cell,
				   struct bio_list *bios)
{
	dm_cell_release_no_holder(pool->prison, cell, bios);
	dm_bio_prison_free_cell(pool->prison, cell);
}

static void cell_error_with_code(struct pool *pool,
				 struct dm_bio_prison_cell *cell, int error_code)
{
	dm_cell_error(pool->prison, cell, error_code);
	dm_bio_prison_free_cell(pool->prison, cell);
}

static void cell_error(struct pool *pool, struct dm_bio_prison_cell *cell)
{
	cell_error_with_code(pool, cell, -EIO);
}

static void cell_success(struct pool *pool, struct dm_bio_prison_cell *cell)
{
	cell_error_with_code(pool, cell, 0);
}

static void cell_requeue(struct pool *pool, struct dm_bio_prison_cell *cell)
{
	cell_error_with_code(pool, cell, DM_ENDIO_REQUEUE);
}

/*----------------------------------------------------------------*/

/*
 * A global list of pools that uses a struct mapped_device as a key.
 */
static struct dm_thin_pool_table {
	struct mutex mutex;
	struct list_head pools;
} dm_thin_pool_table;

static void pool_table_init(void)
{
	mutex_init(&dm_thin_pool_table.mutex);
	INIT_LIST_HEAD(&dm_thin_pool_table.pools);
}

static void __pool_table_insert(struct pool *pool)
{
	BUG_ON(!mutex_is_locked(&dm_thin_pool_table.mutex));
	list_add(&pool->list, &dm_thin_pool_table.pools);
}

static void __pool_table_remove(struct pool *pool)
{
	BUG_ON(!mutex_is_locked(&dm_thin_pool_table.mutex));
	list_del(&pool->list);
}

static struct pool *__pool_table_lookup(struct mapped_device *md)
{
	struct pool *pool = NULL, *tmp;

	BUG_ON(!mutex_is_locked(&dm_thin_pool_table.mutex));

	list_for_each_entry(tmp, &dm_thin_pool_table.pools, list) {
		if (tmp->pool_md == md) {
			pool = tmp;
			break;
		}
	}

	return pool;
}

static struct pool *__pool_table_lookup_metadata_dev(struct block_device *md_dev)
{
	struct pool *pool = NULL, *tmp;

	BUG_ON(!mutex_is_locked(&dm_thin_pool_table.mutex));

	list_for_each_entry(tmp, &dm_thin_pool_table.pools, list) {
		if (tmp->md_dev == md_dev) {
			pool = tmp;
			break;
		}
	}

	return pool;
}

/*----------------------------------------------------------------*/

struct dm_thin_endio_hook {
	struct thin_c *tc;
	struct dm_deferred_entry *shared_read_entry;
	struct dm_deferred_entry *all_io_entry;
	struct dm_thin_new_mapping *overwrite_mapping;
	struct rb_node rb_node;
	struct dm_bio_prison_cell *cell;
};

static void __merge_bio_list(struct bio_list *bios, struct bio_list *master)
{
	bio_list_merge(bios, master);
	bio_list_init(master);
}

static void error_bio_list(struct bio_list *bios, int error)
{
	struct bio *bio;

	while ((bio = bio_list_pop(bios)))
		bio_endio(bio, error);
}

static void error_thin_bio_list(struct thin_c *tc, struct bio_list *master, int error)
{
	struct bio_list bios;
	unsigned long flags;

	bio_list_init(&bios);

	spin_lock_irqsave(&tc->lock, flags);
	__merge_bio_list(&bios, master);
	spin_unlock_irqrestore(&tc->lock, flags);

	error_bio_list(&bios, error);
}

static void requeue_deferred_cells(struct thin_c *tc)
{
	struct pool *pool = tc->pool;
	unsigned long flags;
	struct list_head cells;
	struct dm_bio_prison_cell *cell, *tmp;

	INIT_LIST_HEAD(&cells);

	spin_lock_irqsave(&tc->lock, flags);
	list_splice_init(&tc->deferred_cells, &cells);
	spin_unlock_irqrestore(&tc->lock, flags);

	list_for_each_entry_safe(cell, tmp, &cells, user_list)
		cell_requeue(pool, cell);
}

static void requeue_io(struct thin_c *tc)
{
	struct bio_list bios;
	unsigned long flags;

	bio_list_init(&bios);

	spin_lock_irqsave(&tc->lock, flags);
	__merge_bio_list(&bios, &tc->deferred_bio_list);
	__merge_bio_list(&bios, &tc->retry_on_resume_list);
	spin_unlock_irqrestore(&tc->lock, flags);

	error_bio_list(&bios, DM_ENDIO_REQUEUE);
	requeue_deferred_cells(tc);
}

static void error_retry_list(struct pool *pool)
{
	struct thin_c *tc;

	rcu_read_lock();
	list_for_each_entry_rcu(tc, &pool->active_thins, list)
		error_thin_bio_list(tc, &tc->retry_on_resume_list, -EIO);
	rcu_read_unlock();
}

/*
 * This section of code contains the logic for processing a thin device's IO.
 * Much of the code depends on pool object resources (lists, workqueues, etc)
 * but most is exclusively called from the thin target rather than the thin-pool
 * target.
 */

static dm_block_t get_bio_block(struct thin_c *tc, struct bio *bio)
{
	struct pool *pool = tc->pool;
	sector_t block_nr = bio->bi_iter.bi_sector;

	if (block_size_is_power_of_two(pool))
		block_nr >>= pool->sectors_per_block_shift;
	else
		(void) sector_div(block_nr, pool->sectors_per_block);

	return block_nr;
}

/*
 * Returns the _complete_ blocks that this bio covers.
 */
static void get_bio_block_range(struct thin_c *tc, struct bio *bio,
				dm_block_t *begin, dm_block_t *end)
{
	struct pool *pool = tc->pool;
	sector_t b = bio->bi_iter.bi_sector;
	sector_t e = b + (bio->bi_iter.bi_size >> SECTOR_SHIFT);

	b += pool->sectors_per_block - 1ull; /* so we round up */

	if (block_size_is_power_of_two(pool)) {
		b >>= pool->sectors_per_block_shift;
		e >>= pool->sectors_per_block_shift;
	} else {
		(void) sector_div(b, pool->sectors_per_block);
		(void) sector_div(e, pool->sectors_per_block);
	}

	if (e < b)
<<<<<<< HEAD
<<<<<<< HEAD
		/*
		 * This can happen if the bio is within a single block.
		 */
=======
		/* Can happen if the bio is within a single block. */
>>>>>>> cache-writeback-issues
=======
		/* Can happen if the bio is within a single block. */
>>>>>>> 8b77e08d
		e = b;

	*begin = b;
	*end = e;
}

static void remap(struct thin_c *tc, struct bio *bio, dm_block_t block)
{
	struct pool *pool = tc->pool;
	sector_t bi_sector = bio->bi_iter.bi_sector;

	bio->bi_bdev = tc->pool_dev->bdev;
	if (block_size_is_power_of_two(pool))
		bio->bi_iter.bi_sector =
			(block << pool->sectors_per_block_shift) |
			(bi_sector & (pool->sectors_per_block - 1));
	else
		bio->bi_iter.bi_sector = (block * pool->sectors_per_block) +
				 sector_div(bi_sector, pool->sectors_per_block);
}

static void remap_to_origin(struct thin_c *tc, struct bio *bio)
{
	bio->bi_bdev = tc->origin_dev->bdev;
}

static int bio_triggers_commit(struct thin_c *tc, struct bio *bio)
{
	return (bio->bi_rw & (REQ_FLUSH | REQ_FUA)) &&
		dm_thin_changed_this_transaction(tc->td);
}

static void inc_all_io_entry(struct pool *pool, struct bio *bio)
{
	struct dm_thin_endio_hook *h;

	if (bio->bi_rw & REQ_DISCARD)
		return;

	h = dm_per_bio_data(bio, sizeof(struct dm_thin_endio_hook));
	h->all_io_entry = dm_deferred_entry_inc(pool->all_io_ds);
}

static void issue(struct thin_c *tc, struct bio *bio)
{
	struct pool *pool = tc->pool;
	unsigned long flags;

	if (!bio_triggers_commit(tc, bio)) {
		generic_make_request(bio);
		return;
	}

	/*
	 * Complete bio with an error if earlier I/O caused changes to
	 * the metadata that can't be committed e.g, due to I/O errors
	 * on the metadata device.
	 */
	if (dm_thin_aborted_changes(tc->td)) {
		bio_io_error(bio);
		return;
	}

	/*
	 * Batch together any bios that trigger commits and then issue a
	 * single commit for them in process_deferred_bios().
	 */
	spin_lock_irqsave(&pool->lock, flags);
	bio_list_add(&pool->deferred_flush_bios, bio);
	spin_unlock_irqrestore(&pool->lock, flags);
}

static void remap_to_origin_and_issue(struct thin_c *tc, struct bio *bio)
{
	remap_to_origin(tc, bio);
	issue(tc, bio);
}

static void remap_and_issue(struct thin_c *tc, struct bio *bio,
			    dm_block_t block)
{
	remap(tc, bio, block);
	issue(tc, bio);
}

/*----------------------------------------------------------------*/

/*
 * Bio endio functions.
 */
struct dm_thin_new_mapping {
	struct list_head list;

	bool pass_discard:1;
	bool maybe_shared:1;

	/*
	 * Track quiescing, copying and zeroing preparation actions.  When this
	 * counter hits zero the block is prepared and can be inserted into the
	 * btree.
	 */
	atomic_t prepare_actions;

	int err;
	struct thin_c *tc;
	dm_block_t virt_begin, virt_end;
	dm_block_t data_block;
	struct dm_bio_prison_cell *cell;

	/*
	 * If the bio covers the whole area of a block then we can avoid
	 * zeroing or copying.  Instead this bio is hooked.  The bio will
	 * still be in the cell, so care has to be taken to avoid issuing
	 * the bio twice.
	 */
	struct bio *bio;
	bio_end_io_t *saved_bi_end_io;
};

static void __complete_mapping_preparation(struct dm_thin_new_mapping *m)
{
	struct pool *pool = m->tc->pool;

	if (atomic_dec_and_test(&m->prepare_actions)) {
		list_add_tail(&m->list, &pool->prepared_mappings);
		wake_worker(pool);
	}
}

static void complete_mapping_preparation(struct dm_thin_new_mapping *m)
{
	unsigned long flags;
	struct pool *pool = m->tc->pool;

	spin_lock_irqsave(&pool->lock, flags);
	__complete_mapping_preparation(m);
	spin_unlock_irqrestore(&pool->lock, flags);
}

static void copy_complete(int read_err, unsigned long write_err, void *context)
{
	struct dm_thin_new_mapping *m = context;

	m->err = read_err || write_err ? -EIO : 0;
	complete_mapping_preparation(m);
}

static void overwrite_endio(struct bio *bio, int err)
{
	struct dm_thin_endio_hook *h = dm_per_bio_data(bio, sizeof(struct dm_thin_endio_hook));
	struct dm_thin_new_mapping *m = h->overwrite_mapping;

	bio->bi_end_io = m->saved_bi_end_io;

	m->err = err;
	complete_mapping_preparation(m);
}

/*----------------------------------------------------------------*/

/*
 * Workqueue.
 */

/*
 * Prepared mapping jobs.
 */

/*
 * This sends the bios in the cell, except the original holder, back
 * to the deferred_bios list.
 */
static void cell_defer_no_holder(struct thin_c *tc, struct dm_bio_prison_cell *cell)
{
	struct pool *pool = tc->pool;
	unsigned long flags;

	spin_lock_irqsave(&tc->lock, flags);
	cell_release_no_holder(pool, cell, &tc->deferred_bio_list);
	spin_unlock_irqrestore(&tc->lock, flags);

	wake_worker(pool);
}

static void thin_defer_bio(struct thin_c *tc, struct bio *bio);

struct remap_info {
	struct thin_c *tc;
	struct bio_list defer_bios;
	struct bio_list issue_bios;
};

static void __inc_remap_and_issue_cell(void *context,
				       struct dm_bio_prison_cell *cell)
{
	struct remap_info *info = context;
	struct bio *bio;

	while ((bio = bio_list_pop(&cell->bios))) {
		if (bio->bi_rw & (REQ_DISCARD | REQ_FLUSH | REQ_FUA))
			bio_list_add(&info->defer_bios, bio);
		else {
			inc_all_io_entry(info->tc->pool, bio);

			/*
			 * We can't issue the bios with the bio prison lock
			 * held, so we add them to a list to issue on
			 * return from this function.
			 */
			bio_list_add(&info->issue_bios, bio);
		}
	}
}

static void inc_remap_and_issue_cell(struct thin_c *tc,
				     struct dm_bio_prison_cell *cell,
				     dm_block_t block)
{
	struct bio *bio;
	struct remap_info info;

	info.tc = tc;
	bio_list_init(&info.defer_bios);
	bio_list_init(&info.issue_bios);

	/*
	 * We have to be careful to inc any bios we're about to issue
	 * before the cell is released, and avoid a race with new bios
	 * being added to the cell.
	 */
	cell_visit_release(tc->pool, __inc_remap_and_issue_cell,
			   &info, cell);

	while ((bio = bio_list_pop(&info.defer_bios)))
		thin_defer_bio(tc, bio);

	while ((bio = bio_list_pop(&info.issue_bios)))
		remap_and_issue(info.tc, bio, block);
}

static void process_prepared_mapping_fail(struct dm_thin_new_mapping *m)
{
	cell_error(m->tc->pool, m->cell);
	list_del(&m->list);
	mempool_free(m, m->tc->pool->mapping_pool);
}

static void process_prepared_mapping(struct dm_thin_new_mapping *m)
{
	struct thin_c *tc = m->tc;
	struct pool *pool = tc->pool;
	struct bio *bio = m->bio;
	int r;

	if (m->err) {
		cell_error(pool, m->cell);
		goto out;
	}

	/*
	 * Commit the prepared block into the mapping btree.
	 * Any I/O for this block arriving after this point will get
	 * remapped to it directly.
	 */
<<<<<<< HEAD
<<<<<<< HEAD
	r = dm_thin_insert_block(tc->td, m->cell->key.block_begin, m->data_block);
=======
	r = dm_thin_insert_block(tc->td, m->virt_begin, m->data_block);
>>>>>>> cache-writeback-issues
=======
	r = dm_thin_insert_block(tc->td, m->virt_begin, m->data_block);
>>>>>>> 8b77e08d
	if (r) {
		metadata_operation_failed(pool, "dm_thin_insert_block", r);
		cell_error(pool, m->cell);
		goto out;
	}

	/*
	 * Release any bios held while the block was being provisioned.
	 * If we are processing a write bio that completely covers the block,
	 * we already processed it so can ignore it now when processing
	 * the bios in the cell.
	 */
	if (bio) {
		inc_remap_and_issue_cell(tc, m->cell, m->data_block);
		bio_endio(bio, 0);
	} else {
		inc_all_io_entry(tc->pool, m->cell->holder);
		remap_and_issue(tc, m->cell->holder, m->data_block);
		inc_remap_and_issue_cell(tc, m->cell, m->data_block);
	}

out:
	list_del(&m->list);
	mempool_free(m, pool->mapping_pool);
}

/*----------------------------------------------------------------*/

static void free_discard_mapping(struct dm_thin_new_mapping *m)
{
	struct thin_c *tc = m->tc;
	if (m->cell)
		cell_defer_no_holder(tc, m->cell);
	mempool_free(m, tc->pool->mapping_pool);
}

static void process_prepared_discard_fail(struct dm_thin_new_mapping *m)
{
	bio_io_error(m->bio);
	free_discard_mapping(m);
<<<<<<< HEAD
<<<<<<< HEAD
=======
>>>>>>> 8b77e08d
}

static void process_prepared_discard_success(struct dm_thin_new_mapping *m)
{
	bio_endio(m->bio, 0);
	free_discard_mapping(m);
}

static void process_prepared_discard_no_passdown(struct dm_thin_new_mapping *m)
{
	int r;
<<<<<<< HEAD
 	struct thin_c *tc = m->tc;
=======
	struct thin_c *tc = m->tc;
>>>>>>> 8b77e08d

	r = dm_thin_remove_range(tc->td, m->cell->key.block_begin, m->cell->key.block_end);
	if (r) {
		metadata_operation_failed(tc->pool, "dm_thin_remove_range", r);
		bio_io_error(m->bio);
	} else
		bio_endio(m->bio, 0);

<<<<<<< HEAD
 	cell_defer_no_holder(tc, m->cell);
=======
	cell_defer_no_holder(tc, m->cell);
>>>>>>> 8b77e08d
	mempool_free(m, tc->pool->mapping_pool);
}

static int passdown_double_checking_shared_status(struct dm_thin_new_mapping *m)
<<<<<<< HEAD
=======
}

static void process_prepared_discard_success(struct dm_thin_new_mapping *m)
{
	bio_endio(m->bio, 0);
	free_discard_mapping(m);
}

static void process_prepared_discard_no_passdown(struct dm_thin_new_mapping *m)
{
	int r;
=======
{
	/*
	 * We've already unmapped this range of blocks, but before we
	 * passdown we have to check that these blocks are now unused.
	 */
	int r;
	bool used = true;
>>>>>>> 8b77e08d
	struct thin_c *tc = m->tc;
	struct pool *pool = tc->pool;
	dm_block_t b = m->data_block, e, end = m->data_block + m->virt_end - m->virt_begin;

<<<<<<< HEAD
	r = dm_thin_remove_range(tc->td, m->cell->key.block_begin, m->cell->key.block_end);
	if (r) {
		metadata_operation_failed(tc->pool, "dm_thin_remove_range", r);
		bio_io_error(m->bio);
	} else
		bio_endio(m->bio, 0);

	cell_defer_no_holder(tc, m->cell);
	mempool_free(m, tc->pool->mapping_pool);
}

static int passdown_double_checking_shared_status(struct dm_thin_new_mapping *m)
{
	/*
	 * We've already unmapped this range of blocks, but before we
	 * passdown we have to check that these blocks are now unused.
	 */
	int r;
	bool used = true;
	struct thin_c *tc = m->tc;
	struct pool *pool = tc->pool;
	dm_block_t b = m->data_block, e, end = m->data_block + m->virt_end - m->virt_begin;

	while (b != end) {
		/* find start of unmapped run */
		for (; b < end; b++) {
			r = dm_pool_block_is_used(pool->pmd, b, &used);
			if (r)
				return r;

=======
	while (b != end) {
		/* find start of unmapped run */
		for (; b < end; b++) {
			r = dm_pool_block_is_used(pool->pmd, b, &used);
			if (r)
				return r;

>>>>>>> 8b77e08d
			if (!used)
				break;
		}

		if (b == end)
			break;

		/* find end of run */
		for (e = b + 1; e != end; e++) {
			r = dm_pool_block_is_used(pool->pmd, e, &used);
			if (r)
				return r;

			if (used)
				break;
		}

		r = issue_discard(tc, b, e, m->bio);
		if (r)
			return r;

		b = e;
	}

	return 0;
}

static void process_prepared_discard_passdown(struct dm_thin_new_mapping *m)
<<<<<<< HEAD
>>>>>>> cache-writeback-issues
=======
>>>>>>> 8b77e08d
{
	/*
	 * We've already unmapped this range of blocks, but before we
	 * passdown we have to check that these blocks are now unused.
	 */
	int r;
	bool used = true;
	struct thin_c *tc = m->tc;
	struct pool *pool = tc->pool;
<<<<<<< HEAD
<<<<<<< HEAD
	dm_block_t b = m->data_block, e, end = m->data_block + m->virt_end - m->virt_begin;

	while (b != end) {
		/* find start of unmapped run */
		for (; b < end; b++) {
			r = dm_pool_block_is_used(pool->pmd, b, &used);
			if (r)
				return r;

			if (!used)
				break;
		}

		if (b == end)
			break;

		/* find end of run */
		for (e = b + 1; e != end; e++) {
			r = dm_pool_block_is_used(pool->pmd, e, &used);
			if (r)
				return r;

			if (used)
				break;
		}

		r = issue_discard(tc, b, e, m->bio);
		if (r)
			return r;

		b = e;
	}

	return 0;
}

static void process_prepared_discard_passdown(struct dm_thin_new_mapping *m)
{
	int r;
 	struct thin_c *tc = m->tc;
	struct pool *pool = tc->pool;

	r = dm_thin_remove_range(tc->td, m->virt_begin, m->virt_end);
 	if (r)
=======

	r = dm_thin_remove_range(tc->td, m->virt_begin, m->virt_end);
	if (r)
>>>>>>> cache-writeback-issues
		metadata_operation_failed(pool, "dm_thin_remove_range", r);

	else if (m->maybe_shared)
		r = passdown_double_checking_shared_status(m);
	else
		r = issue_discard(tc, m->data_block, m->data_block + (m->virt_end - m->virt_begin), m->bio);

=======

	r = dm_thin_remove_range(tc->td, m->virt_begin, m->virt_end);
	if (r)
		metadata_operation_failed(pool, "dm_thin_remove_range", r);

	else if (m->maybe_shared)
		r = passdown_double_checking_shared_status(m);
	else
		r = issue_discard(tc, m->data_block, m->data_block + (m->virt_end - m->virt_begin), m->bio);

>>>>>>> 8b77e08d
	/*
	 * Even if r is set, there could be sub discards in flight that we
	 * need to wait for.
	 */
	bio_endio(m->bio, r);
	cell_defer_no_holder(tc, m->cell);
	mempool_free(m, pool->mapping_pool);
}

static void process_prepared(struct pool *pool, struct list_head *head,
			     process_mapping_fn *fn)
{
	unsigned long flags;
	struct list_head maps;
	struct dm_thin_new_mapping *m, *tmp;

	INIT_LIST_HEAD(&maps);
	spin_lock_irqsave(&pool->lock, flags);
	list_splice_init(head, &maps);
	spin_unlock_irqrestore(&pool->lock, flags);

	list_for_each_entry_safe(m, tmp, &maps, list)
		(*fn)(m);
}

/*
 * Deferred bio jobs.
 */
static int io_overlaps_block(struct pool *pool, struct bio *bio)
{
	return bio->bi_iter.bi_size ==
		(pool->sectors_per_block << SECTOR_SHIFT);
}

static int io_overwrites_block(struct pool *pool, struct bio *bio)
{
	return (bio_data_dir(bio) == WRITE) &&
		io_overlaps_block(pool, bio);
}

static void save_and_set_endio(struct bio *bio, bio_end_io_t **save,
			       bio_end_io_t *fn)
{
	*save = bio->bi_end_io;
	bio->bi_end_io = fn;
}

static int ensure_next_mapping(struct pool *pool)
{
	if (pool->next_mapping)
		return 0;

	pool->next_mapping = mempool_alloc(pool->mapping_pool, GFP_ATOMIC);

	return pool->next_mapping ? 0 : -ENOMEM;
}

static struct dm_thin_new_mapping *get_next_mapping(struct pool *pool)
{
	struct dm_thin_new_mapping *m = pool->next_mapping;

	BUG_ON(!pool->next_mapping);

	memset(m, 0, sizeof(struct dm_thin_new_mapping));
	INIT_LIST_HEAD(&m->list);
	m->bio = NULL;

	pool->next_mapping = NULL;

	return m;
}

static void ll_zero(struct thin_c *tc, struct dm_thin_new_mapping *m,
		    sector_t begin, sector_t end)
{
	int r;
	struct dm_io_region to;

	to.bdev = tc->pool_dev->bdev;
	to.sector = begin;
	to.count = end - begin;

	r = dm_kcopyd_zero(tc->pool->copier, 1, &to, 0, copy_complete, m);
	if (r < 0) {
		DMERR_LIMIT("dm_kcopyd_zero() failed");
		copy_complete(1, 1, m);
	}
}

static void remap_and_issue_overwrite(struct thin_c *tc, struct bio *bio,
				      dm_block_t data_begin,
				      struct dm_thin_new_mapping *m)
{
	struct pool *pool = tc->pool;
	struct dm_thin_endio_hook *h = dm_per_bio_data(bio, sizeof(struct dm_thin_endio_hook));

	h->overwrite_mapping = m;
	m->bio = bio;
	save_and_set_endio(bio, &m->saved_bi_end_io, overwrite_endio);
	inc_all_io_entry(pool, bio);
	remap_and_issue(tc, bio, data_begin);
}

/*
 * A partial copy also needs to zero the uncopied region.
 */
static void schedule_copy(struct thin_c *tc, dm_block_t virt_block,
			  struct dm_dev *origin, dm_block_t data_origin,
			  dm_block_t data_dest,
			  struct dm_bio_prison_cell *cell, struct bio *bio,
			  sector_t len)
{
	int r;
	struct pool *pool = tc->pool;
	struct dm_thin_new_mapping *m = get_next_mapping(pool);

	m->tc = tc;
<<<<<<< HEAD
<<<<<<< HEAD
=======
	m->virt_begin = virt_block;
	m->virt_end = virt_block + 1u;
>>>>>>> cache-writeback-issues
=======
	m->virt_begin = virt_block;
	m->virt_end = virt_block + 1u;
>>>>>>> 8b77e08d
	m->data_block = data_dest;
	m->cell = cell;

	/*
	 * quiesce action + copy action + an extra reference held for the
	 * duration of this function (we may need to inc later for a
	 * partial zero).
	 */
	atomic_set(&m->prepare_actions, 3);

	if (!dm_deferred_set_add_work(pool->shared_read_ds, &m->list))
		complete_mapping_preparation(m); /* already quiesced */

	/*
	 * IO to pool_dev remaps to the pool target's data_dev.
	 *
	 * If the whole block of data is being overwritten, we can issue the
	 * bio immediately. Otherwise we use kcopyd to clone the data first.
	 */
	if (io_overwrites_block(pool, bio))
		remap_and_issue_overwrite(tc, bio, data_dest, m);
	else {
		struct dm_io_region from, to;

		from.bdev = origin->bdev;
		from.sector = data_origin * pool->sectors_per_block;
		from.count = len;

		to.bdev = tc->pool_dev->bdev;
		to.sector = data_dest * pool->sectors_per_block;
		to.count = len;

		r = dm_kcopyd_copy(pool->copier, &from, 1, &to,
				   0, copy_complete, m);
		if (r < 0) {
			DMERR_LIMIT("dm_kcopyd_copy() failed");
			copy_complete(1, 1, m);

			/*
			 * We allow the zero to be issued, to simplify the
			 * error path.  Otherwise we'd need to start
			 * worrying about decrementing the prepare_actions
			 * counter.
			 */
		}

		/*
		 * Do we need to zero a tail region?
		 */
		if (len < pool->sectors_per_block && pool->pf.zero_new_blocks) {
			atomic_inc(&m->prepare_actions);
			ll_zero(tc, m,
				data_dest * pool->sectors_per_block + len,
				(data_dest + 1) * pool->sectors_per_block);
		}
	}

	complete_mapping_preparation(m); /* drop our ref */
}

static void schedule_internal_copy(struct thin_c *tc, dm_block_t virt_block,
				   dm_block_t data_origin, dm_block_t data_dest,
				   struct dm_bio_prison_cell *cell, struct bio *bio)
{
	schedule_copy(tc, virt_block, tc->pool_dev,
		      data_origin, data_dest, cell, bio,
		      tc->pool->sectors_per_block);
}

static void schedule_zero(struct thin_c *tc, dm_block_t virt_block,
			  dm_block_t data_block, struct dm_bio_prison_cell *cell,
			  struct bio *bio)
{
	struct pool *pool = tc->pool;
	struct dm_thin_new_mapping *m = get_next_mapping(pool);

	atomic_set(&m->prepare_actions, 1); /* no need to quiesce */
	m->tc = tc;
	m->virt_begin = virt_block;
	m->virt_end = virt_block + 1u;
	m->data_block = data_block;
	m->cell = cell;

	/*
	 * If the whole block of data is being overwritten or we are not
	 * zeroing pre-existing data, we can issue the bio immediately.
	 * Otherwise we use kcopyd to zero the data first.
	 */
	if (pool->pf.zero_new_blocks) {
		if (io_overwrites_block(pool, bio))
			remap_and_issue_overwrite(tc, bio, data_block, m);
		else
			ll_zero(tc, m, data_block * pool->sectors_per_block,
				(data_block + 1) * pool->sectors_per_block);
	} else
		process_prepared_mapping(m);
}

static void schedule_external_copy(struct thin_c *tc, dm_block_t virt_block,
				   dm_block_t data_dest,
				   struct dm_bio_prison_cell *cell, struct bio *bio)
{
	struct pool *pool = tc->pool;
	sector_t virt_block_begin = virt_block * pool->sectors_per_block;
	sector_t virt_block_end = (virt_block + 1) * pool->sectors_per_block;

	if (virt_block_end <= tc->origin_size)
		schedule_copy(tc, virt_block, tc->origin_dev,
			      virt_block, data_dest, cell, bio,
			      pool->sectors_per_block);

	else if (virt_block_begin < tc->origin_size)
		schedule_copy(tc, virt_block, tc->origin_dev,
			      virt_block, data_dest, cell, bio,
			      tc->origin_size - virt_block_begin);

	else
		schedule_zero(tc, virt_block, data_dest, cell, bio);
}

static void set_pool_mode(struct pool *pool, enum pool_mode new_mode);

static void check_for_space(struct pool *pool)
{
	int r;
	dm_block_t nr_free;

	if (get_pool_mode(pool) != PM_OUT_OF_DATA_SPACE)
		return;

	r = dm_pool_get_free_block_count(pool->pmd, &nr_free);
	if (r)
		return;

	if (nr_free)
		set_pool_mode(pool, PM_WRITE);
}

/*
 * A non-zero return indicates read_only or fail_io mode.
 * Many callers don't care about the return value.
 */
static int commit(struct pool *pool)
{
	int r;

	if (get_pool_mode(pool) >= PM_READ_ONLY)
		return -EINVAL;

	r = dm_pool_commit_metadata(pool->pmd);
	if (r)
		metadata_operation_failed(pool, "dm_pool_commit_metadata", r);
	else
		check_for_space(pool);

	return r;
}

static void check_low_water_mark(struct pool *pool, dm_block_t free_blocks)
{
	unsigned long flags;

	if (free_blocks <= pool->low_water_blocks && !pool->low_water_triggered) {
		DMWARN("%s: reached low water mark for data device: sending event.",
		       dm_device_name(pool->pool_md));
		spin_lock_irqsave(&pool->lock, flags);
		pool->low_water_triggered = true;
		spin_unlock_irqrestore(&pool->lock, flags);
		dm_table_event(pool->ti->table);
	}
}

static int alloc_data_block(struct thin_c *tc, dm_block_t *result)
{
	int r;
	dm_block_t free_blocks;
	struct pool *pool = tc->pool;

	if (WARN_ON(get_pool_mode(pool) != PM_WRITE))
		return -EINVAL;

	r = dm_pool_get_free_block_count(pool->pmd, &free_blocks);
	if (r) {
		metadata_operation_failed(pool, "dm_pool_get_free_block_count", r);
		return r;
	}

	check_low_water_mark(pool, free_blocks);

	if (!free_blocks) {
		/*
		 * Try to commit to see if that will free up some
		 * more space.
		 */
		r = commit(pool);
		if (r)
			return r;

		r = dm_pool_get_free_block_count(pool->pmd, &free_blocks);
		if (r) {
			metadata_operation_failed(pool, "dm_pool_get_free_block_count", r);
			return r;
		}

		if (!free_blocks) {
			set_pool_mode(pool, PM_OUT_OF_DATA_SPACE);
			return -ENOSPC;
		}
	}

	r = dm_pool_alloc_data_block(pool->pmd, result);
	if (r) {
		metadata_operation_failed(pool, "dm_pool_alloc_data_block", r);
		return r;
	}

	return 0;
}

/*
 * If we have run out of space, queue bios until the device is
 * resumed, presumably after having been reloaded with more space.
 */
static void retry_on_resume(struct bio *bio)
{
	struct dm_thin_endio_hook *h = dm_per_bio_data(bio, sizeof(struct dm_thin_endio_hook));
	struct thin_c *tc = h->tc;
	unsigned long flags;

	spin_lock_irqsave(&tc->lock, flags);
	bio_list_add(&tc->retry_on_resume_list, bio);
	spin_unlock_irqrestore(&tc->lock, flags);
}

static int should_error_unserviceable_bio(struct pool *pool)
{
	enum pool_mode m = get_pool_mode(pool);

	switch (m) {
	case PM_WRITE:
		/* Shouldn't get here */
		DMERR_LIMIT("bio unserviceable, yet pool is in PM_WRITE mode");
		return -EIO;

	case PM_OUT_OF_DATA_SPACE:
		return pool->pf.error_if_no_space ? -ENOSPC : 0;

	case PM_READ_ONLY:
	case PM_FAIL:
		return -EIO;
	default:
		/* Shouldn't get here */
		DMERR_LIMIT("bio unserviceable, yet pool has an unknown mode");
		return -EIO;
	}
}

static void handle_unserviceable_bio(struct pool *pool, struct bio *bio)
{
	int error = should_error_unserviceable_bio(pool);

	if (error)
		bio_endio(bio, error);
	else
		retry_on_resume(bio);
}

static void retry_bios_on_resume(struct pool *pool, struct dm_bio_prison_cell *cell)
{
	struct bio *bio;
	struct bio_list bios;
	int error;

	error = should_error_unserviceable_bio(pool);
	if (error) {
		cell_error_with_code(pool, cell, error);
		return;
	}

	bio_list_init(&bios);
	cell_release(pool, cell, &bios);

	while ((bio = bio_list_pop(&bios)))
		retry_on_resume(bio);
}

static void process_discard_cell_no_passdown(struct thin_c *tc,
					     struct dm_bio_prison_cell *virt_cell)
{
	struct pool *pool = tc->pool;
	struct dm_thin_new_mapping *m = get_next_mapping(pool);

	/*
	 * We don't need to lock the data blocks, since there's no
	 * passdown.  We only lock data blocks for allocation and breaking sharing.
	 */
	m->tc = tc;
	m->virt_begin = virt_cell->key.block_begin;
	m->virt_end = virt_cell->key.block_end;
	m->cell = virt_cell;
	m->bio = virt_cell->holder;

	if (!dm_deferred_set_add_work(pool->all_io_ds, &m->list))
		pool->process_prepared_discard(m);
}

<<<<<<< HEAD
<<<<<<< HEAD
static void break_up_discard_bio(struct thin_c *tc, dm_block_t begin, dm_block_t end,
				 struct bio *bio)
{
	struct pool *pool = tc->pool;

=======
/*
 * FIXME: DM local hack to defer parent bios's end_io until we
 * _know_ all chained sub range discard bios have completed.
 * Will go away once late bio splitting lands upstream!
 */
static inline void __bio_inc_remaining(struct bio *bio)
{
	bio->bi_flags |= (1 << BIO_CHAIN);
	smp_mb__before_atomic();
	atomic_inc(&bio->__bi_remaining);
}

static void break_up_discard_bio(struct thin_c *tc, dm_block_t begin, dm_block_t end,
				 struct bio *bio)
{
	struct pool *pool = tc->pool;

>>>>>>> cache-writeback-issues
=======
/*
 * FIXME: DM local hack to defer parent bios's end_io until we
 * _know_ all chained sub range discard bios have completed.
 * Will go away once late bio splitting lands upstream!
 */
static inline void __bio_inc_remaining(struct bio *bio)
{
	bio->bi_flags |= (1 << BIO_CHAIN);
	smp_mb__before_atomic();
	atomic_inc(&bio->__bi_remaining);
}

static void break_up_discard_bio(struct thin_c *tc, dm_block_t begin, dm_block_t end,
				 struct bio *bio)
{
	struct pool *pool = tc->pool;

>>>>>>> 8b77e08d
	int r;
	bool maybe_shared;
	struct dm_cell_key data_key;
	struct dm_bio_prison_cell *data_cell;
	struct dm_thin_new_mapping *m;
	dm_block_t virt_begin, virt_end, data_begin;
<<<<<<< HEAD
<<<<<<< HEAD

	while (begin != end) {
		r = ensure_next_mapping(pool);
		if (r)
			/* we did our best */
			return;

=======
=======
>>>>>>> 8b77e08d

	while (begin != end) {
		r = ensure_next_mapping(pool);
		if (r)
			/* we did our best */
			return;

<<<<<<< HEAD
>>>>>>> cache-writeback-issues
=======
>>>>>>> 8b77e08d
		r = dm_thin_find_mapped_range(tc->td, begin, end, &virt_begin, &virt_end,
					      &data_begin, &maybe_shared);
		if (r)
			/*
			 * Silently fail, letting any mappings we've
			 * created complete.
			 */
<<<<<<< HEAD
<<<<<<< HEAD
 			break;
=======
			break;
>>>>>>> cache-writeback-issues
=======
			break;
>>>>>>> 8b77e08d

		build_key(tc->td, PHYSICAL, data_begin, data_begin + (virt_end - virt_begin), &data_key);
		if (bio_detain(tc->pool, &data_key, NULL, &data_cell)) {
			/* contention, we'll give up with this range */
			begin = virt_end;
			continue;
		}

<<<<<<< HEAD
<<<<<<< HEAD
 		/*
		 * IO may still be going to the destination block.  We must
		 * quiesce before we can do the removal.
 		 */
=======
=======
>>>>>>> 8b77e08d
		/*
		 * IO may still be going to the destination block.  We must
		 * quiesce before we can do the removal.
		 */
<<<<<<< HEAD
>>>>>>> cache-writeback-issues
=======
>>>>>>> 8b77e08d
		m = get_next_mapping(pool);
		m->tc = tc;
		m->maybe_shared = maybe_shared;
		m->virt_begin = virt_begin;
		m->virt_end = virt_end;
		m->data_block = data_begin;
		m->cell = data_cell;
		m->bio = bio;
<<<<<<< HEAD

<<<<<<< HEAD
		atomic_inc(&bio->bi_remaining);
=======
		/*
		 * The parent bio must not complete before sub discard bios are
		 * chained to it (see __blkdev_issue_discard_async's bio_chain)!
		 *
		 * This per-mapping bi_remaining increment is paired with
		 * the implicit decrement that occurs via bio_endio() in
		 * process_prepared_discard_{passdown,no_passdown}.
		 */
		__bio_inc_remaining(bio);
>>>>>>> cache-writeback-issues
		if (!dm_deferred_set_add_work(pool->all_io_ds, &m->list))
			pool->process_prepared_discard(m);

=======

		/*
		 * The parent bio must not complete before sub discard bios are
		 * chained to it (see __blkdev_issue_discard_async's bio_chain)!
		 *
		 * This per-mapping bi_remaining increment is paired with
		 * the implicit decrement that occurs via bio_endio() in
		 * process_prepared_discard_{passdown,no_passdown}.
		 */
		__bio_inc_remaining(bio);
		if (!dm_deferred_set_add_work(pool->all_io_ds, &m->list))
			pool->process_prepared_discard(m);

>>>>>>> 8b77e08d
		begin = virt_end;
	}
}

static void process_discard_cell_passdown(struct thin_c *tc, struct dm_bio_prison_cell *virt_cell)
{
	struct bio *bio = virt_cell->holder;
	struct dm_thin_endio_hook *h = dm_per_bio_data(bio, sizeof(struct dm_thin_endio_hook));

	/*
	 * The virt_cell will only get freed once the origin bio completes.
	 * This means it will remain locked while all the individual
	 * passdown bios are in flight.
	 */
	h->cell = virt_cell;
	break_up_discard_bio(tc, virt_cell->key.block_begin, virt_cell->key.block_end, bio);

	/*
	 * We complete the bio now, knowing that the bi_remaining field
	 * will prevent completion until the sub range discards have
	 * completed.
	 */
	bio_endio(bio, 0);
}

static void process_discard_bio(struct thin_c *tc, struct bio *bio)
{
	dm_block_t begin, end;
	struct dm_cell_key virt_key;
	struct dm_bio_prison_cell *virt_cell;

	get_bio_block_range(tc, bio, &begin, &end);
	if (begin == end) {
		/*
		 * The discard covers less than a block.
		 */
		bio_endio(bio, 0);
		return;
	}

	build_key(tc->td, VIRTUAL, begin, end, &virt_key);
	if (bio_detain(tc->pool, &virt_key, bio, &virt_cell))
		/*
		 * Potential starvation issue: We're relying on the
		 * fs/application being well behaved, and not trying to
		 * send IO to a region at the same time as discarding it.
		 * If they do this persistently then it's possible this
		 * cell will never be granted.
		 */
		return;

	tc->pool->process_discard_cell(tc, virt_cell);
}

static void break_sharing(struct thin_c *tc, struct bio *bio, dm_block_t block,
			  struct dm_cell_key *key,
			  struct dm_thin_lookup_result *lookup_result,
			  struct dm_bio_prison_cell *cell)
{
	int r;
	dm_block_t data_block;
	struct pool *pool = tc->pool;

	r = alloc_data_block(tc, &data_block);
	switch (r) {
	case 0:
		schedule_internal_copy(tc, block, lookup_result->block,
				       data_block, cell, bio);
		break;

	case -ENOSPC:
		retry_bios_on_resume(pool, cell);
		break;

	default:
		DMERR_LIMIT("%s: alloc_data_block() failed: error = %d",
			    __func__, r);
		cell_error(pool, cell);
		break;
	}
}

static void __remap_and_issue_shared_cell(void *context,
					  struct dm_bio_prison_cell *cell)
{
	struct remap_info *info = context;
	struct bio *bio;

	while ((bio = bio_list_pop(&cell->bios))) {
		if ((bio_data_dir(bio) == WRITE) ||
		    (bio->bi_rw & (REQ_DISCARD | REQ_FLUSH | REQ_FUA)))
			bio_list_add(&info->defer_bios, bio);
		else {
			struct dm_thin_endio_hook *h = dm_per_bio_data(bio, sizeof(struct dm_thin_endio_hook));;

			h->shared_read_entry = dm_deferred_entry_inc(info->tc->pool->shared_read_ds);
			inc_all_io_entry(info->tc->pool, bio);
			bio_list_add(&info->issue_bios, bio);
		}
	}
}

static void remap_and_issue_shared_cell(struct thin_c *tc,
					struct dm_bio_prison_cell *cell,
					dm_block_t block)
{
	struct bio *bio;
	struct remap_info info;

	info.tc = tc;
	bio_list_init(&info.defer_bios);
	bio_list_init(&info.issue_bios);

	cell_visit_release(tc->pool, __remap_and_issue_shared_cell,
			   &info, cell);

	while ((bio = bio_list_pop(&info.defer_bios)))
		thin_defer_bio(tc, bio);

	while ((bio = bio_list_pop(&info.issue_bios)))
		remap_and_issue(tc, bio, block);
}

static void process_shared_bio(struct thin_c *tc, struct bio *bio,
			       dm_block_t block,
			       struct dm_thin_lookup_result *lookup_result,
			       struct dm_bio_prison_cell *virt_cell)
{
	struct dm_bio_prison_cell *data_cell;
	struct pool *pool = tc->pool;
	struct dm_cell_key key;

	/*
	 * If cell is already occupied, then sharing is already in the process
	 * of being broken so we have nothing further to do here.
	 */
	build_data_key(tc->td, lookup_result->block, &key);
	if (bio_detain(pool, &key, bio, &data_cell)) {
		cell_defer_no_holder(tc, virt_cell);
		return;
	}

	if (bio_data_dir(bio) == WRITE && bio->bi_iter.bi_size) {
		break_sharing(tc, bio, block, &key, lookup_result, data_cell);
		cell_defer_no_holder(tc, virt_cell);
	} else {
		struct dm_thin_endio_hook *h = dm_per_bio_data(bio, sizeof(struct dm_thin_endio_hook));

		h->shared_read_entry = dm_deferred_entry_inc(pool->shared_read_ds);
		inc_all_io_entry(pool, bio);
		remap_and_issue(tc, bio, lookup_result->block);

		remap_and_issue_shared_cell(tc, data_cell, lookup_result->block);
		remap_and_issue_shared_cell(tc, virt_cell, lookup_result->block);
	}
}

static void provision_block(struct thin_c *tc, struct bio *bio, dm_block_t block,
			    struct dm_bio_prison_cell *cell)
{
	int r;
	dm_block_t data_block;
	struct pool *pool = tc->pool;

	/*
	 * Remap empty bios (flushes) immediately, without provisioning.
	 */
	if (!bio->bi_iter.bi_size) {
		inc_all_io_entry(pool, bio);
		cell_defer_no_holder(tc, cell);

		remap_and_issue(tc, bio, 0);
		return;
	}

	/*
	 * Fill read bios with zeroes and complete them immediately.
	 */
	if (bio_data_dir(bio) == READ) {
		zero_fill_bio(bio);
		cell_defer_no_holder(tc, cell);
		bio_endio(bio, 0);
		return;
	}

	r = alloc_data_block(tc, &data_block);
	switch (r) {
	case 0:
		if (tc->origin_dev)
			schedule_external_copy(tc, block, data_block, cell, bio);
		else
			schedule_zero(tc, block, data_block, cell, bio);
		break;

	case -ENOSPC:
		retry_bios_on_resume(pool, cell);
		break;

	default:
		DMERR_LIMIT("%s: alloc_data_block() failed: error = %d",
			    __func__, r);
		cell_error(pool, cell);
		break;
	}
}

static void process_cell(struct thin_c *tc, struct dm_bio_prison_cell *cell)
{
	int r;
	struct pool *pool = tc->pool;
	struct bio *bio = cell->holder;
	dm_block_t block = get_bio_block(tc, bio);
	struct dm_thin_lookup_result lookup_result;

	if (tc->requeue_mode) {
		cell_requeue(pool, cell);
		return;
	}

	r = dm_thin_find_block(tc->td, block, 1, &lookup_result);
	switch (r) {
	case 0:
		if (lookup_result.shared)
			process_shared_bio(tc, bio, block, &lookup_result, cell);
		else {
			inc_all_io_entry(pool, bio);
			remap_and_issue(tc, bio, lookup_result.block);
			inc_remap_and_issue_cell(tc, cell, lookup_result.block);
		}
		break;

	case -ENODATA:
		if (bio_data_dir(bio) == READ && tc->origin_dev) {
			inc_all_io_entry(pool, bio);
			cell_defer_no_holder(tc, cell);

			if (bio_end_sector(bio) <= tc->origin_size)
				remap_to_origin_and_issue(tc, bio);

			else if (bio->bi_iter.bi_sector < tc->origin_size) {
				zero_fill_bio(bio);
				bio->bi_iter.bi_size = (tc->origin_size - bio->bi_iter.bi_sector) << SECTOR_SHIFT;
				remap_to_origin_and_issue(tc, bio);

			} else {
				zero_fill_bio(bio);
				bio_endio(bio, 0);
			}
		} else
			provision_block(tc, bio, block, cell);
		break;

	default:
		DMERR_LIMIT("%s: dm_thin_find_block() failed: error = %d",
			    __func__, r);
		cell_defer_no_holder(tc, cell);
		bio_io_error(bio);
		break;
	}
}

static void process_bio(struct thin_c *tc, struct bio *bio)
{
	struct pool *pool = tc->pool;
	dm_block_t block = get_bio_block(tc, bio);
	struct dm_bio_prison_cell *cell;
	struct dm_cell_key key;

	/*
	 * If cell is already occupied, then the block is already
	 * being provisioned so we have nothing further to do here.
	 */
	build_virtual_key(tc->td, block, &key);
	if (bio_detain(pool, &key, bio, &cell))
		return;

	process_cell(tc, cell);
}

static void __process_bio_read_only(struct thin_c *tc, struct bio *bio,
				    struct dm_bio_prison_cell *cell)
{
	int r;
	int rw = bio_data_dir(bio);
	dm_block_t block = get_bio_block(tc, bio);
	struct dm_thin_lookup_result lookup_result;

	r = dm_thin_find_block(tc->td, block, 1, &lookup_result);
	switch (r) {
	case 0:
		if (lookup_result.shared && (rw == WRITE) && bio->bi_iter.bi_size) {
			handle_unserviceable_bio(tc->pool, bio);
			if (cell)
				cell_defer_no_holder(tc, cell);
		} else {
			inc_all_io_entry(tc->pool, bio);
			remap_and_issue(tc, bio, lookup_result.block);
			if (cell)
				inc_remap_and_issue_cell(tc, cell, lookup_result.block);
		}
		break;

	case -ENODATA:
		if (cell)
			cell_defer_no_holder(tc, cell);
		if (rw != READ) {
			handle_unserviceable_bio(tc->pool, bio);
			break;
		}

		if (tc->origin_dev) {
			inc_all_io_entry(tc->pool, bio);
			remap_to_origin_and_issue(tc, bio);
			break;
		}

		zero_fill_bio(bio);
		bio_endio(bio, 0);
		break;

	default:
		DMERR_LIMIT("%s: dm_thin_find_block() failed: error = %d",
			    __func__, r);
		if (cell)
			cell_defer_no_holder(tc, cell);
		bio_io_error(bio);
		break;
	}
}

static void process_bio_read_only(struct thin_c *tc, struct bio *bio)
{
	__process_bio_read_only(tc, bio, NULL);
}

static void process_cell_read_only(struct thin_c *tc, struct dm_bio_prison_cell *cell)
{
	__process_bio_read_only(tc, cell->holder, cell);
}

static void process_bio_success(struct thin_c *tc, struct bio *bio)
{
	bio_endio(bio, 0);
}

static void process_bio_fail(struct thin_c *tc, struct bio *bio)
{
	bio_io_error(bio);
}

static void process_cell_success(struct thin_c *tc, struct dm_bio_prison_cell *cell)
{
	cell_success(tc->pool, cell);
}

static void process_cell_fail(struct thin_c *tc, struct dm_bio_prison_cell *cell)
{
	cell_error(tc->pool, cell);
}

/*
 * FIXME: should we also commit due to size of transaction, measured in
 * metadata blocks?
 */
static bool need_commit_due_to_time_(struct pool *pool)
{
	return !time_in_range(jiffies, pool->last_commit_jiffies,
			      pool->last_commit_jiffies + COMMIT_PERIOD);
}

static bool need_commit_due_to_time(struct pool *pool)
{
	return need_commit_due_to_time_(pool) &&
               dm_pool_changed_this_transaction(pool->pmd);
}

#define thin_pbd(node) rb_entry((node), struct dm_thin_endio_hook, rb_node)
#define thin_bio(pbd) dm_bio_from_per_bio_data((pbd), sizeof(struct dm_thin_endio_hook))

static void __thin_bio_rb_add(struct thin_c *tc, struct bio *bio)
{
	struct rb_node **rbp, *parent;
	struct dm_thin_endio_hook *pbd;
	sector_t bi_sector = bio->bi_iter.bi_sector;

	rbp = &tc->sort_bio_list.rb_node;
	parent = NULL;
	while (*rbp) {
		parent = *rbp;
		pbd = thin_pbd(parent);

		if (bi_sector < thin_bio(pbd)->bi_iter.bi_sector)
			rbp = &(*rbp)->rb_left;
		else
			rbp = &(*rbp)->rb_right;
	}

	pbd = dm_per_bio_data(bio, sizeof(struct dm_thin_endio_hook));
	rb_link_node(&pbd->rb_node, parent, rbp);
	rb_insert_color(&pbd->rb_node, &tc->sort_bio_list);
}

static void __extract_sorted_bios(struct thin_c *tc)
{
	struct rb_node *node;
	struct dm_thin_endio_hook *pbd;
	struct bio *bio;

	for (node = rb_first(&tc->sort_bio_list); node; node = rb_next(node)) {
		pbd = thin_pbd(node);
		bio = thin_bio(pbd);

		bio_list_add(&tc->deferred_bio_list, bio);
		rb_erase(&pbd->rb_node, &tc->sort_bio_list);
	}

	WARN_ON(!RB_EMPTY_ROOT(&tc->sort_bio_list));
}

static void __sort_thin_deferred_bios(struct thin_c *tc)
{
	struct bio *bio;
	struct bio_list bios;

	bio_list_init(&bios);
	bio_list_merge(&bios, &tc->deferred_bio_list);
	bio_list_init(&tc->deferred_bio_list);

	/* Sort deferred_bio_list using rb-tree */
	while ((bio = bio_list_pop(&bios)))
		__thin_bio_rb_add(tc, bio);

	/*
	 * Transfer the sorted bios in sort_bio_list back to
	 * deferred_bio_list to allow lockless submission of
	 * all bios.
	 */
	__extract_sorted_bios(tc);
}

static void process_thin_deferred_bios(struct thin_c *tc)
{
	struct pool *pool = tc->pool;
	unsigned long flags;
	struct bio *bio;
	struct bio_list bios;
	struct blk_plug plug;
	unsigned count = 0;

	if (tc->requeue_mode) {
		error_thin_bio_list(tc, &tc->deferred_bio_list, DM_ENDIO_REQUEUE);
		return;
	}

	bio_list_init(&bios);

	spin_lock_irqsave(&tc->lock, flags);

	if (bio_list_empty(&tc->deferred_bio_list)) {
		spin_unlock_irqrestore(&tc->lock, flags);
		return;
	}

	__sort_thin_deferred_bios(tc);

	bio_list_merge(&bios, &tc->deferred_bio_list);
	bio_list_init(&tc->deferred_bio_list);

	spin_unlock_irqrestore(&tc->lock, flags);

	blk_start_plug(&plug);
	while ((bio = bio_list_pop(&bios))) {
		/*
		 * If we've got no free new_mapping structs, and processing
		 * this bio might require one, we pause until there are some
		 * prepared mappings to process.
		 */
		if (ensure_next_mapping(pool)) {
			spin_lock_irqsave(&tc->lock, flags);
			bio_list_add(&tc->deferred_bio_list, bio);
			bio_list_merge(&tc->deferred_bio_list, &bios);
			spin_unlock_irqrestore(&tc->lock, flags);
			break;
		}

		if (bio->bi_rw & REQ_DISCARD)
			pool->process_discard(tc, bio);
		else
			pool->process_bio(tc, bio);

		if ((count++ & 127) == 0) {
			throttle_work_update(&pool->throttle);
			dm_pool_issue_prefetches(pool->pmd);
		}
	}
	blk_finish_plug(&plug);
}

static int cmp_cells(const void *lhs, const void *rhs)
{
	struct dm_bio_prison_cell *lhs_cell = *((struct dm_bio_prison_cell **) lhs);
	struct dm_bio_prison_cell *rhs_cell = *((struct dm_bio_prison_cell **) rhs);

	BUG_ON(!lhs_cell->holder);
	BUG_ON(!rhs_cell->holder);

	if (lhs_cell->holder->bi_iter.bi_sector < rhs_cell->holder->bi_iter.bi_sector)
		return -1;

	if (lhs_cell->holder->bi_iter.bi_sector > rhs_cell->holder->bi_iter.bi_sector)
		return 1;

	return 0;
}

static unsigned sort_cells(struct pool *pool, struct list_head *cells)
{
	unsigned count = 0;
	struct dm_bio_prison_cell *cell, *tmp;

	list_for_each_entry_safe(cell, tmp, cells, user_list) {
		if (count >= CELL_SORT_ARRAY_SIZE)
			break;

		pool->cell_sort_array[count++] = cell;
		list_del(&cell->user_list);
	}

	sort(pool->cell_sort_array, count, sizeof(cell), cmp_cells, NULL);

	return count;
}

static void process_thin_deferred_cells(struct thin_c *tc)
{
	struct pool *pool = tc->pool;
	unsigned long flags;
	struct list_head cells;
	struct dm_bio_prison_cell *cell;
	unsigned i, j, count;

	INIT_LIST_HEAD(&cells);

	spin_lock_irqsave(&tc->lock, flags);
	list_splice_init(&tc->deferred_cells, &cells);
	spin_unlock_irqrestore(&tc->lock, flags);

	if (list_empty(&cells))
		return;

	do {
		count = sort_cells(tc->pool, &cells);

		for (i = 0; i < count; i++) {
			cell = pool->cell_sort_array[i];
			BUG_ON(!cell->holder);

			/*
			 * If we've got no free new_mapping structs, and processing
			 * this bio might require one, we pause until there are some
			 * prepared mappings to process.
			 */
			if (ensure_next_mapping(pool)) {
				for (j = i; j < count; j++)
					list_add(&pool->cell_sort_array[j]->user_list, &cells);

				spin_lock_irqsave(&tc->lock, flags);
				list_splice(&cells, &tc->deferred_cells);
				spin_unlock_irqrestore(&tc->lock, flags);
				return;
			}

			if (cell->holder->bi_rw & REQ_DISCARD)
				pool->process_discard_cell(tc, cell);
			else
				pool->process_cell(tc, cell);
		}
	} while (!list_empty(&cells));
}

static void thin_get(struct thin_c *tc);
static void thin_put(struct thin_c *tc);

/*
 * We can't hold rcu_read_lock() around code that can block.  So we
 * find a thin with the rcu lock held; bump a refcount; then drop
 * the lock.
 */
static struct thin_c *get_first_thin(struct pool *pool)
{
	struct thin_c *tc = NULL;

	rcu_read_lock();
	if (!list_empty(&pool->active_thins)) {
		tc = list_entry_rcu(pool->active_thins.next, struct thin_c, list);
		thin_get(tc);
	}
	rcu_read_unlock();

	return tc;
}

static struct thin_c *get_next_thin(struct pool *pool, struct thin_c *tc)
{
	struct thin_c *old_tc = tc;

	rcu_read_lock();
	list_for_each_entry_continue_rcu(tc, &pool->active_thins, list) {
		thin_get(tc);
		thin_put(old_tc);
		rcu_read_unlock();
		return tc;
	}
	thin_put(old_tc);
	rcu_read_unlock();

	return NULL;
}

static void process_deferred_bios(struct pool *pool)
{
	unsigned long flags;
	struct bio *bio;
	struct bio_list bios;
	struct thin_c *tc;

	tc = get_first_thin(pool);
	while (tc) {
		process_thin_deferred_cells(tc);
		process_thin_deferred_bios(tc);
		tc = get_next_thin(pool, tc);
	}

	/*
	 * If there are any deferred flush bios, we must commit
	 * the metadata before issuing them.
	 */
	bio_list_init(&bios);
	spin_lock_irqsave(&pool->lock, flags);
	bio_list_merge(&bios, &pool->deferred_flush_bios);
	bio_list_init(&pool->deferred_flush_bios);
	spin_unlock_irqrestore(&pool->lock, flags);

	if (bio_list_empty(&bios) && !need_commit_due_to_time(pool))
		return;

	if (commit(pool)) {
		while ((bio = bio_list_pop(&bios)))
			bio_io_error(bio);
		return;
	}
	pool->last_commit_jiffies = jiffies;

	while ((bio = bio_list_pop(&bios)))
		generic_make_request(bio);
}

static void do_worker(struct work_struct *ws)
{
	struct pool *pool = container_of(ws, struct pool, worker);

	throttle_work_start(&pool->throttle);
	dm_pool_issue_prefetches(pool->pmd);
	throttle_work_update(&pool->throttle);
	process_prepared(pool, &pool->prepared_mappings, &pool->process_prepared_mapping);
	throttle_work_update(&pool->throttle);
	process_prepared(pool, &pool->prepared_discards, &pool->process_prepared_discard);
	throttle_work_update(&pool->throttle);
	process_deferred_bios(pool);
	throttle_work_complete(&pool->throttle);
}

/*
 * We want to commit periodically so that not too much
 * unwritten data builds up.
 */
static void do_waker(struct work_struct *ws)
{
	struct pool *pool = container_of(to_delayed_work(ws), struct pool, waker);
	wake_worker(pool);
	queue_delayed_work(pool->wq, &pool->waker, COMMIT_PERIOD);
}

/*
 * We're holding onto IO to allow userland time to react.  After the
 * timeout either the pool will have been resized (and thus back in
 * PM_WRITE mode), or we degrade to PM_READ_ONLY and start erroring IO.
 */
static void do_no_space_timeout(struct work_struct *ws)
{
	struct pool *pool = container_of(to_delayed_work(ws), struct pool,
					 no_space_timeout);

	if (get_pool_mode(pool) == PM_OUT_OF_DATA_SPACE && !pool->pf.error_if_no_space)
		set_pool_mode(pool, PM_READ_ONLY);
}

/*----------------------------------------------------------------*/

struct pool_work {
	struct work_struct worker;
	struct completion complete;
};

static struct pool_work *to_pool_work(struct work_struct *ws)
{
	return container_of(ws, struct pool_work, worker);
}

static void pool_work_complete(struct pool_work *pw)
{
	complete(&pw->complete);
}

static void pool_work_wait(struct pool_work *pw, struct pool *pool,
			   void (*fn)(struct work_struct *))
{
	INIT_WORK_ONSTACK(&pw->worker, fn);
	init_completion(&pw->complete);
	queue_work(pool->wq, &pw->worker);
	wait_for_completion(&pw->complete);
}

/*----------------------------------------------------------------*/

struct noflush_work {
	struct pool_work pw;
	struct thin_c *tc;
};

static struct noflush_work *to_noflush(struct work_struct *ws)
{
	return container_of(to_pool_work(ws), struct noflush_work, pw);
}

static void do_noflush_start(struct work_struct *ws)
{
	struct noflush_work *w = to_noflush(ws);
	w->tc->requeue_mode = true;
	requeue_io(w->tc);
	pool_work_complete(&w->pw);
}

static void do_noflush_stop(struct work_struct *ws)
{
	struct noflush_work *w = to_noflush(ws);
	w->tc->requeue_mode = false;
	pool_work_complete(&w->pw);
}

static void noflush_work(struct thin_c *tc, void (*fn)(struct work_struct *))
{
	struct noflush_work w;

	w.tc = tc;
	pool_work_wait(&w.pw, tc->pool, fn);
}

/*----------------------------------------------------------------*/

static void abort_transaction(struct pool *pool);

struct set_mode_work {
	struct pool_work pw;
	struct pool *pool;
	enum pool_mode mode;
	bool abort;
};

static struct set_mode_work *to_set_mode_work(struct work_struct *ws)
{
	return container_of(to_pool_work(ws), struct set_mode_work, pw);
}

static void do_set_mode_work(struct work_struct *ws)
{
	struct set_mode_work *w = to_set_mode_work(ws);

	DMWARN("pool mode being forced via external message");

	if (w->abort)
		abort_transaction(w->pool);

	set_pool_mode(w->pool, w->mode);
	pool_work_complete(&w->pw);
}

static void set_mode_work(struct pool *pool, enum pool_mode mode, bool abort)
{
	struct set_mode_work w;

	w.pool = pool;
	w.mode = mode;
	w.abort = abort;

	pool_work_wait(&w.pw, pool, do_set_mode_work);
}

/*----------------------------------------------------------------*/

static enum pool_mode get_pool_mode(struct pool *pool)
{
	return pool->pf.mode;
}

static void notify_of_pool_mode_change(struct pool *pool, const char *new_mode)
{
	dm_table_event(pool->ti->table);
	DMINFO("%s: switching pool to %s mode",
	       dm_device_name(pool->pool_md), new_mode);
}

static bool passdown_enabled(struct pool_c *pt)
{
	return pt->adjusted_pf.discard_passdown;
}

static void set_discard_callbacks(struct pool *pool)
{
	struct pool_c *pt = pool->ti->private;

	if (passdown_enabled(pt)) {
		pool->process_discard_cell = process_discard_cell_passdown;
		pool->process_prepared_discard = process_prepared_discard_passdown;
	} else {
		pool->process_discard_cell = process_discard_cell_no_passdown;
		pool->process_prepared_discard = process_prepared_discard_no_passdown;
	}
}

static void set_pool_mode(struct pool *pool, enum pool_mode new_mode)
{
	struct pool_c *pt = pool->ti->private;
	bool needs_check = dm_pool_metadata_needs_check(pool->pmd);
	enum pool_mode old_mode = get_pool_mode(pool);
	unsigned long no_space_timeout = ACCESS_ONCE(no_space_timeout_secs) * HZ;

	/*
	 * Never allow the pool to transition to PM_WRITE mode if user
	 * intervention is required to verify metadata and data consistency.
	 */
	if (new_mode == PM_WRITE && needs_check) {
		DMERR("%s: unable to switch pool to write mode until repaired.",
		      dm_device_name(pool->pool_md));
		if (old_mode != new_mode)
			new_mode = old_mode;
		else
			new_mode = PM_READ_ONLY;
	}
	/*
	 * If we were in PM_FAIL mode, rollback of metadata failed.  We're
	 * not going to recover without a thin_repair.	So we never let the
	 * pool move out of the old mode.
	 */
	if (old_mode == PM_FAIL)
		new_mode = old_mode;

	/*
	 * Never allow the pool to transition to PM_WRITE mode if user
	 * intervention is required to verify metadata and data consistency.
	 */
	if (new_mode == PM_WRITE && old_mode != new_mode && needs_check) {
		DMERR("%s: unable to switch pool to write mode until repaired.",
		      dm_device_name(pool->pool_md));
		new_mode = old_mode;
	}

	switch (new_mode) {
	case PM_FAIL:
		if (old_mode != new_mode)
			notify_of_pool_mode_change(pool, "failure");

		dm_pool_metadata_read_only(pool->pmd);
		pool->process_bio = process_bio_fail;
		pool->process_discard = process_bio_fail;
		pool->process_cell = process_cell_fail;
		pool->process_discard_cell = process_cell_fail;
		pool->process_prepared_mapping = process_prepared_mapping_fail;
		pool->process_prepared_discard = process_prepared_discard_fail;

		error_retry_list(pool);
		break;

	case PM_READ_ONLY:
		if (old_mode != new_mode)
			notify_of_pool_mode_change(pool, "read-only");
		dm_pool_metadata_read_only(pool->pmd);
		pool->process_bio = process_bio_read_only;
		pool->process_discard = process_bio_success;
		pool->process_cell = process_cell_read_only;
		pool->process_discard_cell = process_cell_success;
		pool->process_prepared_mapping = process_prepared_mapping_fail;
		pool->process_prepared_discard = process_prepared_discard_success;

		error_retry_list(pool);
		break;

	case PM_OUT_OF_DATA_SPACE:
		/*
		 * Ideally we'd never hit this state; the low water mark
		 * would trigger userland to extend the pool before we
		 * completely run out of data space.  However, many small
		 * IOs to unprovisioned space can consume data space at an
		 * alarming rate.  Adjust your low water mark if you're
		 * frequently seeing this mode.
		 */
		if (old_mode != new_mode)
			notify_of_pool_mode_change(pool, "out-of-data-space");
		pool->process_bio = process_bio_read_only;
		pool->process_discard = process_discard_bio;
		pool->process_cell = process_cell_read_only;
		pool->process_prepared_mapping = process_prepared_mapping;
		set_discard_callbacks(pool);

		if (!pool->pf.error_if_no_space && no_space_timeout)
			queue_delayed_work(pool->wq, &pool->no_space_timeout, no_space_timeout);
		break;

	case PM_WRITE:
		if (old_mode != new_mode)
			notify_of_pool_mode_change(pool, "write");
		dm_pool_metadata_read_write(pool->pmd);
		pool->process_bio = process_bio;
		pool->process_discard = process_discard_bio;
		pool->process_cell = process_cell;
		pool->process_prepared_mapping = process_prepared_mapping;
		set_discard_callbacks(pool);
		break;
	}

	pool->pf.mode = new_mode;

	/*
	 * The pool mode may have changed, sync it so bind_control_target()
	 * doesn't cause an unexpected mode transition on resume.
	 */
	pt->adjusted_pf.mode = new_mode;
}

static void abort_transaction(struct pool *pool)
{
	const char *dev_name = dm_device_name(pool->pool_md);

	DMERR_LIMIT("%s: aborting current metadata transaction", dev_name);
	if (dm_pool_abort_metadata(pool->pmd)) {
		DMERR("%s: failed to abort metadata transaction", dev_name);
		set_pool_mode(pool, PM_FAIL);
	}

	if (dm_pool_metadata_set_needs_check(pool->pmd)) {
		DMERR("%s: failed to set 'needs_check' flag in metadata", dev_name);
		set_pool_mode(pool, PM_FAIL);
	}
}

static void metadata_operation_failed(struct pool *pool, const char *op, int r)
{
	DMERR_LIMIT("%s: metadata operation '%s' failed: error = %d",
		    dm_device_name(pool->pool_md), op, r);

	abort_transaction(pool);
	set_pool_mode(pool, PM_READ_ONLY);
}

/*----------------------------------------------------------------*/

/*
 * Mapping functions.
 */

/*
 * Called only while mapping a thin bio to hand it over to the workqueue.
 */
static void thin_defer_bio(struct thin_c *tc, struct bio *bio)
{
	unsigned long flags;
	struct pool *pool = tc->pool;

	spin_lock_irqsave(&tc->lock, flags);
	bio_list_add(&tc->deferred_bio_list, bio);
	spin_unlock_irqrestore(&tc->lock, flags);

	wake_worker(pool);
}

static void thin_defer_bio_with_throttle(struct thin_c *tc, struct bio *bio)
{
	struct pool *pool = tc->pool;

	throttle_lock(&pool->throttle);
	thin_defer_bio(tc, bio);
	throttle_unlock(&pool->throttle);
}

static void thin_defer_cell(struct thin_c *tc, struct dm_bio_prison_cell *cell)
{
	unsigned long flags;
	struct pool *pool = tc->pool;

	throttle_lock(&pool->throttle);
	spin_lock_irqsave(&tc->lock, flags);
	list_add_tail(&cell->user_list, &tc->deferred_cells);
	spin_unlock_irqrestore(&tc->lock, flags);
	throttle_unlock(&pool->throttle);

	wake_worker(pool);
}

static void thin_hook_bio(struct thin_c *tc, struct bio *bio)
{
	struct dm_thin_endio_hook *h = dm_per_bio_data(bio, sizeof(struct dm_thin_endio_hook));

	h->tc = tc;
	h->shared_read_entry = NULL;
	h->all_io_entry = NULL;
	h->overwrite_mapping = NULL;
	h->cell = NULL;
}

/*
 * Non-blocking function called from the thin target's map function.
 */
static int thin_bio_map(struct dm_target *ti, struct bio *bio)
{
	int r;
	struct thin_c *tc = ti->private;
	dm_block_t block = get_bio_block(tc, bio);
	struct dm_thin_device *td = tc->td;
	struct dm_thin_lookup_result result;
	struct dm_bio_prison_cell *virt_cell, *data_cell;
	struct dm_cell_key key;

	thin_hook_bio(tc, bio);

	if (tc->requeue_mode) {
		bio_endio(bio, DM_ENDIO_REQUEUE);
		return DM_MAPIO_SUBMITTED;
	}

	if (get_pool_mode(tc->pool) == PM_FAIL) {
		bio_io_error(bio);
		return DM_MAPIO_SUBMITTED;
	}

	if (bio->bi_rw & (REQ_DISCARD | REQ_FLUSH | REQ_FUA)) {
		thin_defer_bio_with_throttle(tc, bio);
		return DM_MAPIO_SUBMITTED;
	}

	/*
	 * We must hold the virtual cell before doing the lookup, otherwise
	 * there's a race with discard.
	 */
	build_virtual_key(tc->td, block, &key);
	if (bio_detain(tc->pool, &key, bio, &virt_cell))
		return DM_MAPIO_SUBMITTED;

	r = dm_thin_find_block(td, block, 0, &result);

	/*
	 * Note that we defer readahead too.
	 */
	switch (r) {
	case 0:
		if (unlikely(result.shared)) {
			/*
			 * We have a race condition here between the
			 * result.shared value returned by the lookup and
			 * snapshot creation, which may cause new
			 * sharing.
			 *
			 * To avoid this always quiesce the origin before
			 * taking the snap.  You want to do this anyway to
			 * ensure a consistent application view
			 * (i.e. lockfs).
			 *
			 * More distant ancestors are irrelevant. The
			 * shared flag will be set in their case.
			 */
			thin_defer_cell(tc, virt_cell);
			return DM_MAPIO_SUBMITTED;
		}

		build_data_key(tc->td, result.block, &key);
		if (bio_detain(tc->pool, &key, bio, &data_cell)) {
			cell_defer_no_holder(tc, virt_cell);
			return DM_MAPIO_SUBMITTED;
		}

		inc_all_io_entry(tc->pool, bio);
		cell_defer_no_holder(tc, data_cell);
		cell_defer_no_holder(tc, virt_cell);

		remap(tc, bio, result.block);
		return DM_MAPIO_REMAPPED;

	case -ENODATA:
	case -EWOULDBLOCK:
		thin_defer_cell(tc, virt_cell);
		return DM_MAPIO_SUBMITTED;

	default:
		/*
		 * Must always call bio_io_error on failure.
		 * dm_thin_find_block can fail with -EINVAL if the
		 * pool is switched to fail-io mode.
		 */
		bio_io_error(bio);
		cell_defer_no_holder(tc, virt_cell);
		return DM_MAPIO_SUBMITTED;
	}
}

static int pool_is_congested(struct dm_target_callbacks *cb, int bdi_bits)
{
	struct pool_c *pt = container_of(cb, struct pool_c, callbacks);
	struct request_queue *q;

	if (get_pool_mode(pt->pool) == PM_OUT_OF_DATA_SPACE)
		return 1;

	q = bdev_get_queue(pt->data_dev->bdev);
	return bdi_congested(&q->backing_dev_info, bdi_bits);
}

static void requeue_bios(struct pool *pool)
{
	unsigned long flags;
	struct thin_c *tc;

	rcu_read_lock();
	list_for_each_entry_rcu(tc, &pool->active_thins, list) {
		spin_lock_irqsave(&tc->lock, flags);
		bio_list_merge(&tc->deferred_bio_list, &tc->retry_on_resume_list);
		bio_list_init(&tc->retry_on_resume_list);
		spin_unlock_irqrestore(&tc->lock, flags);
	}
	rcu_read_unlock();
}

/*----------------------------------------------------------------
 * Binding of control targets to a pool object
 *--------------------------------------------------------------*/
static bool data_dev_supports_discard(struct pool_c *pt)
{
	struct request_queue *q = bdev_get_queue(pt->data_dev->bdev);

	return q && blk_queue_discard(q);
}

static bool is_factor(sector_t block_size, uint32_t n)
{
	return !sector_div(block_size, n);
}

/*
 * If discard_passdown was enabled verify that the data device
 * supports discards.  Disable discard_passdown if not.
 */
static void disable_passdown_if_not_supported(struct pool_c *pt)
{
	struct pool *pool = pt->pool;
	struct block_device *data_bdev = pt->data_dev->bdev;
	struct queue_limits *data_limits = &bdev_get_queue(data_bdev)->limits;
	const char *reason = NULL;
	char buf[BDEVNAME_SIZE];

	if (!pt->adjusted_pf.discard_passdown)
		return;

	if (!data_dev_supports_discard(pt))
		reason = "discard unsupported";

	else if (data_limits->max_discard_sectors < pool->sectors_per_block)
		reason = "max discard sectors smaller than a block";

	if (reason) {
		DMWARN("Data device (%s) %s: Disabling discard passdown.", bdevname(data_bdev, buf), reason);
		pt->adjusted_pf.discard_passdown = false;
	}
}

static int bind_control_target(struct pool *pool, struct dm_target *ti)
{
	struct pool_c *pt = ti->private;

	/*
	 * We want to make sure that a pool in PM_FAIL mode is never upgraded.
	 */
	enum pool_mode old_mode = get_pool_mode(pool);
	enum pool_mode new_mode = pt->adjusted_pf.mode;

	/*
	 * Don't change the pool's mode until set_pool_mode() below.
	 * Otherwise the pool's process_* function pointers may
	 * not match the desired pool mode.
	 */
	pt->adjusted_pf.mode = old_mode;

	pool->ti = ti;
	pool->pf = pt->adjusted_pf;
	pool->low_water_blocks = pt->low_water_blocks;

	set_pool_mode(pool, new_mode);

	return 0;
}

static void unbind_control_target(struct pool *pool, struct dm_target *ti)
{
	if (pool->ti == ti)
		pool->ti = NULL;
}

/*----------------------------------------------------------------
 * Pool creation
 *--------------------------------------------------------------*/
/* Initialize pool features. */
static void pool_features_init(struct pool_features *pf)
{
	pf->mode = PM_WRITE;
	pf->zero_new_blocks = true;
	pf->discard_enabled = true;
	pf->discard_passdown = true;
	pf->error_if_no_space = false;
}

static void __pool_destroy(struct pool *pool)
{
	__pool_table_remove(pool);

	if (dm_pool_metadata_close(pool->pmd) < 0)
		DMWARN("%s: dm_pool_metadata_close() failed.", __func__);

	dm_bio_prison_destroy(pool->prison);
	dm_kcopyd_client_destroy(pool->copier);

	if (pool->wq)
		destroy_workqueue(pool->wq);

	if (pool->next_mapping)
		mempool_free(pool->next_mapping, pool->mapping_pool);
	mempool_destroy(pool->mapping_pool);
	dm_deferred_set_destroy(pool->shared_read_ds);
	dm_deferred_set_destroy(pool->all_io_ds);
	kfree(pool);
}

static struct kmem_cache *_new_mapping_cache;

static struct pool *pool_create(struct mapped_device *pool_md,
				struct block_device *metadata_dev,
				unsigned long block_size,
				int read_only, char **error)
{
	int r;
	void *err_p;
	struct pool *pool;
	struct dm_pool_metadata *pmd;
	bool format_device = read_only ? false : true;

	pmd = dm_pool_metadata_open(metadata_dev, block_size, format_device);
	if (IS_ERR(pmd)) {
		*error = "Error creating metadata object";
		return (struct pool *)pmd;
	}

	pool = kmalloc(sizeof(*pool), GFP_KERNEL);
	if (!pool) {
		*error = "Error allocating memory for pool";
		err_p = ERR_PTR(-ENOMEM);
		goto bad_pool;
	}

	pool->pmd = pmd;
	pool->sectors_per_block = block_size;
	if (block_size & (block_size - 1))
		pool->sectors_per_block_shift = -1;
	else
		pool->sectors_per_block_shift = __ffs(block_size);
	pool->low_water_blocks = 0;
	pool_features_init(&pool->pf);
	pool->prison = dm_bio_prison_create();
	if (!pool->prison) {
		*error = "Error creating pool's bio prison";
		err_p = ERR_PTR(-ENOMEM);
		goto bad_prison;
	}

	pool->copier = dm_kcopyd_client_create(&dm_kcopyd_throttle);
	if (IS_ERR(pool->copier)) {
		r = PTR_ERR(pool->copier);
		*error = "Error creating pool's kcopyd client";
		err_p = ERR_PTR(r);
		goto bad_kcopyd_client;
	}

	/*
	 * Create singlethreaded workqueue that will service all devices
	 * that use this metadata.
	 */
	pool->wq = alloc_ordered_workqueue("dm-" DM_MSG_PREFIX, WQ_MEM_RECLAIM);
	if (!pool->wq) {
		*error = "Error creating pool's workqueue";
		err_p = ERR_PTR(-ENOMEM);
		goto bad_wq;
	}

	throttle_init(&pool->throttle);
	INIT_WORK(&pool->worker, do_worker);
	INIT_DELAYED_WORK(&pool->waker, do_waker);
	INIT_DELAYED_WORK(&pool->no_space_timeout, do_no_space_timeout);
	spin_lock_init(&pool->lock);
	bio_list_init(&pool->deferred_flush_bios);
	INIT_LIST_HEAD(&pool->prepared_mappings);
	INIT_LIST_HEAD(&pool->prepared_discards);
	INIT_LIST_HEAD(&pool->active_thins);
	pool->low_water_triggered = false;
	pool->suspended = true;

	pool->shared_read_ds = dm_deferred_set_create();
	if (!pool->shared_read_ds) {
		*error = "Error creating pool's shared read deferred set";
		err_p = ERR_PTR(-ENOMEM);
		goto bad_shared_read_ds;
	}

	pool->all_io_ds = dm_deferred_set_create();
	if (!pool->all_io_ds) {
		*error = "Error creating pool's all io deferred set";
		err_p = ERR_PTR(-ENOMEM);
		goto bad_all_io_ds;
	}

	pool->next_mapping = NULL;
	pool->mapping_pool = mempool_create_slab_pool(MAPPING_POOL_SIZE,
						      _new_mapping_cache);
	if (!pool->mapping_pool) {
		*error = "Error creating pool's mapping mempool";
		err_p = ERR_PTR(-ENOMEM);
		goto bad_mapping_pool;
	}

	pool->ref_count = 1;
	pool->last_commit_jiffies = jiffies;
	pool->pool_md = pool_md;
	pool->md_dev = metadata_dev;
	__pool_table_insert(pool);

	return pool;

bad_mapping_pool:
	dm_deferred_set_destroy(pool->all_io_ds);
bad_all_io_ds:
	dm_deferred_set_destroy(pool->shared_read_ds);
bad_shared_read_ds:
	destroy_workqueue(pool->wq);
bad_wq:
	dm_kcopyd_client_destroy(pool->copier);
bad_kcopyd_client:
	dm_bio_prison_destroy(pool->prison);
bad_prison:
	kfree(pool);
bad_pool:
	if (dm_pool_metadata_close(pmd))
		DMWARN("%s: dm_pool_metadata_close() failed.", __func__);

	return err_p;
}

static void __pool_inc(struct pool *pool)
{
	BUG_ON(!mutex_is_locked(&dm_thin_pool_table.mutex));
	pool->ref_count++;
}

static void __pool_dec(struct pool *pool)
{
	BUG_ON(!mutex_is_locked(&dm_thin_pool_table.mutex));
	BUG_ON(!pool->ref_count);
	if (!--pool->ref_count)
		__pool_destroy(pool);
}

static struct pool *__pool_find(struct mapped_device *pool_md,
				struct block_device *metadata_dev,
				unsigned long block_size, int read_only,
				char **error, int *created)
{
	struct pool *pool = __pool_table_lookup_metadata_dev(metadata_dev);

	if (pool) {
		if (pool->pool_md != pool_md) {
			*error = "metadata device already in use by a pool";
			return ERR_PTR(-EBUSY);
		}
		__pool_inc(pool);

	} else {
		pool = __pool_table_lookup(pool_md);
		if (pool) {
			if (pool->md_dev != metadata_dev) {
				*error = "different pool cannot replace a pool";
				return ERR_PTR(-EINVAL);
			}
			__pool_inc(pool);

		} else {
			pool = pool_create(pool_md, metadata_dev, block_size, read_only, error);
			*created = 1;
		}
	}

	return pool;
}

/*----------------------------------------------------------------
 * Pool target methods
 *--------------------------------------------------------------*/
static void pool_dtr(struct dm_target *ti)
{
	struct pool_c *pt = ti->private;

	mutex_lock(&dm_thin_pool_table.mutex);

	unbind_control_target(pt->pool, ti);
	__pool_dec(pt->pool);
	dm_put_device(ti, pt->metadata_dev);
	dm_put_device(ti, pt->data_dev);
	kfree(pt);

	mutex_unlock(&dm_thin_pool_table.mutex);
}

static int parse_pool_features(struct dm_arg_set *as, struct pool_features *pf,
			       struct dm_target *ti)
{
	int r;
	unsigned argc;
	const char *arg_name;

	static struct dm_arg _args[] = {
		{0, 4, "Invalid number of pool feature arguments"},
	};

	/*
	 * No feature arguments supplied.
	 */
	if (!as->argc)
		return 0;

	r = dm_read_arg_group(_args, as, &argc, &ti->error);
	if (r)
		return -EINVAL;

	while (argc && !r) {
		arg_name = dm_shift_arg(as);
		argc--;

		if (!strcasecmp(arg_name, "skip_block_zeroing"))
			pf->zero_new_blocks = false;

		else if (!strcasecmp(arg_name, "ignore_discard"))
			pf->discard_enabled = false;

		else if (!strcasecmp(arg_name, "no_discard_passdown"))
			pf->discard_passdown = false;

		else if (!strcasecmp(arg_name, "read_only"))
			pf->mode = PM_READ_ONLY;

		else if (!strcasecmp(arg_name, "error_if_no_space"))
			pf->error_if_no_space = true;

		else {
			ti->error = "Unrecognised pool feature requested";
			r = -EINVAL;
			break;
		}
	}

	return r;
}

static void metadata_low_callback(void *context)
{
	struct pool *pool = context;

	DMWARN("%s: reached low water mark for metadata device: sending event.",
	       dm_device_name(pool->pool_md));

	dm_table_event(pool->ti->table);
}

static sector_t get_dev_size(struct block_device *bdev)
{
	return i_size_read(bdev->bd_inode) >> SECTOR_SHIFT;
}

static void warn_if_metadata_device_too_big(struct block_device *bdev)
{
	sector_t metadata_dev_size = get_dev_size(bdev);
	char buffer[BDEVNAME_SIZE];

	if (metadata_dev_size > THIN_METADATA_MAX_SECTORS_WARNING)
		DMWARN("Metadata device %s is larger than %u sectors: excess space will not be used.",
		       bdevname(bdev, buffer), THIN_METADATA_MAX_SECTORS);
}

static sector_t get_metadata_dev_size(struct block_device *bdev)
{
	sector_t metadata_dev_size = get_dev_size(bdev);

	if (metadata_dev_size > THIN_METADATA_MAX_SECTORS)
		metadata_dev_size = THIN_METADATA_MAX_SECTORS;

	return metadata_dev_size;
}

static dm_block_t get_metadata_dev_size_in_blocks(struct block_device *bdev)
{
	sector_t metadata_dev_size = get_metadata_dev_size(bdev);

	sector_div(metadata_dev_size, THIN_METADATA_BLOCK_SIZE);

	return metadata_dev_size;
}

/*
 * When a metadata threshold is crossed a dm event is triggered, and
 * userland should respond by growing the metadata device.  We could let
 * userland set the threshold, like we do with the data threshold, but I'm
 * not sure they know enough to do this well.
 */
static dm_block_t calc_metadata_threshold(struct pool_c *pt)
{
	/*
	 * 4M is ample for all ops with the possible exception of thin
	 * device deletion which is harmless if it fails (just retry the
	 * delete after you've grown the device).
	 */
	dm_block_t quarter = get_metadata_dev_size_in_blocks(pt->metadata_dev->bdev) / 4;
	return min((dm_block_t)1024ULL /* 4M */, quarter);
}

/*
 * thin-pool <metadata dev> <data dev>
 *	     <data block size (sectors)>
 *	     <low water mark (blocks)>
 *	     [<#feature args> [<arg>]*]
 *
 * Optional feature arguments are:
 *	     skip_block_zeroing: skips the zeroing of newly-provisioned blocks.
 *	     ignore_discard: disable discard
 *	     no_discard_passdown: don't pass discards down to the data device
 *	     read_only: Don't allow any changes to be made to the pool metadata.
 *	     error_if_no_space: error IOs, instead of queueing, if no space.
 */
static int pool_ctr(struct dm_target *ti, unsigned argc, char **argv)
{
	int r, pool_created = 0;
	struct pool_c *pt;
	struct pool *pool;
	struct pool_features pf;
	struct dm_arg_set as;
	struct dm_dev *data_dev;
	unsigned long block_size;
	dm_block_t low_water_blocks;
	struct dm_dev *metadata_dev;
	fmode_t metadata_mode;

	/*
	 * FIXME Remove validation from scope of lock.
	 */
	mutex_lock(&dm_thin_pool_table.mutex);

	if (argc < 4) {
		ti->error = "Invalid argument count";
		r = -EINVAL;
		goto out_unlock;
	}

	as.argc = argc;
	as.argv = argv;

	/*
	 * Set default pool features.
	 */
	pool_features_init(&pf);

	dm_consume_args(&as, 4);
	r = parse_pool_features(&as, &pf, ti);
	if (r)
		goto out_unlock;

	metadata_mode = FMODE_READ | ((pf.mode == PM_READ_ONLY) ? 0 : FMODE_WRITE);
	r = dm_get_device(ti, argv[0], metadata_mode, &metadata_dev);
	if (r) {
		ti->error = "Error opening metadata block device";
		goto out_unlock;
	}
	warn_if_metadata_device_too_big(metadata_dev->bdev);

	r = dm_get_device(ti, argv[1], FMODE_READ | FMODE_WRITE, &data_dev);
	if (r) {
		ti->error = "Error getting data device";
		goto out_metadata;
	}

	if (kstrtoul(argv[2], 10, &block_size) || !block_size ||
	    block_size < DATA_DEV_BLOCK_SIZE_MIN_SECTORS ||
	    block_size > DATA_DEV_BLOCK_SIZE_MAX_SECTORS ||
	    block_size & (DATA_DEV_BLOCK_SIZE_MIN_SECTORS - 1)) {
		ti->error = "Invalid block size";
		r = -EINVAL;
		goto out;
	}

	if (kstrtoull(argv[3], 10, (unsigned long long *)&low_water_blocks)) {
		ti->error = "Invalid low water mark";
		r = -EINVAL;
		goto out;
	}

	pt = kzalloc(sizeof(*pt), GFP_KERNEL);
	if (!pt) {
		r = -ENOMEM;
		goto out;
	}

	pool = __pool_find(dm_table_get_md(ti->table), metadata_dev->bdev,
			   block_size, pf.mode == PM_READ_ONLY, &ti->error, &pool_created);
	if (IS_ERR(pool)) {
		r = PTR_ERR(pool);
		goto out_free_pt;
	}

	/*
	 * 'pool_created' reflects whether this is the first table load.
	 * Top level discard support is not allowed to be changed after
	 * initial load.  This would require a pool reload to trigger thin
	 * device changes.
	 */
	if (!pool_created && pf.discard_enabled != pool->pf.discard_enabled) {
		ti->error = "Discard support cannot be disabled once enabled";
		r = -EINVAL;
		goto out_flags_changed;
	}

	pt->pool = pool;
	pt->ti = ti;
	pt->metadata_dev = metadata_dev;
	pt->data_dev = data_dev;
	pt->low_water_blocks = low_water_blocks;
	pt->adjusted_pf = pt->requested_pf = pf;
	ti->num_flush_bios = 1;

	/*
	 * Only need to enable discards if the pool should pass
	 * them down to the data device.  The thin device's discard
	 * processing will cause mappings to be removed from the btree.
	 */
	ti->discard_zeroes_data_unsupported = true;
	if (pf.discard_enabled && pf.discard_passdown) {
		ti->num_discard_bios = 1;

		/*
		 * Setting 'discards_supported' circumvents the normal
		 * stacking of discard limits (this keeps the pool and
		 * thin devices' discard limits consistent).
		 */
		ti->discards_supported = true;
	}
	ti->private = pt;

	r = dm_pool_register_metadata_threshold(pt->pool->pmd,
						calc_metadata_threshold(pt),
						metadata_low_callback,
						pool);
	if (r)
		goto out_free_pt;

	pt->callbacks.congested_fn = pool_is_congested;
	dm_table_add_target_callbacks(ti->table, &pt->callbacks);

	mutex_unlock(&dm_thin_pool_table.mutex);

	return 0;

out_flags_changed:
	__pool_dec(pool);
out_free_pt:
	kfree(pt);
out:
	dm_put_device(ti, data_dev);
out_metadata:
	dm_put_device(ti, metadata_dev);
out_unlock:
	mutex_unlock(&dm_thin_pool_table.mutex);

	return r;
}

static int pool_map(struct dm_target *ti, struct bio *bio)
{
	int r;
	struct pool_c *pt = ti->private;
	struct pool *pool = pt->pool;
	unsigned long flags;

	/*
	 * As this is a singleton target, ti->begin is always zero.
	 */
	spin_lock_irqsave(&pool->lock, flags);
	bio->bi_bdev = pt->data_dev->bdev;
	r = DM_MAPIO_REMAPPED;
	spin_unlock_irqrestore(&pool->lock, flags);

	return r;
}

static int maybe_resize_data_dev(struct dm_target *ti, bool *need_commit)
{
	int r;
	struct pool_c *pt = ti->private;
	struct pool *pool = pt->pool;
	sector_t data_size = ti->len;
	dm_block_t sb_data_size;

	*need_commit = false;

	(void) sector_div(data_size, pool->sectors_per_block);

	r = dm_pool_get_data_dev_size(pool->pmd, &sb_data_size);
	if (r) {
		DMERR("%s: failed to retrieve data device size",
		      dm_device_name(pool->pool_md));
		return r;
	}

	if (data_size < sb_data_size) {
		DMERR("%s: pool target (%llu blocks) too small: expected %llu",
		      dm_device_name(pool->pool_md),
		      (unsigned long long)data_size, sb_data_size);
		return -EINVAL;

	} else if (data_size > sb_data_size) {
		if (dm_pool_metadata_needs_check(pool->pmd)) {
			DMERR("%s: unable to grow the data device until repaired.",
			      dm_device_name(pool->pool_md));
			return 0;
		}

		if (sb_data_size)
			DMINFO("%s: growing the data device from %llu to %llu blocks",
			       dm_device_name(pool->pool_md),
			       sb_data_size, (unsigned long long)data_size);
		r = dm_pool_resize_data_dev(pool->pmd, data_size);
		if (r) {
			metadata_operation_failed(pool, "dm_pool_resize_data_dev", r);
			return r;
		}

		*need_commit = true;
	}

	return 0;
}

static int maybe_resize_metadata_dev(struct dm_target *ti, bool *need_commit)
{
	int r;
	struct pool_c *pt = ti->private;
	struct pool *pool = pt->pool;
	dm_block_t metadata_dev_size, sb_metadata_dev_size;

	*need_commit = false;

	metadata_dev_size = get_metadata_dev_size_in_blocks(pool->md_dev);

	r = dm_pool_get_metadata_dev_size(pool->pmd, &sb_metadata_dev_size);
	if (r) {
		DMERR("%s: failed to retrieve metadata device size",
		      dm_device_name(pool->pool_md));
		return r;
	}

	if (metadata_dev_size < sb_metadata_dev_size) {
		DMERR("%s: metadata device (%llu blocks) too small: expected %llu",
		      dm_device_name(pool->pool_md),
		      metadata_dev_size, sb_metadata_dev_size);
		return -EINVAL;

	} else if (metadata_dev_size > sb_metadata_dev_size) {
		if (dm_pool_metadata_needs_check(pool->pmd)) {
			DMERR("%s: unable to grow the metadata device until repaired.",
			      dm_device_name(pool->pool_md));
			return 0;
		}

		warn_if_metadata_device_too_big(pool->md_dev);
		DMINFO("%s: growing the metadata device from %llu to %llu blocks",
		       dm_device_name(pool->pool_md),
		       sb_metadata_dev_size, metadata_dev_size);
		r = dm_pool_resize_metadata_dev(pool->pmd, metadata_dev_size);
		if (r) {
			metadata_operation_failed(pool, "dm_pool_resize_metadata_dev", r);
			return r;
		}

		*need_commit = true;
	}

	return 0;
}

/*
 * Retrieves the number of blocks of the data device from
 * the superblock and compares it to the actual device size,
 * thus resizing the data device in case it has grown.
 *
 * This both copes with opening preallocated data devices in the ctr
 * being followed by a resume
 * -and-
 * calling the resume method individually after userspace has
 * grown the data device in reaction to a table event.
 */
static int pool_preresume(struct dm_target *ti)
{
	int r;
	bool need_commit1, need_commit2;
	struct pool_c *pt = ti->private;
	struct pool *pool = pt->pool;

	/*
	 * Take control of the pool object.
	 */
	r = bind_control_target(pool, ti);
	if (r)
		return r;

	r = maybe_resize_data_dev(ti, &need_commit1);
	if (r)
		return r;

	r = maybe_resize_metadata_dev(ti, &need_commit2);
	if (r)
		return r;

	if (need_commit1 || need_commit2)
		(void) commit(pool);

	return 0;
}

static void pool_suspend_active_thins(struct pool *pool)
{
	struct thin_c *tc;

	/* Suspend all active thin devices */
	tc = get_first_thin(pool);
	while (tc) {
		dm_internal_suspend_noflush(tc->thin_md);
		tc = get_next_thin(pool, tc);
	}
}

static void pool_resume_active_thins(struct pool *pool)
{
	struct thin_c *tc;

	/* Resume all active thin devices */
	tc = get_first_thin(pool);
	while (tc) {
		dm_internal_resume(tc->thin_md);
		tc = get_next_thin(pool, tc);
	}
}

static void pool_resume(struct dm_target *ti)
{
	struct pool_c *pt = ti->private;
	struct pool *pool = pt->pool;
	unsigned long flags;

	/*
	 * Must requeue active_thins' bios and then resume
	 * active_thins _before_ clearing 'suspend' flag.
	 */
	requeue_bios(pool);
	pool_resume_active_thins(pool);

	spin_lock_irqsave(&pool->lock, flags);
	pool->low_water_triggered = false;
	pool->suspended = false;
	spin_unlock_irqrestore(&pool->lock, flags);

	do_waker(&pool->waker.work);
}

static void pool_presuspend(struct dm_target *ti)
{
	struct pool_c *pt = ti->private;
	struct pool *pool = pt->pool;
	unsigned long flags;

	spin_lock_irqsave(&pool->lock, flags);
	pool->suspended = true;
	spin_unlock_irqrestore(&pool->lock, flags);

	pool_suspend_active_thins(pool);
}

static void pool_presuspend_undo(struct dm_target *ti)
{
	struct pool_c *pt = ti->private;
	struct pool *pool = pt->pool;
	unsigned long flags;

	pool_resume_active_thins(pool);

	spin_lock_irqsave(&pool->lock, flags);
	pool->suspended = false;
	spin_unlock_irqrestore(&pool->lock, flags);
}

static void pool_postsuspend(struct dm_target *ti)
{
	struct pool_c *pt = ti->private;
	struct pool *pool = pt->pool;

	cancel_delayed_work(&pool->waker);
	cancel_delayed_work(&pool->no_space_timeout);
	flush_workqueue(pool->wq);
	(void) commit(pool);
}

static int check_arg_count(unsigned argc, unsigned args_required)
{
	if (argc != args_required) {
		DMWARN("Message received with %u arguments instead of %u.",
		       argc, args_required);
		return -EINVAL;
	}

	return 0;
}

static int read_dev_id(char *arg, dm_thin_id *dev_id, int warning)
{
	if (!kstrtoull(arg, 10, (unsigned long long *)dev_id) &&
	    *dev_id <= MAX_DEV_ID)
		return 0;

	if (warning)
		DMWARN("Message received with invalid device id: %s", arg);

	return -EINVAL;
}

static int process_create_thin_mesg(unsigned argc, char **argv, struct pool *pool)
{
	dm_thin_id dev_id;
	int r;

	r = check_arg_count(argc, 2);
	if (r)
		return r;

	r = read_dev_id(argv[1], &dev_id, 1);
	if (r)
		return r;

	r = dm_pool_create_thin(pool->pmd, dev_id);
	if (r) {
		DMWARN("Creation of new thinly-provisioned device with id %s failed.",
		       argv[1]);
		return r;
	}

	return 0;
}

static int process_create_snap_mesg(unsigned argc, char **argv, struct pool *pool)
{
	dm_thin_id dev_id;
	dm_thin_id origin_dev_id;
	int r;

	r = check_arg_count(argc, 3);
	if (r)
		return r;

	r = read_dev_id(argv[1], &dev_id, 1);
	if (r)
		return r;

	r = read_dev_id(argv[2], &origin_dev_id, 1);
	if (r)
		return r;

	r = dm_pool_create_snap(pool->pmd, dev_id, origin_dev_id);
	if (r) {
		DMWARN("Creation of new snapshot %s of device %s failed.",
		       argv[1], argv[2]);
		return r;
	}

	return 0;
}

static int process_delete_mesg(unsigned argc, char **argv, struct pool *pool)
{
	dm_thin_id dev_id;
	int r;

	r = check_arg_count(argc, 2);
	if (r)
		return r;

	r = read_dev_id(argv[1], &dev_id, 1);
	if (r)
		return r;

	r = dm_pool_delete_thin_device(pool->pmd, dev_id);
	if (r)
		DMWARN("Deletion of thin device %s failed.", argv[1]);

	return r;
}

static int process_set_transaction_id_mesg(unsigned argc, char **argv, struct pool *pool)
{
	dm_thin_id old_id, new_id;
	int r;

	r = check_arg_count(argc, 3);
	if (r)
		return r;

	if (kstrtoull(argv[1], 10, (unsigned long long *)&old_id)) {
		DMWARN("set_transaction_id message: Unrecognised id %s.", argv[1]);
		return -EINVAL;
	}

	if (kstrtoull(argv[2], 10, (unsigned long long *)&new_id)) {
		DMWARN("set_transaction_id message: Unrecognised new id %s.", argv[2]);
		return -EINVAL;
	}

	r = dm_pool_set_metadata_transaction_id(pool->pmd, old_id, new_id);
	if (r) {
		DMWARN("Failed to change transaction id from %s to %s.",
		       argv[1], argv[2]);
		return r;
	}

	return 0;
}

static int process_reserve_metadata_snap_mesg(unsigned argc, char **argv, struct pool *pool)
{
	int r;

	r = check_arg_count(argc, 1);
	if (r)
		return r;

	(void) commit(pool);

	r = dm_pool_reserve_metadata_snap(pool->pmd);
	if (r)
		DMWARN("reserve_metadata_snap message failed.");

	return r;
}

static int process_release_metadata_snap_mesg(unsigned argc, char **argv, struct pool *pool)
{
	int r;

	r = check_arg_count(argc, 1);
	if (r)
		return r;

	r = dm_pool_release_metadata_snap(pool->pmd);
	if (r)
		DMWARN("release_metadata_snap message failed.");

	return r;
}

static int process_set_mode_mesg(unsigned argc, char **argv, struct pool *pool)
{
	int r;
	bool abort;
	enum pool_mode mode;

	r = check_arg_count(argc, 3);
	if (r)
		return r;

	if (!strcasecmp(argv[1], "write"))
		mode = PM_WRITE;

	else if (!strcasecmp(argv[1], "out-of-data-space"))
		mode = PM_OUT_OF_DATA_SPACE;

	else if (!strcasecmp(argv[1], "read-only"))
		mode = PM_READ_ONLY;

	else if (!strcasecmp(argv[1], "fail"))
		mode = PM_FAIL;

	else {
		DMWARN("set_mode message specified an unkown mode '%s'\n",
		       argv[1]);
		return -EINVAL;
	}

	if (!strcmp(argv[2], "abort"))
		abort = true;

	else if (!strcmp(argv[2], "no-abort"))
		abort = false;

	else {
		DMWARN("set_mode message specified an unknown abort flag '%s'\n",
		       argv[2]);
		return -EINVAL;
	}

	set_mode_work(pool, mode, abort);
	return 0;
}

/*
 * Messages supported:
 *   create_thin	<dev_id>
 *   create_snap	<dev_id> <origin_id>
 *   delete		<dev_id>
 *   set_transaction_id <current_trans_id> <new_trans_id>
 *   reserve_metadata_snap
 *   release_metadata_snap
 *   set_mode <write|out-of-data-space|read-only|fail> <abort|no-abort>
 */
static int pool_message(struct dm_target *ti, unsigned argc, char **argv)
{
	int r = -EINVAL;
	struct pool_c *pt = ti->private;
	struct pool *pool = pt->pool;

	if (get_pool_mode(pool) >= PM_READ_ONLY) {
		DMERR("%s: unable to service pool target messages in READ_ONLY or FAIL mode",
		      dm_device_name(pool->pool_md));
		return -EOPNOTSUPP;
	}

	if (!strcasecmp(argv[0], "create_thin"))
		r = process_create_thin_mesg(argc, argv, pool);

	else if (!strcasecmp(argv[0], "create_snap"))
		r = process_create_snap_mesg(argc, argv, pool);

	else if (!strcasecmp(argv[0], "delete"))
		r = process_delete_mesg(argc, argv, pool);

	else if (!strcasecmp(argv[0], "set_transaction_id"))
		r = process_set_transaction_id_mesg(argc, argv, pool);

	else if (!strcasecmp(argv[0], "reserve_metadata_snap"))
		r = process_reserve_metadata_snap_mesg(argc, argv, pool);

	else if (!strcasecmp(argv[0], "release_metadata_snap"))
		r = process_release_metadata_snap_mesg(argc, argv, pool);

	else if (!strcasecmp(argv[0], "set_mode"))
		/* we skip the commit for this one */
		return process_set_mode_mesg(argc, argv, pool);

	else
		DMWARN("Unrecognised thin pool target message received: %s", argv[0]);

	if (!r)
		(void) commit(pool);

	return r;
}

static void emit_flags(struct pool_features *pf, char *result,
		       unsigned sz, unsigned maxlen)
{
	unsigned count = !pf->zero_new_blocks + !pf->discard_enabled +
		!pf->discard_passdown + (pf->mode == PM_READ_ONLY) +
		pf->error_if_no_space;
	DMEMIT("%u ", count);

	if (!pf->zero_new_blocks)
		DMEMIT("skip_block_zeroing ");

	if (!pf->discard_enabled)
		DMEMIT("ignore_discard ");

	if (!pf->discard_passdown)
		DMEMIT("no_discard_passdown ");

	if (pf->mode == PM_READ_ONLY)
		DMEMIT("read_only ");

	if (pf->error_if_no_space)
		DMEMIT("error_if_no_space ");
}

/*
 * Status line is:
 *    <transaction id> <used metadata sectors>/<total metadata sectors>
 *    <used data sectors>/<total data sectors> <held metadata root>
 */
static void pool_status(struct dm_target *ti, status_type_t type,
			unsigned status_flags, char *result, unsigned maxlen)
{
	int r;
	unsigned sz = 0;
	uint64_t transaction_id;
	dm_block_t nr_free_blocks_data;
	dm_block_t nr_free_blocks_metadata;
	dm_block_t nr_blocks_data;
	dm_block_t nr_blocks_metadata;
	dm_block_t held_root;
	char buf[BDEVNAME_SIZE];
	char buf2[BDEVNAME_SIZE];
	struct pool_c *pt = ti->private;
	struct pool *pool = pt->pool;

	switch (type) {
	case STATUSTYPE_INFO:
		if (get_pool_mode(pool) == PM_FAIL) {
			DMEMIT("Fail");
			break;
		}

		/* Commit to ensure statistics aren't out-of-date */
		if (!(status_flags & DM_STATUS_NOFLUSH_FLAG) && !dm_suspended(ti))
			(void) commit(pool);

		r = dm_pool_get_metadata_transaction_id(pool->pmd, &transaction_id);
		if (r) {
			DMERR("%s: dm_pool_get_metadata_transaction_id returned %d",
			      dm_device_name(pool->pool_md), r);
			goto err;
		}

		r = dm_pool_get_free_metadata_block_count(pool->pmd, &nr_free_blocks_metadata);
		if (r) {
			DMERR("%s: dm_pool_get_free_metadata_block_count returned %d",
			      dm_device_name(pool->pool_md), r);
			goto err;
		}

		r = dm_pool_get_metadata_dev_size(pool->pmd, &nr_blocks_metadata);
		if (r) {
			DMERR("%s: dm_pool_get_metadata_dev_size returned %d",
			      dm_device_name(pool->pool_md), r);
			goto err;
		}

		r = dm_pool_get_free_block_count(pool->pmd, &nr_free_blocks_data);
		if (r) {
			DMERR("%s: dm_pool_get_free_block_count returned %d",
			      dm_device_name(pool->pool_md), r);
			goto err;
		}

		r = dm_pool_get_data_dev_size(pool->pmd, &nr_blocks_data);
		if (r) {
			DMERR("%s: dm_pool_get_data_dev_size returned %d",
			      dm_device_name(pool->pool_md), r);
			goto err;
		}

		r = dm_pool_get_metadata_snap(pool->pmd, &held_root);
		if (r) {
			DMERR("%s: dm_pool_get_metadata_snap returned %d",
			      dm_device_name(pool->pool_md), r);
			goto err;
		}

		DMEMIT("%llu %llu/%llu %llu/%llu ",
		       (unsigned long long)transaction_id,
		       (unsigned long long)(nr_blocks_metadata - nr_free_blocks_metadata),
		       (unsigned long long)nr_blocks_metadata,
		       (unsigned long long)(nr_blocks_data - nr_free_blocks_data),
		       (unsigned long long)nr_blocks_data);

		if (held_root)
			DMEMIT("%llu ", held_root);
		else
			DMEMIT("- ");

		if (pool->pf.mode == PM_OUT_OF_DATA_SPACE)
			DMEMIT("out_of_data_space ");
		else if (pool->pf.mode == PM_READ_ONLY)
			DMEMIT("ro ");
		else
			DMEMIT("rw ");

		if (!pool->pf.discard_enabled)
			DMEMIT("ignore_discard ");
		else if (pool->pf.discard_passdown)
			DMEMIT("discard_passdown ");
		else
			DMEMIT("no_discard_passdown ");

		if (pool->pf.error_if_no_space)
			DMEMIT("error_if_no_space ");
		else
			DMEMIT("queue_if_no_space ");

		break;

	case STATUSTYPE_TABLE:
		DMEMIT("%s %s %lu %llu ",
		       format_dev_t(buf, pt->metadata_dev->bdev->bd_dev),
		       format_dev_t(buf2, pt->data_dev->bdev->bd_dev),
		       (unsigned long)pool->sectors_per_block,
		       (unsigned long long)pt->low_water_blocks);
		emit_flags(&pt->requested_pf, result, sz, maxlen);
		break;
	}
	return;

err:
	DMEMIT("Error");
}

static int pool_iterate_devices(struct dm_target *ti,
				iterate_devices_callout_fn fn, void *data)
{
	struct pool_c *pt = ti->private;

	return fn(ti, pt->data_dev, 0, ti->len, data);
}

static int pool_merge(struct dm_target *ti, struct bvec_merge_data *bvm,
		      struct bio_vec *biovec, int max_size)
{
	struct pool_c *pt = ti->private;
	struct request_queue *q = bdev_get_queue(pt->data_dev->bdev);

	if (!q->merge_bvec_fn)
		return max_size;

	bvm->bi_bdev = pt->data_dev->bdev;

	return min(max_size, q->merge_bvec_fn(q, bvm, biovec));
}

static void pool_io_hints(struct dm_target *ti, struct queue_limits *limits)
{
	struct pool_c *pt = ti->private;
	struct pool *pool = pt->pool;
	sector_t io_opt_sectors = limits->io_opt >> SECTOR_SHIFT;

	/*
	 * If max_sectors is smaller than pool->sectors_per_block adjust it
	 * to the highest possible power-of-2 factor of pool->sectors_per_block.
	 * This is especially beneficial when the pool's data device is a RAID
	 * device that has a full stripe width that matches pool->sectors_per_block
	 * -- because even though partial RAID stripe-sized IOs will be issued to a
	 *    single RAID stripe; when aggregated they will end on a full RAID stripe
	 *    boundary.. which avoids additional partial RAID stripe writes cascading
	 */
	if (limits->max_sectors < pool->sectors_per_block) {
		while (!is_factor(pool->sectors_per_block, limits->max_sectors)) {
			if ((limits->max_sectors & (limits->max_sectors - 1)) == 0)
				limits->max_sectors--;
			limits->max_sectors = rounddown_pow_of_two(limits->max_sectors);
		}
	}

	/*
	 * If the system-determined stacked limits are compatible with the
	 * pool's blocksize (io_opt is a factor) do not override them.
	 */
	if (io_opt_sectors < pool->sectors_per_block ||
	    !is_factor(io_opt_sectors, pool->sectors_per_block)) {
		if (is_factor(pool->sectors_per_block, limits->max_sectors))
			blk_limits_io_min(limits, limits->max_sectors << SECTOR_SHIFT);
		else
			blk_limits_io_min(limits, pool->sectors_per_block << SECTOR_SHIFT);
		blk_limits_io_opt(limits, pool->sectors_per_block << SECTOR_SHIFT);
	}

	/*
	 * pt->adjusted_pf is a staging area for the actual features to use.
	 * They get transferred to the live pool in bind_control_target()
	 * called from pool_preresume().
	 */
	if (!pt->adjusted_pf.discard_enabled) {
		/*
		 * Must explicitly disallow stacking discard limits otherwise the
		 * block layer will stack them if pool's data device has support.
		 * QUEUE_FLAG_DISCARD wouldn't be set but there is no way for the
		 * user to see that, so make sure to set all discard limits to 0.
		 */
		limits->discard_granularity = 0;
		return;
	}

	disable_passdown_if_not_supported(pt);

	/*
	 * The pool uses the same discard limits as the underlying data
	 * device.  DM core has already set this up.
	 */
}

static struct target_type pool_target = {
	.name = "thin-pool",
	.features = DM_TARGET_SINGLETON | DM_TARGET_ALWAYS_WRITEABLE |
		    DM_TARGET_IMMUTABLE,
	.version = {1, 15, 0},
	.module = THIS_MODULE,
	.ctr = pool_ctr,
	.dtr = pool_dtr,
	.map = pool_map,
	.presuspend = pool_presuspend,
	.presuspend_undo = pool_presuspend_undo,
	.postsuspend = pool_postsuspend,
	.preresume = pool_preresume,
	.resume = pool_resume,
	.message = pool_message,
	.status = pool_status,
	.merge = pool_merge,
	.iterate_devices = pool_iterate_devices,
	.io_hints = pool_io_hints,
};

/*----------------------------------------------------------------
 * Thin target methods
 *--------------------------------------------------------------*/
static void thin_get(struct thin_c *tc)
{
	atomic_inc(&tc->refcount);
}

static void thin_put(struct thin_c *tc)
{
	if (atomic_dec_and_test(&tc->refcount))
		complete(&tc->can_destroy);
}

static void thin_dtr(struct dm_target *ti)
{
	struct thin_c *tc = ti->private;
	unsigned long flags;

	spin_lock_irqsave(&tc->pool->lock, flags);
	list_del_rcu(&tc->list);
	spin_unlock_irqrestore(&tc->pool->lock, flags);
	synchronize_rcu();

	thin_put(tc);
	wait_for_completion(&tc->can_destroy);

	mutex_lock(&dm_thin_pool_table.mutex);

	__pool_dec(tc->pool);
	dm_pool_close_thin_device(tc->td);
	dm_put_device(ti, tc->pool_dev);
	if (tc->origin_dev)
		dm_put_device(ti, tc->origin_dev);
	kfree(tc);

	mutex_unlock(&dm_thin_pool_table.mutex);
}

/*
 * Thin target parameters:
 *
 * <pool_dev> <dev_id> [origin_dev]
 *
 * pool_dev: the path to the pool (eg, /dev/mapper/my_pool)
 * dev_id: the internal device identifier
 * origin_dev: a device external to the pool that should act as the origin
 *
 * If the pool device has discards disabled, they get disabled for the thin
 * device as well.
 */
static int thin_ctr(struct dm_target *ti, unsigned argc, char **argv)
{
	int r;
	struct thin_c *tc;
	struct dm_dev *pool_dev, *origin_dev;
	struct mapped_device *pool_md;
	unsigned long flags;

	mutex_lock(&dm_thin_pool_table.mutex);

	if (argc != 2 && argc != 3) {
		ti->error = "Invalid argument count";
		r = -EINVAL;
		goto out_unlock;
	}

	tc = ti->private = kzalloc(sizeof(*tc), GFP_KERNEL);
	if (!tc) {
		ti->error = "Out of memory";
		r = -ENOMEM;
		goto out_unlock;
	}
	tc->thin_md = dm_table_get_md(ti->table);
	spin_lock_init(&tc->lock);
	INIT_LIST_HEAD(&tc->deferred_cells);
	bio_list_init(&tc->deferred_bio_list);
	bio_list_init(&tc->retry_on_resume_list);
	tc->sort_bio_list = RB_ROOT;

	if (argc == 3) {
		r = dm_get_device(ti, argv[2], FMODE_READ, &origin_dev);
		if (r) {
			ti->error = "Error opening origin device";
			goto bad_origin_dev;
		}
		tc->origin_dev = origin_dev;
	}

	r = dm_get_device(ti, argv[0], dm_table_get_mode(ti->table), &pool_dev);
	if (r) {
		ti->error = "Error opening pool device";
		goto bad_pool_dev;
	}
	tc->pool_dev = pool_dev;

	if (read_dev_id(argv[1], (unsigned long long *)&tc->dev_id, 0)) {
		ti->error = "Invalid device id";
		r = -EINVAL;
		goto bad_common;
	}

	pool_md = dm_get_md(tc->pool_dev->bdev->bd_dev);
	if (!pool_md) {
		ti->error = "Couldn't get pool mapped device";
		r = -EINVAL;
		goto bad_common;
	}

	tc->pool = __pool_table_lookup(pool_md);
	if (!tc->pool) {
		ti->error = "Couldn't find pool object";
		r = -EINVAL;
		goto bad_pool_lookup;
	}
	__pool_inc(tc->pool);

	spin_lock_irqsave(&tc->pool->lock, flags);
	if (tc->pool->suspended) {
		spin_unlock_irqrestore(&tc->pool->lock, flags);
		ti->error = "Unable to activate thin device while pool is suspended";
		r = -EINVAL;
		goto bad_pool;
	}
	spin_unlock_irqrestore(&tc->pool->lock, flags);

	if (get_pool_mode(tc->pool) == PM_FAIL) {
		ti->error = "Couldn't open thin device, Pool is in fail mode";
		r = -EINVAL;
		goto bad_pool;
	}

	r = dm_pool_open_thin_device(tc->pool->pmd, tc->dev_id, &tc->td);
	if (r) {
		ti->error = "Couldn't open thin internal device";
		goto bad_pool;
	}

	r = dm_set_target_max_io_len(ti, tc->pool->sectors_per_block);
	if (r)
		goto bad;

	ti->num_flush_bios = 1;
	ti->flush_supported = true;
	ti->per_bio_data_size = sizeof(struct dm_thin_endio_hook);

	/* In case the pool supports discards, pass them on. */
	ti->discard_zeroes_data_unsupported = true;
	if (tc->pool->pf.discard_enabled) {
		ti->discards_supported = true;
		ti->num_discard_bios = 1;
		ti->split_discard_bios = false;
	}

	mutex_unlock(&dm_thin_pool_table.mutex);

	spin_lock_irqsave(&tc->pool->lock, flags);
	if (tc->pool->suspended) {
		spin_unlock_irqrestore(&tc->pool->lock, flags);
		mutex_lock(&dm_thin_pool_table.mutex); /* reacquire for __pool_dec */
		ti->error = "Unable to activate thin device while pool is suspended";
		r = -EINVAL;
		goto bad;
	}
	atomic_set(&tc->refcount, 1);
	init_completion(&tc->can_destroy);
	list_add_tail_rcu(&tc->list, &tc->pool->active_thins);
	spin_unlock_irqrestore(&tc->pool->lock, flags);
	/*
	 * This synchronize_rcu() call is needed here otherwise we risk a
	 * wake_worker() call finding no bios to process (because the newly
	 * added tc isn't yet visible).  So this reduces latency since we
	 * aren't then dependent on the periodic commit to wake_worker().
	 */
	synchronize_rcu();

	dm_put(pool_md);

	return 0;

bad:
	dm_pool_close_thin_device(tc->td);
bad_pool:
	__pool_dec(tc->pool);
bad_pool_lookup:
	dm_put(pool_md);
bad_common:
	dm_put_device(ti, tc->pool_dev);
bad_pool_dev:
	if (tc->origin_dev)
		dm_put_device(ti, tc->origin_dev);
bad_origin_dev:
	kfree(tc);
out_unlock:
	mutex_unlock(&dm_thin_pool_table.mutex);

	return r;
}

static int thin_map(struct dm_target *ti, struct bio *bio)
{
	bio->bi_iter.bi_sector = dm_target_offset(ti, bio->bi_iter.bi_sector);

	return thin_bio_map(ti, bio);
}

static int thin_endio(struct dm_target *ti, struct bio *bio, int err)
{
	unsigned long flags;
	struct dm_thin_endio_hook *h = dm_per_bio_data(bio, sizeof(struct dm_thin_endio_hook));
	struct list_head work;
	struct dm_thin_new_mapping *m, *tmp;
	struct pool *pool = h->tc->pool;

	if (h->shared_read_entry) {
		INIT_LIST_HEAD(&work);
		dm_deferred_entry_dec(h->shared_read_entry, &work);

		spin_lock_irqsave(&pool->lock, flags);
		list_for_each_entry_safe(m, tmp, &work, list) {
			list_del(&m->list);
			__complete_mapping_preparation(m);
		}
		spin_unlock_irqrestore(&pool->lock, flags);
	}

	if (h->all_io_entry) {
		INIT_LIST_HEAD(&work);
		dm_deferred_entry_dec(h->all_io_entry, &work);
		if (!list_empty(&work)) {
			spin_lock_irqsave(&pool->lock, flags);
			list_for_each_entry_safe(m, tmp, &work, list)
				list_add_tail(&m->list, &pool->prepared_discards);
			spin_unlock_irqrestore(&pool->lock, flags);
			wake_worker(pool);
		}
	}

	if (h->cell)
		cell_defer_no_holder(h->tc, h->cell);

	return 0;
}

static void thin_presuspend(struct dm_target *ti)
{
	struct thin_c *tc = ti->private;

	if (dm_noflush_suspending(ti))
		noflush_work(tc, do_noflush_start);
}

static void thin_postsuspend(struct dm_target *ti)
{
	struct thin_c *tc = ti->private;

	/*
	 * The dm_noflush_suspending flag has been cleared by now, so
	 * unfortunately we must always run this.
	 */
	noflush_work(tc, do_noflush_stop);
}

static int thin_preresume(struct dm_target *ti)
{
	struct thin_c *tc = ti->private;

	if (tc->origin_dev)
		tc->origin_size = get_dev_size(tc->origin_dev->bdev);

	return 0;
}

/*
 * <nr mapped sectors> <highest mapped sector>
 */
static void thin_status(struct dm_target *ti, status_type_t type,
			unsigned status_flags, char *result, unsigned maxlen)
{
	int r;
	ssize_t sz = 0;
	dm_block_t mapped, highest;
	char buf[BDEVNAME_SIZE];
	struct thin_c *tc = ti->private;

	if (get_pool_mode(tc->pool) == PM_FAIL) {
		DMEMIT("Fail");
		return;
	}

	if (!tc->td)
		DMEMIT("-");
	else {
		switch (type) {
		case STATUSTYPE_INFO:
			r = dm_thin_get_mapped_count(tc->td, &mapped);
			if (r) {
				DMERR("dm_thin_get_mapped_count returned %d", r);
				goto err;
			}

			r = dm_thin_get_highest_mapped_block(tc->td, &highest);
			if (r < 0) {
				DMERR("dm_thin_get_highest_mapped_block returned %d", r);
				goto err;
			}

			DMEMIT("%llu ", mapped * tc->pool->sectors_per_block);
			if (r)
				DMEMIT("%llu", ((highest + 1) *
						tc->pool->sectors_per_block) - 1);
			else
				DMEMIT("-");
			break;

		case STATUSTYPE_TABLE:
			DMEMIT("%s %lu",
			       format_dev_t(buf, tc->pool_dev->bdev->bd_dev),
			       (unsigned long) tc->dev_id);
			if (tc->origin_dev)
				DMEMIT(" %s", format_dev_t(buf, tc->origin_dev->bdev->bd_dev));
			break;
		}
	}

	return;

err:
	DMEMIT("Error");
}

static int thin_merge(struct dm_target *ti, struct bvec_merge_data *bvm,
		      struct bio_vec *biovec, int max_size)
{
	struct thin_c *tc = ti->private;
	struct request_queue *q = bdev_get_queue(tc->pool_dev->bdev);

	if (!q->merge_bvec_fn)
		return max_size;

	bvm->bi_bdev = tc->pool_dev->bdev;
	bvm->bi_sector = dm_target_offset(ti, bvm->bi_sector);

	return min(max_size, q->merge_bvec_fn(q, bvm, biovec));
}

static int thin_iterate_devices(struct dm_target *ti,
				iterate_devices_callout_fn fn, void *data)
{
	sector_t blocks;
	struct thin_c *tc = ti->private;
	struct pool *pool = tc->pool;

	/*
	 * We can't call dm_pool_get_data_dev_size() since that blocks.  So
	 * we follow a more convoluted path through to the pool's target.
	 */
	if (!pool->ti)
		return 0;	/* nothing is bound */

	blocks = pool->ti->len;
	(void) sector_div(blocks, pool->sectors_per_block);
	if (blocks)
		return fn(ti, tc->pool_dev, 0, pool->sectors_per_block * blocks, data);

	return 0;
}

static void thin_io_hints(struct dm_target *ti, struct queue_limits *limits)
{
	struct thin_c *tc = ti->private;
	struct pool *pool = tc->pool;

	limits->discard_granularity = pool->sectors_per_block << SECTOR_SHIFT;
	limits->max_discard_sectors = 2048 * 1024 * 16; /* 16G */
}

static struct target_type thin_target = {
	.name = "thin",
	.version = {1, 15, 0},
	.module	= THIS_MODULE,
	.ctr = thin_ctr,
	.dtr = thin_dtr,
	.map = thin_map,
	.end_io = thin_endio,
	.preresume = thin_preresume,
	.presuspend = thin_presuspend,
	.postsuspend = thin_postsuspend,
	.status = thin_status,
	.merge = thin_merge,
	.iterate_devices = thin_iterate_devices,
	.io_hints = thin_io_hints,
};

/*----------------------------------------------------------------*/

static int __init dm_thin_init(void)
{
	int r;

	pool_table_init();

	r = dm_register_target(&thin_target);
	if (r)
		return r;

	r = dm_register_target(&pool_target);
	if (r)
		goto bad_pool_target;

	r = -ENOMEM;

	_new_mapping_cache = KMEM_CACHE(dm_thin_new_mapping, 0);
	if (!_new_mapping_cache)
		goto bad_new_mapping_cache;

	return 0;

bad_new_mapping_cache:
	dm_unregister_target(&pool_target);
bad_pool_target:
	dm_unregister_target(&thin_target);

	return r;
}

static void dm_thin_exit(void)
{
	dm_unregister_target(&thin_target);
	dm_unregister_target(&pool_target);

	kmem_cache_destroy(_new_mapping_cache);
}

module_init(dm_thin_init);
module_exit(dm_thin_exit);

module_param_named(no_space_timeout, no_space_timeout_secs, uint, S_IRUGO | S_IWUSR);
MODULE_PARM_DESC(no_space_timeout, "Out of data space queue IO timeout in seconds");

MODULE_DESCRIPTION(DM_NAME " thin provisioning target");
MODULE_AUTHOR("Joe Thornber <dm-devel@redhat.com>");
MODULE_LICENSE("GPL");<|MERGE_RESOLUTION|>--- conflicted
+++ resolved
@@ -320,11 +320,6 @@
 
 /*----------------------------------------------------------------*/
 
-<<<<<<< HEAD
-<<<<<<< HEAD
-=======
-=======
->>>>>>> 8b77e08d
 /**
  * __blkdev_issue_discard_async - queue a discard with async completion
  * @bdev:	blockdev to issue discard for
@@ -433,10 +428,6 @@
 	return ret;
 }
 
-<<<<<<< HEAD
->>>>>>> cache-writeback-issues
-=======
->>>>>>> 8b77e08d
 static bool block_size_is_power_of_two(struct pool *pool)
 {
 	return pool->sectors_per_block_shift >= 0;
@@ -449,39 +440,14 @@
 		(b * pool->sectors_per_block);
 }
 
-<<<<<<< HEAD
-<<<<<<< HEAD
-static void discard_end_io(struct bio *bio, int err)
-{
-	struct bio *parent_bio = bio->bi_private;
-	bio_put(bio);
-	bio_endio(parent_bio, err);
-}
-
 static int issue_discard(struct thin_c *tc, dm_block_t data_b, dm_block_t data_e,
 			 struct bio *parent_bio)
 {
-	struct block_device *bdev = tc->pool_dev->bdev;
 	sector_t s = block_to_sectors(tc->pool, data_b);
 	sector_t len = block_to_sectors(tc->pool, data_e - data_b);
 
-	return blkdev_issue_discard_ll(bdev, s, len, GFP_NOWAIT, 0,
-				       discard_end_io, parent_bio, &parent_bio->bi_remaining);
-=======
-=======
->>>>>>> 8b77e08d
-static int issue_discard(struct thin_c *tc, dm_block_t data_b, dm_block_t data_e,
-			 struct bio *parent_bio)
-{
-	sector_t s = block_to_sectors(tc->pool, data_b);
-	sector_t len = block_to_sectors(tc->pool, data_e - data_b);
-
 	return __blkdev_issue_discard_async(tc->pool_dev->bdev, s, len,
 					    GFP_NOWAIT, 0, parent_bio);
-<<<<<<< HEAD
->>>>>>> cache-writeback-issues
-=======
->>>>>>> 8b77e08d
 }
 
 /*----------------------------------------------------------------*/
@@ -750,17 +716,7 @@
 	}
 
 	if (e < b)
-<<<<<<< HEAD
-<<<<<<< HEAD
-		/*
-		 * This can happen if the bio is within a single block.
-		 */
-=======
 		/* Can happen if the bio is within a single block. */
->>>>>>> cache-writeback-issues
-=======
-		/* Can happen if the bio is within a single block. */
->>>>>>> 8b77e08d
 		e = b;
 
 	*begin = b;
@@ -1025,15 +981,7 @@
 	 * Any I/O for this block arriving after this point will get
 	 * remapped to it directly.
 	 */
-<<<<<<< HEAD
-<<<<<<< HEAD
-	r = dm_thin_insert_block(tc->td, m->cell->key.block_begin, m->data_block);
-=======
 	r = dm_thin_insert_block(tc->td, m->virt_begin, m->data_block);
->>>>>>> cache-writeback-issues
-=======
-	r = dm_thin_insert_block(tc->td, m->virt_begin, m->data_block);
->>>>>>> 8b77e08d
 	if (r) {
 		metadata_operation_failed(pool, "dm_thin_insert_block", r);
 		cell_error(pool, m->cell);
@@ -1074,10 +1022,6 @@
 {
 	bio_io_error(m->bio);
 	free_discard_mapping(m);
-<<<<<<< HEAD
-<<<<<<< HEAD
-=======
->>>>>>> 8b77e08d
 }
 
 static void process_prepared_discard_success(struct dm_thin_new_mapping *m)
@@ -1089,11 +1033,7 @@
 static void process_prepared_discard_no_passdown(struct dm_thin_new_mapping *m)
 {
 	int r;
-<<<<<<< HEAD
- 	struct thin_c *tc = m->tc;
-=======
 	struct thin_c *tc = m->tc;
->>>>>>> 8b77e08d
 
 	r = dm_thin_remove_range(tc->td, m->cell->key.block_begin, m->cell->key.block_end);
 	if (r) {
@@ -1102,49 +1042,6 @@
 	} else
 		bio_endio(m->bio, 0);
 
-<<<<<<< HEAD
- 	cell_defer_no_holder(tc, m->cell);
-=======
-	cell_defer_no_holder(tc, m->cell);
->>>>>>> 8b77e08d
-	mempool_free(m, tc->pool->mapping_pool);
-}
-
-static int passdown_double_checking_shared_status(struct dm_thin_new_mapping *m)
-<<<<<<< HEAD
-=======
-}
-
-static void process_prepared_discard_success(struct dm_thin_new_mapping *m)
-{
-	bio_endio(m->bio, 0);
-	free_discard_mapping(m);
-}
-
-static void process_prepared_discard_no_passdown(struct dm_thin_new_mapping *m)
-{
-	int r;
-=======
-{
-	/*
-	 * We've already unmapped this range of blocks, but before we
-	 * passdown we have to check that these blocks are now unused.
-	 */
-	int r;
-	bool used = true;
->>>>>>> 8b77e08d
-	struct thin_c *tc = m->tc;
-	struct pool *pool = tc->pool;
-	dm_block_t b = m->data_block, e, end = m->data_block + m->virt_end - m->virt_begin;
-
-<<<<<<< HEAD
-	r = dm_thin_remove_range(tc->td, m->cell->key.block_begin, m->cell->key.block_end);
-	if (r) {
-		metadata_operation_failed(tc->pool, "dm_thin_remove_range", r);
-		bio_io_error(m->bio);
-	} else
-		bio_endio(m->bio, 0);
-
 	cell_defer_no_holder(tc, m->cell);
 	mempool_free(m, tc->pool->mapping_pool);
 }
@@ -1168,15 +1065,6 @@
 			if (r)
 				return r;
 
-=======
-	while (b != end) {
-		/* find start of unmapped run */
-		for (; b < end; b++) {
-			r = dm_pool_block_is_used(pool->pmd, b, &used);
-			if (r)
-				return r;
-
->>>>>>> 8b77e08d
 			if (!used)
 				break;
 		}
@@ -1205,70 +1093,13 @@
 }
 
 static void process_prepared_discard_passdown(struct dm_thin_new_mapping *m)
-<<<<<<< HEAD
->>>>>>> cache-writeback-issues
-=======
->>>>>>> 8b77e08d
-{
-	/*
-	 * We've already unmapped this range of blocks, but before we
-	 * passdown we have to check that these blocks are now unused.
-	 */
+{
 	int r;
-	bool used = true;
 	struct thin_c *tc = m->tc;
 	struct pool *pool = tc->pool;
-<<<<<<< HEAD
-<<<<<<< HEAD
-	dm_block_t b = m->data_block, e, end = m->data_block + m->virt_end - m->virt_begin;
-
-	while (b != end) {
-		/* find start of unmapped run */
-		for (; b < end; b++) {
-			r = dm_pool_block_is_used(pool->pmd, b, &used);
-			if (r)
-				return r;
-
-			if (!used)
-				break;
-		}
-
-		if (b == end)
-			break;
-
-		/* find end of run */
-		for (e = b + 1; e != end; e++) {
-			r = dm_pool_block_is_used(pool->pmd, e, &used);
-			if (r)
-				return r;
-
-			if (used)
-				break;
-		}
-
-		r = issue_discard(tc, b, e, m->bio);
-		if (r)
-			return r;
-
-		b = e;
-	}
-
-	return 0;
-}
-
-static void process_prepared_discard_passdown(struct dm_thin_new_mapping *m)
-{
-	int r;
- 	struct thin_c *tc = m->tc;
-	struct pool *pool = tc->pool;
-
-	r = dm_thin_remove_range(tc->td, m->virt_begin, m->virt_end);
- 	if (r)
-=======
 
 	r = dm_thin_remove_range(tc->td, m->virt_begin, m->virt_end);
 	if (r)
->>>>>>> cache-writeback-issues
 		metadata_operation_failed(pool, "dm_thin_remove_range", r);
 
 	else if (m->maybe_shared)
@@ -1276,18 +1107,6 @@
 	else
 		r = issue_discard(tc, m->data_block, m->data_block + (m->virt_end - m->virt_begin), m->bio);
 
-=======
-
-	r = dm_thin_remove_range(tc->td, m->virt_begin, m->virt_end);
-	if (r)
-		metadata_operation_failed(pool, "dm_thin_remove_range", r);
-
-	else if (m->maybe_shared)
-		r = passdown_double_checking_shared_status(m);
-	else
-		r = issue_discard(tc, m->data_block, m->data_block + (m->virt_end - m->virt_begin), m->bio);
-
->>>>>>> 8b77e08d
 	/*
 	 * Even if r is set, there could be sub discards in flight that we
 	 * need to wait for.
@@ -1405,16 +1224,8 @@
 	struct dm_thin_new_mapping *m = get_next_mapping(pool);
 
 	m->tc = tc;
-<<<<<<< HEAD
-<<<<<<< HEAD
-=======
 	m->virt_begin = virt_block;
 	m->virt_end = virt_block + 1u;
->>>>>>> cache-writeback-issues
-=======
-	m->virt_begin = virt_block;
-	m->virt_end = virt_block + 1u;
->>>>>>> 8b77e08d
 	m->data_block = data_dest;
 	m->cell = cell;
 
@@ -1721,14 +1532,6 @@
 		pool->process_prepared_discard(m);
 }
 
-<<<<<<< HEAD
-<<<<<<< HEAD
-static void break_up_discard_bio(struct thin_c *tc, dm_block_t begin, dm_block_t end,
-				 struct bio *bio)
-{
-	struct pool *pool = tc->pool;
-
-=======
 /*
  * FIXME: DM local hack to defer parent bios's end_io until we
  * _know_ all chained sub range discard bios have completed.
@@ -1746,34 +1549,12 @@
 {
 	struct pool *pool = tc->pool;
 
->>>>>>> cache-writeback-issues
-=======
-/*
- * FIXME: DM local hack to defer parent bios's end_io until we
- * _know_ all chained sub range discard bios have completed.
- * Will go away once late bio splitting lands upstream!
- */
-static inline void __bio_inc_remaining(struct bio *bio)
-{
-	bio->bi_flags |= (1 << BIO_CHAIN);
-	smp_mb__before_atomic();
-	atomic_inc(&bio->__bi_remaining);
-}
-
-static void break_up_discard_bio(struct thin_c *tc, dm_block_t begin, dm_block_t end,
-				 struct bio *bio)
-{
-	struct pool *pool = tc->pool;
-
->>>>>>> 8b77e08d
 	int r;
 	bool maybe_shared;
 	struct dm_cell_key data_key;
 	struct dm_bio_prison_cell *data_cell;
 	struct dm_thin_new_mapping *m;
 	dm_block_t virt_begin, virt_end, data_begin;
-<<<<<<< HEAD
-<<<<<<< HEAD
 
 	while (begin != end) {
 		r = ensure_next_mapping(pool);
@@ -1781,20 +1562,6 @@
 			/* we did our best */
 			return;
 
-=======
-=======
->>>>>>> 8b77e08d
-
-	while (begin != end) {
-		r = ensure_next_mapping(pool);
-		if (r)
-			/* we did our best */
-			return;
-
-<<<<<<< HEAD
->>>>>>> cache-writeback-issues
-=======
->>>>>>> 8b77e08d
 		r = dm_thin_find_mapped_range(tc->td, begin, end, &virt_begin, &virt_end,
 					      &data_begin, &maybe_shared);
 		if (r)
@@ -1802,15 +1569,7 @@
 			 * Silently fail, letting any mappings we've
 			 * created complete.
 			 */
-<<<<<<< HEAD
-<<<<<<< HEAD
- 			break;
-=======
 			break;
->>>>>>> cache-writeback-issues
-=======
-			break;
->>>>>>> 8b77e08d
 
 		build_key(tc->td, PHYSICAL, data_begin, data_begin + (virt_end - virt_begin), &data_key);
 		if (bio_detain(tc->pool, &data_key, NULL, &data_cell)) {
@@ -1819,23 +1578,10 @@
 			continue;
 		}
 
-<<<<<<< HEAD
-<<<<<<< HEAD
- 		/*
-		 * IO may still be going to the destination block.  We must
-		 * quiesce before we can do the removal.
- 		 */
-=======
-=======
->>>>>>> 8b77e08d
 		/*
 		 * IO may still be going to the destination block.  We must
 		 * quiesce before we can do the removal.
 		 */
-<<<<<<< HEAD
->>>>>>> cache-writeback-issues
-=======
->>>>>>> 8b77e08d
 		m = get_next_mapping(pool);
 		m->tc = tc;
 		m->maybe_shared = maybe_shared;
@@ -1844,25 +1590,6 @@
 		m->data_block = data_begin;
 		m->cell = data_cell;
 		m->bio = bio;
-<<<<<<< HEAD
-
-<<<<<<< HEAD
-		atomic_inc(&bio->bi_remaining);
-=======
-		/*
-		 * The parent bio must not complete before sub discard bios are
-		 * chained to it (see __blkdev_issue_discard_async's bio_chain)!
-		 *
-		 * This per-mapping bi_remaining increment is paired with
-		 * the implicit decrement that occurs via bio_endio() in
-		 * process_prepared_discard_{passdown,no_passdown}.
-		 */
-		__bio_inc_remaining(bio);
->>>>>>> cache-writeback-issues
-		if (!dm_deferred_set_add_work(pool->all_io_ds, &m->list))
-			pool->process_prepared_discard(m);
-
-=======
 
 		/*
 		 * The parent bio must not complete before sub discard bios are
@@ -1876,7 +1603,6 @@
 		if (!dm_deferred_set_add_work(pool->all_io_ds, &m->list))
 			pool->process_prepared_discard(m);
 
->>>>>>> 8b77e08d
 		begin = virt_end;
 	}
 }
@@ -2241,16 +1967,10 @@
  * FIXME: should we also commit due to size of transaction, measured in
  * metadata blocks?
  */
-static bool need_commit_due_to_time_(struct pool *pool)
+static int need_commit_due_to_time(struct pool *pool)
 {
 	return !time_in_range(jiffies, pool->last_commit_jiffies,
 			      pool->last_commit_jiffies + COMMIT_PERIOD);
-}
-
-static bool need_commit_due_to_time(struct pool *pool)
-{
-	return need_commit_due_to_time_(pool) &&
-               dm_pool_changed_this_transaction(pool->pmd);
 }
 
 #define thin_pbd(node) rb_entry((node), struct dm_thin_endio_hook, rb_node)
@@ -2520,7 +2240,8 @@
 	bio_list_init(&pool->deferred_flush_bios);
 	spin_unlock_irqrestore(&pool->lock, flags);
 
-	if (bio_list_empty(&bios) && !need_commit_due_to_time(pool))
+	if (bio_list_empty(&bios) &&
+	    !(dm_pool_changed_this_transaction(pool->pmd) && need_commit_due_to_time(pool)))
 		return;
 
 	if (commit(pool)) {
@@ -2637,46 +2358,6 @@
 
 /*----------------------------------------------------------------*/
 
-static void abort_transaction(struct pool *pool);
-
-struct set_mode_work {
-	struct pool_work pw;
-	struct pool *pool;
-	enum pool_mode mode;
-	bool abort;
-};
-
-static struct set_mode_work *to_set_mode_work(struct work_struct *ws)
-{
-	return container_of(to_pool_work(ws), struct set_mode_work, pw);
-}
-
-static void do_set_mode_work(struct work_struct *ws)
-{
-	struct set_mode_work *w = to_set_mode_work(ws);
-
-	DMWARN("pool mode being forced via external message");
-
-	if (w->abort)
-		abort_transaction(w->pool);
-
-	set_pool_mode(w->pool, w->mode);
-	pool_work_complete(&w->pw);
-}
-
-static void set_mode_work(struct pool *pool, enum pool_mode mode, bool abort)
-{
-	struct set_mode_work w;
-
-	w.pool = pool;
-	w.mode = mode;
-	w.abort = abort;
-
-	pool_work_wait(&w.pw, pool, do_set_mode_work);
-}
-
-/*----------------------------------------------------------------*/
-
 static enum pool_mode get_pool_mode(struct pool *pool)
 {
 	return pool->pf.mode;
@@ -2734,21 +2415,10 @@
 	if (old_mode == PM_FAIL)
 		new_mode = old_mode;
 
-	/*
-	 * Never allow the pool to transition to PM_WRITE mode if user
-	 * intervention is required to verify metadata and data consistency.
-	 */
-	if (new_mode == PM_WRITE && old_mode != new_mode && needs_check) {
-		DMERR("%s: unable to switch pool to write mode until repaired.",
-		      dm_device_name(pool->pool_md));
-		new_mode = old_mode;
-	}
-
 	switch (new_mode) {
 	case PM_FAIL:
 		if (old_mode != new_mode)
 			notify_of_pool_mode_change(pool, "failure");
-
 		dm_pool_metadata_read_only(pool->pmd);
 		pool->process_bio = process_bio_fail;
 		pool->process_discard = process_bio_fail;
@@ -2808,7 +2478,6 @@
 	}
 
 	pool->pf.mode = new_mode;
-
 	/*
 	 * The pool mode may have changed, sync it so bind_control_target()
 	 * doesn't cause an unexpected mode transition on resume.
@@ -3969,50 +3638,6 @@
 	return r;
 }
 
-static int process_set_mode_mesg(unsigned argc, char **argv, struct pool *pool)
-{
-	int r;
-	bool abort;
-	enum pool_mode mode;
-
-	r = check_arg_count(argc, 3);
-	if (r)
-		return r;
-
-	if (!strcasecmp(argv[1], "write"))
-		mode = PM_WRITE;
-
-	else if (!strcasecmp(argv[1], "out-of-data-space"))
-		mode = PM_OUT_OF_DATA_SPACE;
-
-	else if (!strcasecmp(argv[1], "read-only"))
-		mode = PM_READ_ONLY;
-
-	else if (!strcasecmp(argv[1], "fail"))
-		mode = PM_FAIL;
-
-	else {
-		DMWARN("set_mode message specified an unkown mode '%s'\n",
-		       argv[1]);
-		return -EINVAL;
-	}
-
-	if (!strcmp(argv[2], "abort"))
-		abort = true;
-
-	else if (!strcmp(argv[2], "no-abort"))
-		abort = false;
-
-	else {
-		DMWARN("set_mode message specified an unknown abort flag '%s'\n",
-		       argv[2]);
-		return -EINVAL;
-	}
-
-	set_mode_work(pool, mode, abort);
-	return 0;
-}
-
 /*
  * Messages supported:
  *   create_thin	<dev_id>
@@ -4021,7 +3646,6 @@
  *   set_transaction_id <current_trans_id> <new_trans_id>
  *   reserve_metadata_snap
  *   release_metadata_snap
- *   set_mode <write|out-of-data-space|read-only|fail> <abort|no-abort>
  */
 static int pool_message(struct dm_target *ti, unsigned argc, char **argv)
 {
@@ -4052,10 +3676,6 @@
 
 	else if (!strcasecmp(argv[0], "release_metadata_snap"))
 		r = process_release_metadata_snap_mesg(argc, argv, pool);
-
-	else if (!strcasecmp(argv[0], "set_mode"))
-		/* we skip the commit for this one */
-		return process_set_mode_mesg(argc, argv, pool);
 
 	else
 		DMWARN("Unrecognised thin pool target message received: %s", argv[0]);
@@ -4432,15 +4052,6 @@
 	}
 	__pool_inc(tc->pool);
 
-	spin_lock_irqsave(&tc->pool->lock, flags);
-	if (tc->pool->suspended) {
-		spin_unlock_irqrestore(&tc->pool->lock, flags);
-		ti->error = "Unable to activate thin device while pool is suspended";
-		r = -EINVAL;
-		goto bad_pool;
-	}
-	spin_unlock_irqrestore(&tc->pool->lock, flags);
-
 	if (get_pool_mode(tc->pool) == PM_FAIL) {
 		ti->error = "Couldn't open thin device, Pool is in fail mode";
 		r = -EINVAL;
