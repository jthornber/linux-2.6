/*
 * Copyright (C) 2011 Red Hat UK.
 *
 * This file is released under the GPL.
 */

#include "dm-thin-metadata.h"

#include <linux/device-mapper.h>
#include <linux/dm-io.h>
#include <linux/dm-kcopyd.h>
#include <linux/list.h>
#include <linux/init.h>
#include <linux/module.h>
#include <linux/slab.h>

#define	DM_MSG_PREFIX	"thin"

/*
 * Tunable constants
 */
#define ENDIO_HOOK_POOL_SIZE 10240
#define DEFERRED_SET_SIZE 64
#define MAPPING_POOL_SIZE 1024
#define PRISON_CELLS 1024
#define COMMIT_PERIOD HZ

/*
 * The block size of the device holding pool data must be
 * between 64KB and 1GB.
 */
#define DATA_DEV_BLOCK_SIZE_MIN_SECTORS (64 * 1024 >> SECTOR_SHIFT)
#define DATA_DEV_BLOCK_SIZE_MAX_SECTORS (1024 * 1024 * 1024 >> SECTOR_SHIFT)

/*
 * Device id is restricted to 24 bits.
 */
#define MAX_DEV_ID ((1 << 24) - 1)

/*
 * How do we handle breaking sharing of data blocks?
 * =================================================
 *
 * We use a standard copy-on-write btree to store the mappings for the
 * devices (note I'm talking about copy-on-write of the metadata here, not
 * the data).  When you take an internal snapshot you clone the root node
 * of the origin btree.  After this there is no concept of an origin or a
 * snapshot.  They are just two device trees that happen to point to the
 * same data blocks.
 *
 * When we get a write in we decide if it's to a shared data block using
 * some timestamp magic.  If it is, we have to break sharing.
 *
 * Let's say we write to a shared block in what was the origin.  The
 * steps are:
 *
 * i) plug io further to this physical block. (see bio_prison code).
 *
 * ii) quiesce any read io to that shared data block.  Obviously
 * including all devices that share this block.  (see deferred_set code)
 *
 * iii) copy the data block to a newly allocate block.  This step can be
 * missed out if the io covers the block. (schedule_copy).
 *
 * iv) insert the new mapping into the origin's btree
 * (process_prepared_mapping).  This act of inserting breaks some
 * sharing of btree nodes between the two devices.  Breaking sharing only
 * effects the btree of that specific device.  Btrees for the other
 * devices that share the block never change.  The btree for the origin
 * device as it was after the last commit is untouched, ie. we're using
 * persistent data structures in the functional programming sense.
 *
 * v) unplug io to this physical block, including the io that triggered
 * the breaking of sharing.
 *
 * Steps (ii) and (iii) occur in parallel.
 *
 * The metadata _doesn't_ need to be committed before the io continues.  We
 * get away with this because the io is always written to a _new_ block.
 * If there's a crash, then:
 *
 * - The origin mapping will point to the old origin block (the shared
 * one).  This will contain the data as it was before the io that triggered
 * the breaking of sharing came in.
 *
 * - The snap mapping still points to the old block.  As it would after
 * the commit.
 *
 * The downside of this scheme is the timestamp magic isn't perfect, and
 * will continue to think that data block in the snapshot device is shared
 * even after the write to the origin has broken sharing.  I suspect data
 * blocks will typically be shared by many different devices, so we're
 * breaking sharing n + 1 times, rather than n, where n is the number of
 * devices that reference this data block.  At the moment I think the
 * benefits far, far outweigh the disadvantages.
 */

/*----------------------------------------------------------------*/

/*
 * Sometimes we can't deal with a bio straight away.  We put them in prison
 * where they can't cause any mischief.  Bios are put in a cell identified
 * by a key, multiple bios can be in the same cell.  When the cell is
 * subsequently unlocked the bios become available.
 */
struct bio_prison;

struct cell_key {
	int virtual;
	dm_thin_id dev;
	dm_block_t block;
};

struct cell {
	struct hlist_node list;
	struct bio_prison *prison;
	struct cell_key key;
	struct bio *holder;
	struct bio_list bios;
};

struct bio_prison {
	spinlock_t lock;
	mempool_t *cell_pool;

	unsigned nr_buckets;
	unsigned hash_mask;
	struct hlist_head *cells;
};

static uint32_t calc_nr_buckets(unsigned nr_cells)
{
	uint32_t n = 128;

	nr_cells /= 4;
	nr_cells = min(nr_cells, 8192u);

	while (n < nr_cells)
		n <<= 1;

	return n;
}

/*
 * @nr_cells should be the number of cells you want in use _concurrently_.
 * Don't confuse it with the number of distinct keys.
 */
static struct bio_prison *prison_create(unsigned nr_cells)
{
	unsigned i;
	uint32_t nr_buckets = calc_nr_buckets(nr_cells);
	size_t len = sizeof(struct bio_prison) +
		(sizeof(struct hlist_head) * nr_buckets);
	struct bio_prison *prison = kmalloc(len, GFP_KERNEL);

	if (!prison)
		return NULL;

	spin_lock_init(&prison->lock);
	prison->cell_pool = mempool_create_kmalloc_pool(nr_cells,
							sizeof(struct cell));
	if (!prison->cell_pool) {
		kfree(prison);
		return NULL;
	}

	prison->nr_buckets = nr_buckets;
	prison->hash_mask = nr_buckets - 1;
	prison->cells = (struct hlist_head *) (prison + 1);
	for (i = 0; i < nr_buckets; i++)
		INIT_HLIST_HEAD(prison->cells + i);

	return prison;
}

static void prison_destroy(struct bio_prison *prison)
{
	mempool_destroy(prison->cell_pool);
	kfree(prison);
}

static uint32_t hash_key(struct bio_prison *prison, struct cell_key *key)
{
	const unsigned long BIG_PRIME = 4294967291UL;
	uint64_t hash = key->block * BIG_PRIME;

	return (uint32_t) (hash & prison->hash_mask);
}

static int keys_equal(struct cell_key *lhs, struct cell_key *rhs)
{
	       return (lhs->virtual == rhs->virtual) &&
		       (lhs->dev == rhs->dev) &&
		       (lhs->block == rhs->block);
}

static struct cell *__search_bucket(struct hlist_head *bucket,
				    struct cell_key *key)
{
	struct cell *cell;
	struct hlist_node *tmp;

	hlist_for_each_entry(cell, tmp, bucket, list)
		if (keys_equal(&cell->key, key))
			return cell;

	return NULL;
}

/*
 * This may block if a new cell needs allocating.  You must ensure that
 * cells will be unlocked even if the calling thread is blocked.
 *
 * Returns 1 if the cell was already held, 0 if @inmate is the new holder.
 */
static int bio_detain(struct bio_prison *prison, struct cell_key *key,
		      struct bio *inmate, struct cell **ref)
{
	int r = 1;
	unsigned long flags;
	uint32_t hash = hash_key(prison, key);
	struct cell *cell, *cell2;

	BUG_ON(hash > prison->nr_buckets);

	spin_lock_irqsave(&prison->lock, flags);

	cell = __search_bucket(prison->cells + hash, key);
	if (cell) {
		bio_list_add(&cell->bios, inmate);
		goto out;
	}

	/*
	 * Allocate a new cell
	 */
	spin_unlock_irqrestore(&prison->lock, flags);
	cell2 = mempool_alloc(prison->cell_pool, GFP_NOIO);
	spin_lock_irqsave(&prison->lock, flags);

	/*
	 * We've been unlocked, so we have to double check that
	 * nobody else has inserted this cell in the meantime.
	 */
	cell = __search_bucket(prison->cells + hash, key);
	if (cell) {
		mempool_free(cell2, prison->cell_pool);
		bio_list_add(&cell->bios, inmate);
		goto out;
	}

	/*
	 * Use new cell.
	 */
	cell = cell2;

<<<<<<< HEAD
			cell->prison = prison;
			memcpy(&cell->key, key, sizeof(cell->key));
			cell->holder = inmate;
			bio_list_init(&cell->bios);
			hlist_add_head(&cell->list, prison->cells + hash);
			r = 0;

		} else {
			mempool_free(cell2, prison->cell_pool);
			cell2 = NULL;
			r = 1;
			bio_list_add(&cell->bios, inmate);
		}

	} else {
		r = 1;
		bio_list_add(&cell->bios, inmate);
	}
	spin_unlock_irqrestore(&prison->lock, flags);

=======
	cell->prison = prison;
	memcpy(&cell->key, key, sizeof(cell->key));
	cell->holder = inmate;
	bio_list_init(&cell->bios);
	hlist_add_head(&cell->list, prison->cells + hash);

	r = 0;

out:
	spin_unlock_irqrestore(&prison->lock, flags);

>>>>>>> dd775ae2
	*ref = cell;
	return r;
}

/*
 * @inmates must have been initialised prior to this call
 */
static void __cell_release(struct cell *cell, struct bio_list *inmates)
{
	struct bio_prison *prison = cell->prison;

	hlist_del(&cell->list);

<<<<<<< HEAD
	if (inmates) {
		bio_list_add(inmates, cell->holder);
		bio_list_merge(inmates, &cell->bios);
	}
=======
	bio_list_add(inmates, cell->holder);
	bio_list_merge(inmates, &cell->bios);
>>>>>>> dd775ae2

	mempool_free(cell, prison->cell_pool);
}

static void cell_release(struct cell *cell, struct bio_list *bios)
{
	unsigned long flags;
	struct bio_prison *prison = cell->prison;

	spin_lock_irqsave(&prison->lock, flags);
	__cell_release(cell, bios);
	spin_unlock_irqrestore(&prison->lock, flags);
}

/*
 * There are a couple of places where we put a bio into a cell briefly
 * before taking it out again.  In these situations we know that no other
 * bio may be in the cell.  This function releases the cell, and also does
 * a sanity check.
 */
static void __cell_release_singleton(struct cell *cell, struct bio *bio)
{
	hlist_del(&cell->list);
	BUG_ON(cell->holder != bio);
	BUG_ON(!bio_list_empty(&cell->bios));
}

static void cell_release_singleton(struct cell *cell, struct bio *bio)
{
	unsigned long flags;
	struct bio_prison *prison = cell->prison;

	spin_lock_irqsave(&prison->lock, flags);
	__cell_release_singleton(cell, bio);
	spin_unlock_irqrestore(&prison->lock, flags);
}

/*
 * Sometimes we don't want the holder, just the additional bios.
 */
static void __cell_release_no_holder(struct cell *cell, struct bio_list *inmates)
{
	struct bio_prison *prison = cell->prison;

	hlist_del(&cell->list);
<<<<<<< HEAD
	if (inmates)
		bio_list_merge(inmates, &cell->bios);

	mempool_free(cell, prison->cell_pool);
}

=======
	bio_list_merge(inmates, &cell->bios);

	mempool_free(cell, prison->cell_pool);
}

>>>>>>> dd775ae2
static void cell_release_no_holder(struct cell *cell, struct bio_list *inmates)
{
	unsigned long flags;
	struct bio_prison *prison = cell->prison;

	spin_lock_irqsave(&prison->lock, flags);
	__cell_release_no_holder(cell, inmates);
	spin_unlock_irqrestore(&prison->lock, flags);
}

static void cell_error(struct cell *cell)
{
	struct bio_prison *prison = cell->prison;
	struct bio_list bios;
	struct bio *bio;
	unsigned long flags;

	bio_list_init(&bios);

	spin_lock_irqsave(&prison->lock, flags);
	__cell_release(cell, &bios);
	spin_unlock_irqrestore(&prison->lock, flags);

	while ((bio = bio_list_pop(&bios)))
		bio_io_error(bio);
}

/*----------------------------------------------------------------*/

/*
 * We use the deferred set to keep track of pending reads to shared blocks.
 * We do this to ensure the new mapping caused by a write isn't performed
 * until these prior reads have completed.  Otherwise the insertion of the
 * new mapping could free the old block that the read bios are mapped to.
 */

struct deferred_set;
struct deferred_entry {
	struct deferred_set *ds;
	unsigned count;
	struct list_head work_items;
};

struct deferred_set {
	spinlock_t lock;
	unsigned current_entry;
	unsigned sweeper;
	struct deferred_entry entries[DEFERRED_SET_SIZE];
};

static void ds_init(struct deferred_set *ds)
{
	int i;

	spin_lock_init(&ds->lock);
	ds->current_entry = 0;
	ds->sweeper = 0;
	for (i = 0; i < DEFERRED_SET_SIZE; i++) {
		ds->entries[i].ds = ds;
		ds->entries[i].count = 0;
		INIT_LIST_HEAD(&ds->entries[i].work_items);
	}
}

static struct deferred_entry *ds_inc(struct deferred_set *ds)
{
	unsigned long flags;
	struct deferred_entry *entry;

	spin_lock_irqsave(&ds->lock, flags);
	entry = ds->entries + ds->current_entry;
	entry->count++;
	spin_unlock_irqrestore(&ds->lock, flags);

	return entry;
}

static unsigned ds_next(unsigned index)
{
	return (index + 1) % DEFERRED_SET_SIZE;
}

static void __sweep(struct deferred_set *ds, struct list_head *head)
{
	while ((ds->sweeper != ds->current_entry) &&
	       !ds->entries[ds->sweeper].count) {
		list_splice_init(&ds->entries[ds->sweeper].work_items, head);
		ds->sweeper = ds_next(ds->sweeper);
	}

	if ((ds->sweeper == ds->current_entry) && !ds->entries[ds->sweeper].count)
		list_splice_init(&ds->entries[ds->sweeper].work_items, head);
}

static void ds_dec(struct deferred_entry *entry, struct list_head *head)
{
	unsigned long flags;

	spin_lock_irqsave(&entry->ds->lock, flags);
	BUG_ON(!entry->count);
	--entry->count;
	__sweep(entry->ds, head);
	spin_unlock_irqrestore(&entry->ds->lock, flags);
}

/*
 * Returns 1 if deferred or 0 if no pending items to delay job.
 */
static int ds_add_work(struct deferred_set *ds, struct list_head *work)
{
	int r = 1;
	unsigned long flags;
	unsigned next_entry;

	spin_lock_irqsave(&ds->lock, flags);
	if ((ds->sweeper == ds->current_entry) &&
	    !ds->entries[ds->current_entry].count)
		r = 0;
	else {
		list_add(work, &ds->entries[ds->current_entry].work_items);
		next_entry = ds_next(ds->current_entry);
		if (!ds->entries[next_entry].count)
			ds->current_entry = next_entry;
	}
	spin_unlock_irqrestore(&ds->lock, flags);

	return r;
}

/*----------------------------------------------------------------*/

/*
 * Key building.
 */
static void build_data_key(struct dm_thin_device *td,
			   dm_block_t b, struct cell_key *key)
{
	key->virtual = 0;
	key->dev = dm_thin_dev_id(td);
	key->block = b;
}

static void build_virtual_key(struct dm_thin_device *td, dm_block_t b,
			      struct cell_key *key)
{
	key->virtual = 1;
	key->dev = dm_thin_dev_id(td);
	key->block = b;
}

/*----------------------------------------------------------------*/

/*
 * A pool device ties together a metadata device and a data device.  It
 * also provides the interface for creating and destroying internal
 * devices.
 */
struct new_mapping;

struct pool_features {
	unsigned zero_new_blocks:1;
	unsigned discard_enabled:1;
	unsigned discard_passdown:1;
};

struct pool {
	struct list_head list;
	struct dm_target *ti;	/* Only set if a pool target is bound */

	struct mapped_device *pool_md;
	struct block_device *md_dev;
	struct dm_pool_metadata *pmd;

	uint32_t sectors_per_block;
	unsigned block_shift;
	dm_block_t offset_mask;
	dm_block_t low_water_blocks;

	struct pool_features pf;
	unsigned low_water_triggered:1;	/* A dm event has been sent */
	unsigned no_free_space:1;	/* A -ENOSPC warning has been issued */

	struct bio_prison *prison;
	struct dm_kcopyd_client *copier;

	struct workqueue_struct *wq;
	struct work_struct worker;
	struct delayed_work waker;

	unsigned ref_count;
	unsigned long last_commit_jiffies;

	spinlock_t lock;
	struct bio_list deferred_bios;
	struct bio_list deferred_flush_bios;
	struct list_head prepared_mappings;
	struct list_head prepared_discards;

	struct bio_list retry_on_resume_list;

	struct deferred_set shared_read_ds;
	struct deferred_set all_io_ds;

	struct new_mapping *next_mapping;
	mempool_t *mapping_pool;
	mempool_t *endio_hook_pool;
};

/*
 * Target context for a pool.
 */
struct pool_c {
	struct dm_target *ti;
	struct pool *pool;
	struct dm_dev *data_dev;
	struct dm_dev *metadata_dev;
	struct dm_target_callbacks callbacks;

	dm_block_t low_water_blocks;
	struct pool_features pf;
};

/*
 * Target context for a thin.
 */
struct thin_c {
	struct dm_dev *pool_dev;
	struct dm_dev *origin_dev;
	dm_thin_id dev_id;

	struct pool *pool;
	struct dm_thin_device *td;
};

/*----------------------------------------------------------------*/

/*
 * A global list of pools that uses a struct mapped_device as a key.
 */
static struct dm_thin_pool_table {
	struct mutex mutex;
	struct list_head pools;
} dm_thin_pool_table;

static void pool_table_init(void)
{
	mutex_init(&dm_thin_pool_table.mutex);
	INIT_LIST_HEAD(&dm_thin_pool_table.pools);
}

static void __pool_table_insert(struct pool *pool)
{
	BUG_ON(!mutex_is_locked(&dm_thin_pool_table.mutex));
	list_add(&pool->list, &dm_thin_pool_table.pools);
}

static void __pool_table_remove(struct pool *pool)
{
	BUG_ON(!mutex_is_locked(&dm_thin_pool_table.mutex));
	list_del(&pool->list);
}

static struct pool *__pool_table_lookup(struct mapped_device *md)
{
	struct pool *pool = NULL, *tmp;

	BUG_ON(!mutex_is_locked(&dm_thin_pool_table.mutex));

	list_for_each_entry(tmp, &dm_thin_pool_table.pools, list) {
		if (tmp->pool_md == md) {
			pool = tmp;
			break;
		}
	}

	return pool;
}

static struct pool *__pool_table_lookup_metadata_dev(struct block_device *md_dev)
{
	struct pool *pool = NULL, *tmp;

	BUG_ON(!mutex_is_locked(&dm_thin_pool_table.mutex));

	list_for_each_entry(tmp, &dm_thin_pool_table.pools, list) {
		if (tmp->md_dev == md_dev) {
			pool = tmp;
			break;
		}
	}

	return pool;
}

/*----------------------------------------------------------------*/

struct endio_hook {
	struct thin_c *tc;
	struct deferred_entry *shared_read_entry;
	struct deferred_entry *all_io_entry;
	struct new_mapping *overwrite_mapping;
};

static void __requeue_bio_list(struct thin_c *tc, struct bio_list *master)
{
	struct bio *bio;
	struct bio_list bios;

	bio_list_init(&bios);
	bio_list_merge(&bios, master);
	bio_list_init(master);

	while ((bio = bio_list_pop(&bios))) {
		struct endio_hook *h = dm_get_mapinfo(bio)->ptr;
		if (h->tc == tc)
			bio_endio(bio, DM_ENDIO_REQUEUE);
		else
			bio_list_add(master, bio);
	}
}

static void requeue_io(struct thin_c *tc)
{
	struct pool *pool = tc->pool;
	unsigned long flags;

	spin_lock_irqsave(&pool->lock, flags);
	__requeue_bio_list(tc, &pool->deferred_bios);
	__requeue_bio_list(tc, &pool->retry_on_resume_list);
	spin_unlock_irqrestore(&pool->lock, flags);
}

/*
 * This section of code contains the logic for processing a thin device's IO.
 * Much of the code depends on pool object resources (lists, workqueues, etc)
 * but most is exclusively called from the thin target rather than the thin-pool
 * target.
 */

static dm_block_t get_bio_block(struct thin_c *tc, struct bio *bio)
{
	return bio->bi_sector >> tc->pool->block_shift;
}

static void remap(struct thin_c *tc, struct bio *bio, dm_block_t block)
{
	struct pool *pool = tc->pool;

	bio->bi_bdev = tc->pool_dev->bdev;
	bio->bi_sector = (block << pool->block_shift) +
		(bio->bi_sector & pool->offset_mask);
}

static void remap_to_origin(struct thin_c *tc, struct bio *bio)
{
	bio->bi_bdev = tc->origin_dev->bdev;
}

static void issue(struct thin_c *tc, struct bio *bio)
{
	struct pool *pool = tc->pool;
	unsigned long flags;

	/*
	 * Batch together any FUA/FLUSH bios we find and then issue
	 * a single commit for them in process_deferred_bios().
	 */
	if (bio->bi_rw & (REQ_FLUSH | REQ_FUA)) {
		spin_lock_irqsave(&pool->lock, flags);
		bio_list_add(&pool->deferred_flush_bios, bio);
		spin_unlock_irqrestore(&pool->lock, flags);
	} else
		generic_make_request(bio);
}

static void remap_to_origin_and_issue(struct thin_c *tc, struct bio *bio)
{
	remap_to_origin(tc, bio);
	issue(tc, bio);
}

static void remap_and_issue(struct thin_c *tc, struct bio *bio,
			    dm_block_t block)
{
	remap(tc, bio, block);
	issue(tc, bio);
}

/*
 * wake_worker() is used when new work is queued and when pool_resume is
 * ready to continue deferred IO processing.
 */
static void wake_worker(struct pool *pool)
{
	queue_work(pool->wq, &pool->worker);
}

/*----------------------------------------------------------------*/

/*
 * Bio endio functions.
 */
struct new_mapping {
	struct list_head list;

	unsigned quiesced:1;
	unsigned prepared:1;
	unsigned pass_discard:1;

	struct thin_c *tc;
	dm_block_t virt_block;
	dm_block_t data_block;
	struct cell *cell, *cell2;
	int err;

	/*
	 * If the bio covers the whole area of a block then we can avoid
	 * zeroing or copying.  Instead this bio is hooked.  The bio will
	 * still be in the cell, so care has to be taken to avoid issuing
	 * the bio twice.
	 */
	struct bio *bio;
	bio_end_io_t *saved_bi_end_io;
};

static void __maybe_add_mapping(struct new_mapping *m)
{
	struct pool *pool = m->tc->pool;

	if (m->quiesced && m->prepared) {
		list_add(&m->list, &pool->prepared_mappings);
		wake_worker(pool);
	}
}

static void copy_complete(int read_err, unsigned long write_err, void *context)
{
	unsigned long flags;
	struct new_mapping *m = context;
	struct pool *pool = m->tc->pool;

	m->err = read_err || write_err ? -EIO : 0;

	spin_lock_irqsave(&pool->lock, flags);
	m->prepared = 1;
	__maybe_add_mapping(m);
	spin_unlock_irqrestore(&pool->lock, flags);
}

static void overwrite_endio(struct bio *bio, int err)
{
	unsigned long flags;
	struct endio_hook *h = dm_get_mapinfo(bio)->ptr;
	struct new_mapping *m = h->overwrite_mapping;
	struct pool *pool = m->tc->pool;

	m->err = err;

	spin_lock_irqsave(&pool->lock, flags);
	m->prepared = 1;
	__maybe_add_mapping(m);
	spin_unlock_irqrestore(&pool->lock, flags);
}

/*----------------------------------------------------------------*/

/*
 * Workqueue.
 */

/*
 * Prepared mapping jobs.
 */

/*
 * This sends the bios in the cell back to the deferred_bios list.
 */
static void cell_defer(struct thin_c *tc, struct cell *cell,
		       dm_block_t data_block)
{
	struct pool *pool = tc->pool;
	unsigned long flags;

	spin_lock_irqsave(&pool->lock, flags);
	cell_release(cell, &pool->deferred_bios);
	spin_unlock_irqrestore(&tc->pool->lock, flags);

	wake_worker(pool);
}

/*
 * Same as cell_defer above, except it omits one particular detainee,
 * a write bio that covers the block and has already been processed.
 */
static void cell_defer_except(struct thin_c *tc, struct cell *cell)
{
	struct bio_list bios;
	struct pool *pool = tc->pool;
	unsigned long flags;

	bio_list_init(&bios);

	spin_lock_irqsave(&pool->lock, flags);
	cell_release_no_holder(cell, &pool->deferred_bios);
	spin_unlock_irqrestore(&pool->lock, flags);

	wake_worker(pool);
}

static void process_prepared_mapping(struct new_mapping *m)
{
	struct thin_c *tc = m->tc;
	struct bio *bio;
	int r;

	bio = m->bio;
	if (bio)
		bio->bi_end_io = m->saved_bi_end_io;

	if (m->err) {
		cell_error(m->cell);
		return;
	}

	/*
	 * Commit the prepared block into the mapping btree.
	 * Any I/O for this block arriving after this point will get
	 * remapped to it directly.
	 */
	r = dm_thin_insert_block(tc->td, m->virt_block, m->data_block);
	if (r) {
		DMERR("dm_thin_insert_block() failed");
		cell_error(m->cell);
		return;
	}

	/*
	 * Release any bios held while the block was being provisioned.
	 * If we are processing a write bio that completely covers the block,
	 * we already processed it so can ignore it now when processing
	 * the bios in the cell.
	 */
	if (bio) {
		cell_defer_except(tc, m->cell);
		bio_endio(bio, 0);
	} else
		cell_defer(tc, m->cell, m->data_block);

	list_del(&m->list);
	mempool_free(m, tc->pool->mapping_pool);
}

static void process_prepared_discard(struct new_mapping *m)
{
	int r;
	struct thin_c *tc = m->tc;

	r = dm_thin_remove_block(tc->td, m->virt_block);
	if (r)
		DMERR("dm_thin_remove_block() failed");

	/*
	 * Pass the discard down to the underlying device?
	 */
	if (m->pass_discard)
		remap_and_issue(tc, m->bio, m->data_block);
	else
		bio_endio(m->bio, 0);

	cell_defer_except(tc, m->cell);
	cell_defer_except(tc, m->cell2);
	mempool_free(m, tc->pool->mapping_pool);
}

static void process_prepared(struct pool *pool, struct list_head *head,
			     void (*fn)(struct new_mapping *))
{
	unsigned long flags;
	struct list_head maps;
	struct new_mapping *m, *tmp;

	INIT_LIST_HEAD(&maps);
	spin_lock_irqsave(&pool->lock, flags);
	list_splice_init(head, &maps);
	spin_unlock_irqrestore(&pool->lock, flags);

	list_for_each_entry_safe(m, tmp, &maps, list)
		fn(m);
}

/*
 * Deferred bio jobs.
 */
static int io_overlaps_block(struct pool *pool, struct bio *bio)
{
	return !(bio->bi_sector & pool->offset_mask) &&
		(bio->bi_size == (pool->sectors_per_block << SECTOR_SHIFT));

}

static int io_overwrites_block(struct pool *pool, struct bio *bio)
{
	return (bio_data_dir(bio) == WRITE) &&
		io_overlaps_block(pool, bio);
}

static void save_and_set_endio(struct bio *bio, bio_end_io_t **save,
			       bio_end_io_t *fn)
{
	*save = bio->bi_end_io;
	bio->bi_end_io = fn;
}

static int ensure_next_mapping(struct pool *pool)
{
	if (pool->next_mapping)
		return 0;

	pool->next_mapping = mempool_alloc(pool->mapping_pool, GFP_ATOMIC);

	return pool->next_mapping ? 0 : -ENOMEM;
}

static struct new_mapping *get_next_mapping(struct pool *pool)
{
	struct new_mapping *r = pool->next_mapping;
	BUG_ON(!pool->next_mapping);
	pool->next_mapping = NULL;

	return r;
}

static void schedule_copy(struct thin_c *tc, dm_block_t virt_block,
			  struct dm_dev *origin, dm_block_t data_origin,
			  dm_block_t data_dest,
			  struct cell *cell, struct bio *bio)
{
	int r;
	struct pool *pool = tc->pool;
	struct new_mapping *m = get_next_mapping(pool);

	INIT_LIST_HEAD(&m->list);
	m->quiesced = 0;
	m->prepared = 0;
	m->tc = tc;
	m->virt_block = virt_block;
	m->data_block = data_dest;
	m->cell = cell;
	m->err = 0;
	m->bio = NULL;

	if (!ds_add_work(&pool->shared_read_ds, &m->list))
		m->quiesced = 1;

	/*
	 * IO to pool_dev remaps to the pool target's data_dev.
	 *
	 * If the whole block of data is being overwritten, we can issue the
	 * bio immediately. Otherwise we use kcopyd to clone the data first.
	 */
	if (io_overwrites_block(pool, bio)) {
		struct endio_hook *h = dm_get_mapinfo(bio)->ptr;
		h->overwrite_mapping = m;
		m->bio = bio;
		save_and_set_endio(bio, &m->saved_bi_end_io, overwrite_endio);
		remap_and_issue(tc, bio, data_dest);
	} else {
		struct dm_io_region from, to;

		from.bdev = origin->bdev;
		from.sector = data_origin * pool->sectors_per_block;
		from.count = pool->sectors_per_block;

		to.bdev = tc->pool_dev->bdev;
		to.sector = data_dest * pool->sectors_per_block;
		to.count = pool->sectors_per_block;

		r = dm_kcopyd_copy(pool->copier, &from, 1, &to,
				   0, copy_complete, m);
		if (r < 0) {
			mempool_free(m, pool->mapping_pool);
			DMERR("dm_kcopyd_copy() failed");
			cell_error(cell);
		}
	}
}

static void schedule_internal_copy(struct thin_c *tc, dm_block_t virt_block,
				   dm_block_t data_origin, dm_block_t data_dest,
				   struct cell *cell, struct bio *bio)
{
	schedule_copy(tc, virt_block, tc->pool_dev,
		      data_origin, data_dest, cell, bio);
}

static void schedule_external_copy(struct thin_c *tc, dm_block_t virt_block,
				   dm_block_t data_dest,
				   struct cell *cell, struct bio *bio)
{
	schedule_copy(tc, virt_block, tc->origin_dev,
		      virt_block, data_dest, cell, bio);
}

static void schedule_zero(struct thin_c *tc, dm_block_t virt_block,
			  dm_block_t data_block, struct cell *cell,
			  struct bio *bio)
{
	struct pool *pool = tc->pool;
	struct new_mapping *m = get_next_mapping(pool);

	INIT_LIST_HEAD(&m->list);
	m->quiesced = 1;
	m->prepared = 0;
	m->tc = tc;
	m->virt_block = virt_block;
	m->data_block = data_block;
	m->cell = cell;
	m->err = 0;
	m->bio = NULL;

	/*
	 * If the whole block of data is being overwritten or we are not
	 * zeroing pre-existing data, we can issue the bio immediately.
	 * Otherwise we use kcopyd to zero the data first.
	 */
	if (!pool->pf.zero_new_blocks)
		process_prepared_mapping(m);

	else if (io_overwrites_block(pool, bio)) {
		struct endio_hook *h = dm_get_mapinfo(bio)->ptr;
		h->overwrite_mapping = m;
		m->bio = bio;
		save_and_set_endio(bio, &m->saved_bi_end_io, overwrite_endio);
		remap_and_issue(tc, bio, data_block);

	} else {
		int r;
		struct dm_io_region to;

		to.bdev = tc->pool_dev->bdev;
		to.sector = data_block * pool->sectors_per_block;
		to.count = pool->sectors_per_block;

		r = dm_kcopyd_zero(pool->copier, 1, &to, 0, copy_complete, m);
		if (r < 0) {
			mempool_free(m, pool->mapping_pool);
			DMERR("dm_kcopyd_zero() failed");
			cell_error(cell);
		}
	}
}

static int alloc_data_block(struct thin_c *tc, dm_block_t *result)
{
	int r;
	dm_block_t free_blocks;
	unsigned long flags;
	struct pool *pool = tc->pool;

	r = dm_pool_get_free_block_count(pool->pmd, &free_blocks);
	if (r)
		return r;

	if (free_blocks <= pool->low_water_blocks && !pool->low_water_triggered) {
		DMWARN("%s: reached low water mark, sending event.",
		       dm_device_name(pool->pool_md));
		spin_lock_irqsave(&pool->lock, flags);
		pool->low_water_triggered = 1;
		spin_unlock_irqrestore(&pool->lock, flags);
		dm_table_event(pool->ti->table);
	}

	if (!free_blocks) {
		if (pool->no_free_space)
			return -ENOSPC;
		else {
			/*
			 * Try to commit to see if that will free up some
			 * more space.
			 */
			r = dm_pool_commit_metadata(pool->pmd);
			if (r) {
				DMERR("%s: dm_pool_commit_metadata() failed, error = %d",
				      __func__, r);
				return r;
			}

			r = dm_pool_get_free_block_count(pool->pmd, &free_blocks);
			if (r)
				return r;

			/*
			 * If we still have no space we set a flag to avoid
			 * doing all this checking and return -ENOSPC.
			 */
			if (!free_blocks) {
				DMWARN("%s: no free space available.",
				       dm_device_name(pool->pool_md));
				spin_lock_irqsave(&pool->lock, flags);
				pool->no_free_space = 1;
				spin_unlock_irqrestore(&pool->lock, flags);
				return -ENOSPC;
			}
		}
	}

	r = dm_pool_alloc_data_block(pool->pmd, result);
	if (r)
		return r;

	return 0;
}

/*
 * If we have run out of space, queue bios until the device is
 * resumed, presumably after having been reloaded with more space.
 */
static void retry_on_resume(struct bio *bio)
{
	struct endio_hook *h = dm_get_mapinfo(bio)->ptr;
	struct thin_c *tc = h->tc;
	struct pool *pool = tc->pool;
	unsigned long flags;

	spin_lock_irqsave(&pool->lock, flags);
	bio_list_add(&pool->retry_on_resume_list, bio);
	spin_unlock_irqrestore(&pool->lock, flags);
}

static void no_space(struct cell *cell)
{
	struct bio *bio;
	struct bio_list bios;

	bio_list_init(&bios);
	cell_release(cell, &bios);

	while ((bio = bio_list_pop(&bios)))
		retry_on_resume(bio);
}

static void process_discard(struct thin_c *tc, struct bio *bio)
{
	int r;
	struct pool *pool = tc->pool;
	struct cell *cell, *cell2;
	struct cell_key key, key2;
	dm_block_t block = get_bio_block(tc, bio);
	struct dm_thin_lookup_result lookup_result;
	struct new_mapping *m;

	build_virtual_key(tc->td, block, &key);
	if (bio_detain(tc->pool->prison, &key, bio, &cell))
		return;

	r = dm_thin_find_block(tc->td, block, 1, &lookup_result);
	switch (r) {
	case 0:
		/*
		 * Check nobody is fiddling with this pool block.  This can
		 * happen if someone's in the process of breaking sharing
		 * on this block.
		 */
		build_data_key(tc->td, lookup_result.block, &key2);
		if (bio_detain(tc->pool->prison, &key2, bio, &cell2)) {
			cell_release_singleton(cell, bio);
			break;
		}

		if (io_overlaps_block(pool, bio)) {
			/*
			 * IO may still be going to the destination block.  We must
			 * quiesce before we can do the removal.
			 */
			m = get_next_mapping(pool);
			m->tc = tc;
<<<<<<< HEAD
			m->pass_discard = !lookup_result.shared;
=======
			m->pass_discard = (!lookup_result.shared) & pool->pf.discard_passdown;
>>>>>>> dd775ae2
			m->virt_block = block;
			m->data_block = lookup_result.block;
			m->cell = cell;
			m->cell2 = cell2;
			m->err = 0;
			m->bio = bio;

			if (!ds_add_work(&pool->all_io_ds, &m->list)) {
				list_add(&m->list, &pool->prepared_discards);
				wake_worker(pool);
			}
		} else {
			/*
			 * This path is hit if people are ignoring
			 * limits->discard_granularity.  It ignores any
			 * part of the discard that is in a subsequent
			 * block.
			 */
			sector_t offset = bio->bi_sector - (block << pool->block_shift);
			unsigned remaining = (pool->sectors_per_block - offset) << 9;
			bio->bi_size = min(bio->bi_size, remaining);

			cell_release_singleton(cell, bio);
			cell_release_singleton(cell2, bio);
			remap_and_issue(tc, bio, lookup_result.block);
		}
		break;

	case -ENODATA:
		/*
		 * It isn't provisioned, just forget it.
		 */
		cell_release_singleton(cell, bio);
		bio_endio(bio, 0);
		break;

	default:
<<<<<<< HEAD
		DMERR("discard: find block unexpectedly returned %d\n", r);
=======
		DMERR("discard: find block unexpectedly returned %d", r);
>>>>>>> dd775ae2
		cell_release_singleton(cell, bio);
		bio_io_error(bio);
		break;
	}
}

static void break_sharing(struct thin_c *tc, struct bio *bio, dm_block_t block,
			  struct cell_key *key,
			  struct dm_thin_lookup_result *lookup_result,
			  struct cell *cell)
{
	int r;
	dm_block_t data_block;

	r = alloc_data_block(tc, &data_block);
	switch (r) {
	case 0:
		schedule_internal_copy(tc, block, lookup_result->block,
				       data_block, cell, bio);
		break;

	case -ENOSPC:
		no_space(cell);
		break;

	default:
		DMERR("%s: alloc_data_block() failed, error = %d", __func__, r);
		cell_error(cell);
		break;
	}
}

static void process_shared_bio(struct thin_c *tc, struct bio *bio,
			       dm_block_t block,
			       struct dm_thin_lookup_result *lookup_result)
{
	struct cell *cell;
	struct pool *pool = tc->pool;
	struct cell_key key;

	/*
	 * If cell is already occupied, then sharing is already in the process
	 * of being broken so we have nothing further to do here.
	 */
	build_data_key(tc->td, lookup_result->block, &key);
	if (bio_detain(pool->prison, &key, bio, &cell))
		return;

	if (bio_data_dir(bio) == WRITE)
		break_sharing(tc, bio, block, &key, lookup_result, cell);
	else {
		struct endio_hook *h = dm_get_mapinfo(bio)->ptr;

		h->shared_read_entry = ds_inc(&pool->shared_read_ds);

		cell_release_singleton(cell, bio);
		remap_and_issue(tc, bio, lookup_result->block);
	}
}

static void provision_block(struct thin_c *tc, struct bio *bio, dm_block_t block,
			    struct cell *cell)
{
	int r;
	dm_block_t data_block;

	/*
	 * Remap empty bios (flushes) immediately, without provisioning.
	 */
	if (!bio->bi_size) {
		cell_release_singleton(cell, bio);
		remap_and_issue(tc, bio, 0);
		return;
	}

	/*
	 * Fill read bios with zeroes and complete them immediately.
	 */
	if (bio_data_dir(bio) == READ) {
		zero_fill_bio(bio);
		cell_release_singleton(cell, bio);
		bio_endio(bio, 0);
		return;
	}

	r = alloc_data_block(tc, &data_block);
	switch (r) {
	case 0:
		if (tc->origin_dev)
			schedule_external_copy(tc, block, data_block, cell, bio);
		else
			schedule_zero(tc, block, data_block, cell, bio);
		break;

	case -ENOSPC:
		no_space(cell);
		break;

	default:
		DMERR("%s: alloc_data_block() failed, error = %d", __func__, r);
		cell_error(cell);
		break;
	}
}

static void process_bio(struct thin_c *tc, struct bio *bio)
{
	int r;
	dm_block_t block = get_bio_block(tc, bio);
	struct cell *cell;
	struct cell_key key;
	struct dm_thin_lookup_result lookup_result;

	/*
	 * If cell is already occupied, then the block is already
	 * being provisioned so we have nothing further to do here.
	 */
	build_virtual_key(tc->td, block, &key);
	if (bio_detain(tc->pool->prison, &key, bio, &cell))
		return;

	r = dm_thin_find_block(tc->td, block, 1, &lookup_result);
	switch (r) {
	case 0:
		/*
		 * We can release this cell now.  This thread is the only
		 * one that puts bios into a cell, and we know there were
		 * no preceding bios.
		 */
		/*
		 * TODO: this will probably have to change when discard goes
		 * back in.
		 */
		cell_release_singleton(cell, bio);

		if (lookup_result.shared)
			process_shared_bio(tc, bio, block, &lookup_result);
		else
			remap_and_issue(tc, bio, lookup_result.block);
		break;

	case -ENODATA:
		if (bio_data_dir(bio) == READ && tc->origin_dev) {
			cell_release_singleton(cell, bio);
			remap_to_origin_and_issue(tc, bio);
		} else
			provision_block(tc, bio, block, cell);
		break;

	default:
		DMERR("dm_thin_find_block() failed, error = %d", r);
		cell_release_singleton(cell, bio);
		bio_io_error(bio);
		break;
	}
}

static int need_commit_due_to_time(struct pool *pool)
{
	return jiffies < pool->last_commit_jiffies ||
	       jiffies > pool->last_commit_jiffies + COMMIT_PERIOD;
}

static void process_deferred_bios(struct pool *pool)
{
	unsigned long flags;
	struct bio *bio;
	struct bio_list bios;
	int r;

	bio_list_init(&bios);

	spin_lock_irqsave(&pool->lock, flags);
	bio_list_merge(&bios, &pool->deferred_bios);
	bio_list_init(&pool->deferred_bios);
	spin_unlock_irqrestore(&pool->lock, flags);

	while ((bio = bio_list_pop(&bios))) {
		struct endio_hook *h = dm_get_mapinfo(bio)->ptr;
		struct thin_c *tc = h->tc;

		/*
		 * If we've got no free new_mapping structs, and processing
		 * this bio might require one, we pause until there are some
		 * prepared mappings to process.
		 */
		if (ensure_next_mapping(pool)) {
			spin_lock_irqsave(&pool->lock, flags);
			bio_list_merge(&pool->deferred_bios, &bios);
			spin_unlock_irqrestore(&pool->lock, flags);

			break;
		}

		if (bio->bi_rw & REQ_DISCARD)
			process_discard(tc, bio);
		else
			process_bio(tc, bio);
	}

	/*
	 * If there are any deferred flush bios, we must commit
	 * the metadata before issuing them.
	 */
	bio_list_init(&bios);
	spin_lock_irqsave(&pool->lock, flags);
	bio_list_merge(&bios, &pool->deferred_flush_bios);
	bio_list_init(&pool->deferred_flush_bios);
	spin_unlock_irqrestore(&pool->lock, flags);

	if (bio_list_empty(&bios) && !need_commit_due_to_time(pool))
		return;

	r = dm_pool_commit_metadata(pool->pmd);
	if (r) {
		DMERR("%s: dm_pool_commit_metadata() failed, error = %d",
		      __func__, r);
		while ((bio = bio_list_pop(&bios)))
			bio_io_error(bio);
		return;
	}
	pool->last_commit_jiffies = jiffies;

	while ((bio = bio_list_pop(&bios)))
		generic_make_request(bio);
}

static void do_worker(struct work_struct *ws)
{
	struct pool *pool = container_of(ws, struct pool, worker);

	process_prepared(pool, &pool->prepared_mappings, process_prepared_mapping);
	process_prepared(pool, &pool->prepared_discards, process_prepared_discard);
	process_deferred_bios(pool);
}

/*
 * We want to commit periodically so that not too much
 * unwritten data builds up.
 */
static void do_waker(struct work_struct *ws)
{
	struct pool *pool = container_of(to_delayed_work(ws), struct pool, waker);
	wake_worker(pool);
	queue_delayed_work(pool->wq, &pool->waker, COMMIT_PERIOD);
}

/*----------------------------------------------------------------*/

/*
 * Mapping functions.
 */

/*
 * Called only while mapping a thin bio to hand it over to the workqueue.
 */
static void thin_defer_bio(struct thin_c *tc, struct bio *bio)
{
	unsigned long flags;
	struct pool *pool = tc->pool;

	spin_lock_irqsave(&pool->lock, flags);
	bio_list_add(&pool->deferred_bios, bio);
	spin_unlock_irqrestore(&pool->lock, flags);

	wake_worker(pool);
}

static struct endio_hook *thin_hook_bio(struct thin_c *tc, struct bio *bio)
{
	struct pool *pool = tc->pool;
	struct endio_hook *h = mempool_alloc(pool->endio_hook_pool, GFP_NOIO);

	h->tc = tc;
	h->shared_read_entry = NULL;
	h->all_io_entry = bio->bi_rw & REQ_DISCARD ? NULL : ds_inc(&pool->all_io_ds);
	h->overwrite_mapping = NULL;

	return h;
}

/*
 * Non-blocking function called from the thin target's map function.
 */
static int thin_bio_map(struct dm_target *ti, struct bio *bio,
			union map_info *map_context)
{
	int r;
	struct thin_c *tc = ti->private;
	dm_block_t block = get_bio_block(tc, bio);
	struct dm_thin_device *td = tc->td;
	struct dm_thin_lookup_result result;

	map_context->ptr = thin_hook_bio(tc, bio);
	if (bio->bi_rw & (REQ_DISCARD | REQ_FLUSH | REQ_FUA)) {
		thin_defer_bio(tc, bio);
		return DM_MAPIO_SUBMITTED;
	}

	r = dm_thin_find_block(td, block, 0, &result);

	/*
	 * Note that we defer readahead too.
	 */
	switch (r) {
	case 0:
		if (unlikely(result.shared)) {
			/*
			 * We have a race condition here between the
			 * result.shared value returned by the lookup and
			 * snapshot creation, which may cause new
			 * sharing.
			 *
			 * To avoid this always quiesce the origin before
			 * taking the snap.  You want to do this anyway to
			 * ensure a consistent application view
			 * (i.e. lockfs).
			 *
			 * More distant ancestors are irrelevant. The
			 * shared flag will be set in their case.
			 */
			thin_defer_bio(tc, bio);
			r = DM_MAPIO_SUBMITTED;
		} else {
			remap(tc, bio, result.block);
			r = DM_MAPIO_REMAPPED;
		}
		break;

	case -ENODATA:
		/*
		 * In future, the failed dm_thin_find_block above could
		 * provide the hint to load the metadata into cache.
		 */
	case -EWOULDBLOCK:
		thin_defer_bio(tc, bio);
		r = DM_MAPIO_SUBMITTED;
		break;
	}

	return r;
}

static int pool_is_congested(struct dm_target_callbacks *cb, int bdi_bits)
{
	int r;
	unsigned long flags;
	struct pool_c *pt = container_of(cb, struct pool_c, callbacks);

	spin_lock_irqsave(&pt->pool->lock, flags);
	r = !bio_list_empty(&pt->pool->retry_on_resume_list);
	spin_unlock_irqrestore(&pt->pool->lock, flags);

	if (!r) {
		struct request_queue *q = bdev_get_queue(pt->data_dev->bdev);
		r = bdi_congested(&q->backing_dev_info, bdi_bits);
	}

	return r;
}

static void __requeue_bios(struct pool *pool)
{
	bio_list_merge(&pool->deferred_bios, &pool->retry_on_resume_list);
	bio_list_init(&pool->retry_on_resume_list);
}

/*----------------------------------------------------------------
 * Binding of control targets to a pool object
 *--------------------------------------------------------------*/
static int bind_control_target(struct pool *pool, struct dm_target *ti)
{
	struct pool_c *pt = ti->private;

	pool->ti = ti;
	pool->low_water_blocks = pt->low_water_blocks;
	pool->pf = pt->pf;

	return 0;
}

static void unbind_control_target(struct pool *pool, struct dm_target *ti)
{
	if (pool->ti == ti)
		pool->ti = NULL;
}

/*----------------------------------------------------------------
 * Pool creation
 *--------------------------------------------------------------*/
/* Initialize pool features. */
static void pool_features_init(struct pool_features *pf)
{
	pf->zero_new_blocks = 1;
	pf->discard_enabled = 1;
	pf->discard_passdown = 1;
}

static void __pool_destroy(struct pool *pool)
{
	__pool_table_remove(pool);

	if (dm_pool_metadata_close(pool->pmd) < 0)
		DMWARN("%s: dm_pool_metadata_close() failed.", __func__);

	prison_destroy(pool->prison);
	dm_kcopyd_client_destroy(pool->copier);

	if (pool->wq)
		destroy_workqueue(pool->wq);

	if (pool->next_mapping)
		mempool_free(pool->next_mapping, pool->mapping_pool);
	mempool_destroy(pool->mapping_pool);
	mempool_destroy(pool->endio_hook_pool);
	kfree(pool);
}

static struct pool *pool_create(struct mapped_device *pool_md,
				struct block_device *metadata_dev,
				unsigned long block_size, char **error)
{
	int r;
	void *err_p;
	struct pool *pool;
	struct dm_pool_metadata *pmd;

	pmd = dm_pool_metadata_open(metadata_dev, block_size);
	if (IS_ERR(pmd)) {
		*error = "Error creating metadata object";
		return (struct pool *)pmd;
	}

	pool = kmalloc(sizeof(*pool), GFP_KERNEL);
	if (!pool) {
		*error = "Error allocating memory for pool";
		err_p = ERR_PTR(-ENOMEM);
		goto bad_pool;
	}

	pool->pmd = pmd;
	pool->sectors_per_block = block_size;
	pool->block_shift = ffs(block_size) - 1;
	pool->offset_mask = block_size - 1;
	pool->low_water_blocks = 0;
	pool_features_init(&pool->pf);
	pool->prison = prison_create(PRISON_CELLS);
	if (!pool->prison) {
		*error = "Error creating pool's bio prison";
		err_p = ERR_PTR(-ENOMEM);
		goto bad_prison;
	}

	pool->copier = dm_kcopyd_client_create();
	if (IS_ERR(pool->copier)) {
		r = PTR_ERR(pool->copier);
		*error = "Error creating pool's kcopyd client";
		err_p = ERR_PTR(r);
		goto bad_kcopyd_client;
	}

	/*
	 * Create singlethreaded workqueue that will service all devices
	 * that use this metadata.
	 */
	pool->wq = alloc_ordered_workqueue("dm-" DM_MSG_PREFIX, WQ_MEM_RECLAIM);
	if (!pool->wq) {
		*error = "Error creating pool's workqueue";
		err_p = ERR_PTR(-ENOMEM);
		goto bad_wq;
	}

	INIT_WORK(&pool->worker, do_worker);
	INIT_DELAYED_WORK(&pool->waker, do_waker);
	spin_lock_init(&pool->lock);
	bio_list_init(&pool->deferred_bios);
	bio_list_init(&pool->deferred_flush_bios);
	INIT_LIST_HEAD(&pool->prepared_mappings);
	INIT_LIST_HEAD(&pool->prepared_discards);
	pool->low_water_triggered = 0;
	pool->no_free_space = 0;
	bio_list_init(&pool->retry_on_resume_list);
	ds_init(&pool->shared_read_ds);
	ds_init(&pool->all_io_ds);

	pool->next_mapping = NULL;
	pool->mapping_pool =
		mempool_create_kmalloc_pool(MAPPING_POOL_SIZE, sizeof(struct new_mapping));
	if (!pool->mapping_pool) {
		*error = "Error creating pool's mapping mempool";
		err_p = ERR_PTR(-ENOMEM);
		goto bad_mapping_pool;
	}

	pool->endio_hook_pool =
		mempool_create_kmalloc_pool(ENDIO_HOOK_POOL_SIZE, sizeof(struct endio_hook));
	if (!pool->endio_hook_pool) {
		*error = "Error creating pool's endio_hook mempool";
		err_p = ERR_PTR(-ENOMEM);
		goto bad_endio_hook_pool;
	}
	pool->ref_count = 1;
	pool->last_commit_jiffies = jiffies;
	pool->pool_md = pool_md;
	pool->md_dev = metadata_dev;
	__pool_table_insert(pool);

	return pool;

bad_endio_hook_pool:
	mempool_destroy(pool->mapping_pool);
bad_mapping_pool:
	destroy_workqueue(pool->wq);
bad_wq:
	dm_kcopyd_client_destroy(pool->copier);
bad_kcopyd_client:
	prison_destroy(pool->prison);
bad_prison:
	kfree(pool);
bad_pool:
	if (dm_pool_metadata_close(pmd))
		DMWARN("%s: dm_pool_metadata_close() failed.", __func__);

	return err_p;
}

static void __pool_inc(struct pool *pool)
{
	BUG_ON(!mutex_is_locked(&dm_thin_pool_table.mutex));
	pool->ref_count++;
}

static void __pool_dec(struct pool *pool)
{
	BUG_ON(!mutex_is_locked(&dm_thin_pool_table.mutex));
	BUG_ON(!pool->ref_count);
	if (!--pool->ref_count)
		__pool_destroy(pool);
}

static struct pool *__pool_find(struct mapped_device *pool_md,
				struct block_device *metadata_dev,
				unsigned long block_size, char **error,
				int *created)
{
	struct pool *pool = __pool_table_lookup_metadata_dev(metadata_dev);

	if (pool) {
		if (pool->pool_md != pool_md)
			return ERR_PTR(-EBUSY);
		__pool_inc(pool);

	} else {
		pool = __pool_table_lookup(pool_md);
		if (pool) {
			if (pool->md_dev != metadata_dev)
				return ERR_PTR(-EINVAL);
			__pool_inc(pool);

		} else {
			pool = pool_create(pool_md, metadata_dev, block_size, error);
			*created = 1;
		}
	}

	return pool;
}

/*----------------------------------------------------------------
 * Pool target methods
 *--------------------------------------------------------------*/
static void pool_dtr(struct dm_target *ti)
{
	struct pool_c *pt = ti->private;

	mutex_lock(&dm_thin_pool_table.mutex);

	unbind_control_target(pt->pool, ti);
	__pool_dec(pt->pool);
	dm_put_device(ti, pt->metadata_dev);
	dm_put_device(ti, pt->data_dev);
	kfree(pt);

	mutex_unlock(&dm_thin_pool_table.mutex);
}

static int parse_pool_features(struct dm_arg_set *as, struct pool_features *pf,
			       struct dm_target *ti)
{
	int r;
	unsigned argc;
	const char *arg_name;

	static struct dm_arg _args[] = {
		{0, 3, "Invalid number of pool feature arguments"},
	};

	/*
	 * No feature arguments supplied.
	 */
	if (!as->argc)
		return 0;

	r = dm_read_arg_group(_args, as, &argc, &ti->error);
	if (r)
		return -EINVAL;

	while (argc && !r) {
		arg_name = dm_shift_arg(as);
		argc--;

		if (!strcasecmp(arg_name, "skip_block_zeroing")) {
			pf->zero_new_blocks = 0;
			continue;
		} else if (!strcasecmp(arg_name, "ignore_discard")) {
			pf->discard_enabled = 0;
			continue;
		} else if (!strcasecmp(arg_name, "no_discard_passdown")) {
			pf->discard_passdown = 0;
			continue;
		}

		ti->error = "Unrecognised pool feature requested";
		r = -EINVAL;
	}

	return r;
}

/*
 * thin-pool <metadata dev> <data dev>
 *	     <data block size (sectors)>
 *	     <low water mark (blocks)>
 *	     [<#feature args> [<arg>]*]
 *
 * Optional feature arguments are:
 *	     skip_block_zeroing: skips the zeroing of newly-provisioned blocks.
<<<<<<< HEAD
 *           ignore_discard: disable discard
 *           no_discard_passdown: don't pass discards down to the data device
=======
 *	     ignore_discard: disable discard
 *	     no_discard_passdown: don't pass discards down to the data device
>>>>>>> dd775ae2
 */
static int pool_ctr(struct dm_target *ti, unsigned argc, char **argv)
{
	int r, pool_created = 0;
	struct pool_c *pt;
	struct pool *pool;
	struct pool_features pf;
	struct dm_arg_set as;
	struct dm_dev *data_dev;
	unsigned long block_size;
	dm_block_t low_water_blocks;
	struct dm_dev *metadata_dev;
	sector_t metadata_dev_size;
	char b[BDEVNAME_SIZE];

	/*
	 * FIXME Remove validation from scope of lock.
	 */
	mutex_lock(&dm_thin_pool_table.mutex);

	if (argc < 4) {
		ti->error = "Invalid argument count";
		r = -EINVAL;
		goto out_unlock;
	}
	as.argc = argc;
	as.argv = argv;

	r = dm_get_device(ti, argv[0], FMODE_READ | FMODE_WRITE, &metadata_dev);
	if (r) {
		ti->error = "Error opening metadata block device";
		goto out_unlock;
	}

	metadata_dev_size = i_size_read(metadata_dev->bdev->bd_inode) >> SECTOR_SHIFT;
	if (metadata_dev_size > THIN_METADATA_MAX_SECTORS_WARNING)
		DMWARN("Metadata device %s is larger than %u sectors: excess space will not be used.",
		       bdevname(metadata_dev->bdev, b), THIN_METADATA_MAX_SECTORS);

	r = dm_get_device(ti, argv[1], FMODE_READ | FMODE_WRITE, &data_dev);
	if (r) {
		ti->error = "Error getting data device";
		goto out_metadata;
	}

	if (kstrtoul(argv[2], 10, &block_size) || !block_size ||
	    block_size < DATA_DEV_BLOCK_SIZE_MIN_SECTORS ||
	    block_size > DATA_DEV_BLOCK_SIZE_MAX_SECTORS ||
	    !is_power_of_2(block_size)) {
		ti->error = "Invalid block size";
		r = -EINVAL;
		goto out;
	}

	if (kstrtoull(argv[3], 10, (unsigned long long *)&low_water_blocks)) {
		ti->error = "Invalid low water mark";
		r = -EINVAL;
		goto out;
	}

	/*
	 * Set default pool features.
	 */
	pool_features_init(&pf);

	dm_consume_args(&as, 4);
	r = parse_pool_features(&as, &pf, ti);
	if (r)
		goto out;

	pt = kzalloc(sizeof(*pt), GFP_KERNEL);
	if (!pt) {
		r = -ENOMEM;
		goto out;
	}

	pool = __pool_find(dm_table_get_md(ti->table), metadata_dev->bdev,
			   block_size, &ti->error, &pool_created);
	if (IS_ERR(pool)) {
		r = PTR_ERR(pool);
		goto out_free_pt;
	}

	/*
	 * 'pool_created' reflects whether this is the first table load.
	 * Top level discard support is not allowed to be changed after
	 * initial load.  This would require a pool reload to trigger thin
	 * device changes.
	 */
	if (!pool_created && pf.discard_enabled != pool->pf.discard_enabled) {
		ti->error = "Discard support cannot be disabled once enabled";
		r = -EINVAL;
		goto out_flags_changed;
	}

	/*
	 * If discard_passdown was enabled verify that the data device
	 * supports discards.  Disable discard_passdown if not; otherwise
	 * -EOPNOTSUPP will be returned.
	 */
	if (pf.discard_passdown) {
		struct request_queue *q = bdev_get_queue(data_dev->bdev);
		if (!q || !blk_queue_discard(q)) {
			DMWARN("Discard unsupported by data device: Disabling discard passdown.");
			pf.discard_passdown = 0;
		}
	}

	pt->pool = pool;
	pt->ti = ti;
	pt->metadata_dev = metadata_dev;
	pt->data_dev = data_dev;
	pt->low_water_blocks = low_water_blocks;
	pt->pf = pf;
	ti->num_flush_requests = 1;
<<<<<<< HEAD
	if (pf.discard_enabled && pf.discard_passdown) {
		ti->discards_supported = 1;
		ti->num_discard_requests = 1;
=======
	/*
	 * Only need to enable discards if the pool should pass
	 * them down to the data device.  The thin device's discard
	 * processing will cause mappings to be removed from the btree.
	 */
	if (pf.discard_enabled && pf.discard_passdown) {
		ti->num_discard_requests = 1;
		/*
		 * Setting 'discards_supported' circumvents the normal
		 * stacking of discard limits (this keeps the pool and
		 * thin devices' discard limits consistent).
		 */
		ti->discards_supported = 1;
>>>>>>> dd775ae2
	}
	ti->private = pt;

	pt->callbacks.congested_fn = pool_is_congested;
	dm_table_add_target_callbacks(ti->table, &pt->callbacks);

	mutex_unlock(&dm_thin_pool_table.mutex);

	return 0;

out_flags_changed:
	__pool_dec(pool);
out_free_pt:
	kfree(pt);
out:
	dm_put_device(ti, data_dev);
out_metadata:
	dm_put_device(ti, metadata_dev);
out_unlock:
	mutex_unlock(&dm_thin_pool_table.mutex);

	return r;
}

static int pool_map(struct dm_target *ti, struct bio *bio,
		    union map_info *map_context)
{
	int r;
	struct pool_c *pt = ti->private;
	struct pool *pool = pt->pool;
	unsigned long flags;

	/*
	 * As this is a singleton target, ti->begin is always zero.
	 */
	spin_lock_irqsave(&pool->lock, flags);
	bio->bi_bdev = pt->data_dev->bdev;
	r = DM_MAPIO_REMAPPED;
	spin_unlock_irqrestore(&pool->lock, flags);

	return r;
}

/*
 * Retrieves the number of blocks of the data device from
 * the superblock and compares it to the actual device size,
 * thus resizing the data device in case it has grown.
 *
 * This both copes with opening preallocated data devices in the ctr
 * being followed by a resume
 * -and-
 * calling the resume method individually after userspace has
 * grown the data device in reaction to a table event.
 */
static int pool_preresume(struct dm_target *ti)
{
	int r;
	struct pool_c *pt = ti->private;
	struct pool *pool = pt->pool;
	dm_block_t data_size, sb_data_size;

	/*
	 * Take control of the pool object.
	 */
	r = bind_control_target(pool, ti);
	if (r)
		return r;

	data_size = ti->len >> pool->block_shift;
	r = dm_pool_get_data_dev_size(pool->pmd, &sb_data_size);
	if (r) {
		DMERR("failed to retrieve data device size");
		return r;
	}

	if (data_size < sb_data_size) {
		DMERR("pool target too small, is %llu blocks (expected %llu)",
		      data_size, sb_data_size);
		return -EINVAL;

	} else if (data_size > sb_data_size) {
		r = dm_pool_resize_data_dev(pool->pmd, data_size);
		if (r) {
			DMERR("failed to resize data device");
			return r;
		}

		r = dm_pool_commit_metadata(pool->pmd);
		if (r) {
			DMERR("%s: dm_pool_commit_metadata() failed, error = %d",
			      __func__, r);
			return r;
		}
	}

	return 0;
}

static void pool_resume(struct dm_target *ti)
{
	struct pool_c *pt = ti->private;
	struct pool *pool = pt->pool;
	unsigned long flags;

	spin_lock_irqsave(&pool->lock, flags);
	pool->low_water_triggered = 0;
	pool->no_free_space = 0;
	__requeue_bios(pool);
	spin_unlock_irqrestore(&pool->lock, flags);

	do_waker(&pool->waker.work);
}

static void pool_postsuspend(struct dm_target *ti)
{
	int r;
	struct pool_c *pt = ti->private;
	struct pool *pool = pt->pool;

	cancel_delayed_work(&pool->waker);
	flush_workqueue(pool->wq);

	r = dm_pool_commit_metadata(pool->pmd);
	if (r < 0) {
		DMERR("%s: dm_pool_commit_metadata() failed, error = %d",
		      __func__, r);
		/* FIXME: invalidate device? error the next FUA or FLUSH bio ?*/
	}
}

static int check_arg_count(unsigned argc, unsigned args_required)
{
	if (argc != args_required) {
		DMWARN("Message received with %u arguments instead of %u.",
		       argc, args_required);
		return -EINVAL;
	}

	return 0;
}

static int read_dev_id(char *arg, dm_thin_id *dev_id, int warning)
{
	if (!kstrtoull(arg, 10, (unsigned long long *)dev_id) &&
	    *dev_id <= MAX_DEV_ID)
		return 0;

	if (warning)
		DMWARN("Message received with invalid device id: %s", arg);

	return -EINVAL;
}

static int process_create_thin_mesg(unsigned argc, char **argv, struct pool *pool)
{
	dm_thin_id dev_id;
	int r;

	r = check_arg_count(argc, 2);
	if (r)
		return r;

	r = read_dev_id(argv[1], &dev_id, 1);
	if (r)
		return r;

	r = dm_pool_create_thin(pool->pmd, dev_id);
	if (r) {
		DMWARN("Creation of new thinly-provisioned device with id %s failed.",
		       argv[1]);
		return r;
	}

	return 0;
}

static int process_create_snap_mesg(unsigned argc, char **argv, struct pool *pool)
{
	dm_thin_id dev_id;
	dm_thin_id origin_dev_id;
	int r;

	r = check_arg_count(argc, 3);
	if (r)
		return r;

	r = read_dev_id(argv[1], &dev_id, 1);
	if (r)
		return r;

	r = read_dev_id(argv[2], &origin_dev_id, 1);
	if (r)
		return r;

	r = dm_pool_create_snap(pool->pmd, dev_id, origin_dev_id);
	if (r) {
		DMWARN("Creation of new snapshot %s of device %s failed.",
		       argv[1], argv[2]);
		return r;
	}

	return 0;
}

static int process_delete_mesg(unsigned argc, char **argv, struct pool *pool)
{
	dm_thin_id dev_id;
	int r;

	r = check_arg_count(argc, 2);
	if (r)
		return r;

	r = read_dev_id(argv[1], &dev_id, 1);
	if (r)
		return r;

	r = dm_pool_delete_thin_device(pool->pmd, dev_id);
	if (r)
		DMWARN("Deletion of thin device %s failed.", argv[1]);

	return r;
}

static int process_set_transaction_id_mesg(unsigned argc, char **argv, struct pool *pool)
{
	dm_thin_id old_id, new_id;
	int r;

	r = check_arg_count(argc, 3);
	if (r)
		return r;

	if (kstrtoull(argv[1], 10, (unsigned long long *)&old_id)) {
		DMWARN("set_transaction_id message: Unrecognised id %s.", argv[1]);
		return -EINVAL;
	}

	if (kstrtoull(argv[2], 10, (unsigned long long *)&new_id)) {
		DMWARN("set_transaction_id message: Unrecognised new id %s.", argv[2]);
		return -EINVAL;
	}

	r = dm_pool_set_metadata_transaction_id(pool->pmd, old_id, new_id);
	if (r) {
		DMWARN("Failed to change transaction id from %s to %s.",
		       argv[1], argv[2]);
		return r;
	}

	return 0;
}

static int process_hold_root_mesg(unsigned argc, char **argv, struct pool *pool)
{
	int r;

	r = check_arg_count(argc, 1);
	if (r)
		return r;

	r = dm_pool_hold_metadata_root(pool->pmd);
	if (r)
		DMWARN("hold root request failed");

	return r;
}

static int process_release_root_mesg(unsigned argc, char **argv, struct pool *pool)
{
	int r;

	r = check_arg_count(argc, 1);
	if (r)
		return r;

	r = dm_pool_release_metadata_root(pool->pmd);
	if (r)
		DMWARN("release root request failed");

	return r;
}

/*
 * Messages supported:
 *   create_thin	<dev_id>
 *   create_snap	<dev_id> <origin_id>
 *   delete		<dev_id>
 *   trim		<dev_id> <new_size_in_sectors>
 *   set_transaction_id <current_trans_id> <new_trans_id>
 *   hold_root
 *   release_root
 */
static int pool_message(struct dm_target *ti, unsigned argc, char **argv)
{
	int r = -EINVAL;
	struct pool_c *pt = ti->private;
	struct pool *pool = pt->pool;

	if (!strcasecmp(argv[0], "create_thin"))
		r = process_create_thin_mesg(argc, argv, pool);

	else if (!strcasecmp(argv[0], "create_snap"))
		r = process_create_snap_mesg(argc, argv, pool);

	else if (!strcasecmp(argv[0], "delete"))
		r = process_delete_mesg(argc, argv, pool);

	else if (!strcasecmp(argv[0], "set_transaction_id"))
		r = process_set_transaction_id_mesg(argc, argv, pool);

	else if (!strcasecmp(argv[0], "hold_root"))
		r = process_hold_root_mesg(argc, argv, pool);

	else if (!strcasecmp(argv[0], "release_root"))
		r = process_release_root_mesg(argc, argv, pool);

	else
		DMWARN("Unrecognised thin pool target message received: %s", argv[0]);

	if (!r) {
		r = dm_pool_commit_metadata(pool->pmd);
		if (r)
			DMERR("%s message: dm_pool_commit_metadata() failed, error = %d",
			      argv[0], r);
	}

	return r;
}

/*
 * Status line is:
 *    <transaction id> <used metadata sectors>/<total metadata sectors>
 *    <used data sectors>/<total data sectors> <held metadata root>
 */
static int pool_status(struct dm_target *ti, status_type_t type,
		       char *result, unsigned maxlen)
{
	int r, count;
	unsigned sz = 0;
	uint64_t transaction_id;
	dm_block_t nr_free_blocks_data;
	dm_block_t nr_free_blocks_metadata;
	dm_block_t nr_blocks_data;
	dm_block_t nr_blocks_metadata;
	dm_block_t held_root;
	char buf[BDEVNAME_SIZE];
	char buf2[BDEVNAME_SIZE];
	struct pool_c *pt = ti->private;
	struct pool *pool = pt->pool;

	switch (type) {
	case STATUSTYPE_INFO:
		r = dm_pool_get_metadata_transaction_id(pool->pmd,
							&transaction_id);
		if (r)
			return r;

		/*
		 * If we're in the middle of a transaction the free block
		 * counts can be quite out of date, so we do a quick
		 * commit.
		 */
		r = dm_pool_commit_metadata(pool->pmd);
		if (r)
			return r;

		r = dm_pool_get_free_metadata_block_count(pool->pmd,
							  &nr_free_blocks_metadata);
		if (r)
			return r;

		r = dm_pool_get_metadata_dev_size(pool->pmd, &nr_blocks_metadata);
		if (r)
			return r;

		r = dm_pool_get_free_block_count(pool->pmd,
						 &nr_free_blocks_data);
		if (r)
			return r;

		r = dm_pool_get_data_dev_size(pool->pmd, &nr_blocks_data);
		if (r)
			return r;

		r = dm_pool_get_held_metadata_root(pool->pmd, &held_root);
		if (r)
			return r;

		DMEMIT("%llu %llu/%llu %llu/%llu ",
		       (unsigned long long)transaction_id,
		       (unsigned long long)(nr_blocks_metadata - nr_free_blocks_metadata),
		       (unsigned long long)nr_blocks_metadata,
		       (unsigned long long)(nr_blocks_data - nr_free_blocks_data),
		       (unsigned long long)nr_blocks_data);

		if (held_root)
			DMEMIT("%llu", held_root);
		else
			DMEMIT("-");

		break;

	case STATUSTYPE_TABLE:
		DMEMIT("%s %s %lu %llu ",
		       format_dev_t(buf, pt->metadata_dev->bdev->bd_dev),
		       format_dev_t(buf2, pt->data_dev->bdev->bd_dev),
		       (unsigned long)pool->sectors_per_block,
		       (unsigned long long)pt->low_water_blocks);

<<<<<<< HEAD
		count = !pool->pf.zero_new_blocks + !pool->pf.discard_enabled + !pool->pf.discard_passdown;
=======
		count = !pool->pf.zero_new_blocks + !pool->pf.discard_enabled +
			!pool->pf.discard_passdown;
>>>>>>> dd775ae2
		DMEMIT("%u ", count);

		if (!pool->pf.zero_new_blocks)
			DMEMIT("skip_block_zeroing ");

		if (!pool->pf.discard_enabled)
<<<<<<< HEAD
			DMEMIT("skip_discard ");

		if (!pool->pf.discard_passdown)
			DMEMIT("skip_discard_passdown");
=======
			DMEMIT("ignore_discard ");

		if (!pool->pf.discard_passdown)
			DMEMIT("no_discard_passdown ");
>>>>>>> dd775ae2

		break;
	}

	return 0;
}

static int pool_iterate_devices(struct dm_target *ti,
				iterate_devices_callout_fn fn, void *data)
{
	struct pool_c *pt = ti->private;

	return fn(ti, pt->data_dev, 0, ti->len, data);
}

static int pool_merge(struct dm_target *ti, struct bvec_merge_data *bvm,
		      struct bio_vec *biovec, int max_size)
{
	struct pool_c *pt = ti->private;
	struct request_queue *q = bdev_get_queue(pt->data_dev->bdev);

	if (!q->merge_bvec_fn)
		return max_size;

	bvm->bi_bdev = pt->data_dev->bdev;

	return min(max_size, q->merge_bvec_fn(q, bvm, biovec));
}

static void set_discard_limits(struct pool *pool, struct queue_limits *limits)
{
<<<<<<< HEAD
=======
	/*
	 * FIXME: these limits may be incompatible with the pool's data device
	 */
>>>>>>> dd775ae2
	limits->max_discard_sectors = pool->sectors_per_block;

	/*
	 * This is just a hint, and not enforced.  We have to cope with
	 * bios that overlap 2 blocks.
	 */
	limits->discard_granularity = pool->sectors_per_block << SECTOR_SHIFT;
	limits->discard_zeroes_data = pool->pf.zero_new_blocks;
}

static void pool_io_hints(struct dm_target *ti, struct queue_limits *limits)
{
	struct pool_c *pt = ti->private;
	struct pool *pool = pt->pool;

	blk_limits_io_min(limits, 0);
	blk_limits_io_opt(limits, pool->sectors_per_block << SECTOR_SHIFT);
	if (pool->pf.discard_enabled)
		set_discard_limits(pool, limits);
}

static struct target_type pool_target = {
	.name = "thin-pool",
	.features = DM_TARGET_SINGLETON | DM_TARGET_ALWAYS_WRITEABLE |
		    DM_TARGET_IMMUTABLE,
	.version = {1, 1, 0},
	.module = THIS_MODULE,
	.ctr = pool_ctr,
	.dtr = pool_dtr,
	.map = pool_map,
	.postsuspend = pool_postsuspend,
	.preresume = pool_preresume,
	.resume = pool_resume,
	.message = pool_message,
	.status = pool_status,
	.merge = pool_merge,
	.iterate_devices = pool_iterate_devices,
	.io_hints = pool_io_hints,
};

/*----------------------------------------------------------------
 * Thin target methods
 *--------------------------------------------------------------*/
static void thin_dtr(struct dm_target *ti)
{
	struct thin_c *tc = ti->private;

	mutex_lock(&dm_thin_pool_table.mutex);

	__pool_dec(tc->pool);
	dm_pool_close_thin_device(tc->td);
	dm_put_device(ti, tc->pool_dev);
	if (tc->origin_dev)
		dm_put_device(ti, tc->origin_dev);
	kfree(tc);

	mutex_unlock(&dm_thin_pool_table.mutex);
}

/*
 * Thin target parameters:
 *
 * <pool_dev> <dev_id> [origin_dev]
 *
 * pool_dev: the path to the pool (eg, /dev/mapper/my_pool)
 * dev_id: the internal device identifier
 * origin_dev: a device external to the pool that should act as the origin
 *
<<<<<<< HEAD
 * If the pool has discards disabled, they get disabled for the thin as well.
=======
 * If the pool device has discards disabled, they get disabled for the thin
 * device as well.
>>>>>>> dd775ae2
 */
static int thin_ctr(struct dm_target *ti, unsigned argc, char **argv)
{
	int r;
	struct thin_c *tc;
	struct dm_dev *pool_dev, *origin_dev;
	struct mapped_device *pool_md;

	mutex_lock(&dm_thin_pool_table.mutex);

	if (argc != 2 && argc != 3) {
		ti->error = "Invalid argument count";
		r = -EINVAL;
		goto out_unlock;
	}

	tc = ti->private = kzalloc(sizeof(*tc), GFP_KERNEL);
	if (!tc) {
		ti->error = "Out of memory";
		r = -ENOMEM;
		goto out_unlock;
	}

	if (argc == 3) {
		r = dm_get_device(ti, argv[2], FMODE_READ, &origin_dev);
		if (r) {
			ti->error = "Error opening origin device";
			goto bad_origin_dev;
		}
		tc->origin_dev = origin_dev;
	}

	r = dm_get_device(ti, argv[0], dm_table_get_mode(ti->table), &pool_dev);
	if (r) {
		ti->error = "Error opening pool device";
		goto bad_pool_dev;
	}
	tc->pool_dev = pool_dev;

	if (read_dev_id(argv[1], (unsigned long long *)&tc->dev_id, 0)) {
		ti->error = "Invalid device id";
		r = -EINVAL;
		goto bad_common;
	}

	pool_md = dm_get_md(tc->pool_dev->bdev->bd_dev);
	if (!pool_md) {
		ti->error = "Couldn't get pool mapped device";
		r = -EINVAL;
		goto bad_common;
	}

	tc->pool = __pool_table_lookup(pool_md);
	if (!tc->pool) {
		ti->error = "Couldn't find pool object";
		r = -EINVAL;
		goto bad_pool_lookup;
	}
	__pool_inc(tc->pool);

	r = dm_pool_open_thin_device(tc->pool->pmd, tc->dev_id, &tc->td);
	if (r) {
		ti->error = "Couldn't open thin internal device";
		goto bad_thin_open;
	}

	ti->split_io = tc->pool->sectors_per_block;
	ti->num_flush_requests = 1;

	/* In case the pool supports discards, pass them on. */
	if (tc->pool->pf.discard_enabled) {
		ti->discards_supported = 1;
		ti->num_discard_requests = 1;
	}

	dm_put(pool_md);

	mutex_unlock(&dm_thin_pool_table.mutex);

	return 0;

bad_thin_open:
	__pool_dec(tc->pool);
bad_pool_lookup:
	dm_put(pool_md);
bad_common:
	dm_put_device(ti, tc->pool_dev);
bad_pool_dev:
	if (tc->origin_dev)
		dm_put_device(ti, tc->origin_dev);
bad_origin_dev:
	kfree(tc);
out_unlock:
	mutex_unlock(&dm_thin_pool_table.mutex);

	return r;
}

static int thin_map(struct dm_target *ti, struct bio *bio,
		    union map_info *map_context)
{
	bio->bi_sector = dm_target_offset(ti, bio->bi_sector);

	return thin_bio_map(ti, bio, map_context);
}

static int thin_endio(struct dm_target *ti,
		      struct bio *bio, int err,
		      union map_info *map_context)
{
	unsigned long flags;
	struct endio_hook *h = map_context->ptr;
	struct list_head work;
	struct new_mapping *m, *tmp;
	struct pool *pool = h->tc->pool;

	if (h->shared_read_entry) {
		INIT_LIST_HEAD(&work);
		ds_dec(h->shared_read_entry, &work);

		spin_lock_irqsave(&pool->lock, flags);
		list_for_each_entry_safe(m, tmp, &work, list) {
			list_del(&m->list);
			m->quiesced = 1;
			__maybe_add_mapping(m);
		}
		spin_unlock_irqrestore(&pool->lock, flags);
	}

	if (h->all_io_entry) {
		INIT_LIST_HEAD(&work);
		ds_dec(h->all_io_entry, &work);
		list_for_each_entry_safe(m, tmp, &work, list)
			list_add(&m->list, &pool->prepared_discards);
	}

	mempool_free(h, pool->endio_hook_pool);
<<<<<<< HEAD
=======

>>>>>>> dd775ae2
	return 0;
}

static void thin_postsuspend(struct dm_target *ti)
{
	if (dm_noflush_suspending(ti))
		requeue_io((struct thin_c *)ti->private);
}

/*
 * <nr mapped sectors> <highest mapped sector>
 */
static int thin_status(struct dm_target *ti, status_type_t type,
		       char *result, unsigned maxlen)
{
	int r;
	ssize_t sz = 0;
	dm_block_t mapped, highest;
	char buf[BDEVNAME_SIZE];
	char buf2[BDEVNAME_SIZE];
	struct thin_c *tc = ti->private;

	if (!tc->td)
		DMEMIT("-");
	else {
		switch (type) {
		case STATUSTYPE_INFO:
			r = dm_thin_get_mapped_count(tc->td, &mapped);
			if (r)
				return r;

			r = dm_thin_get_highest_mapped_block(tc->td, &highest);
			if (r < 0)
				return r;

			DMEMIT("%llu ", mapped * tc->pool->sectors_per_block);
			if (r)
				DMEMIT("%llu", ((highest + 1) *
						tc->pool->sectors_per_block) - 1);
			else
				DMEMIT("-");
			break;

		case STATUSTYPE_TABLE:
			DMEMIT("%s %lu",
			       format_dev_t(buf, tc->pool_dev->bdev->bd_dev),
			       (unsigned long) tc->dev_id);
			if (tc->origin_dev)
<<<<<<< HEAD
				DMEMIT(" %s", format_dev_t(buf2, tc->origin_dev->bdev->bd_dev));
=======
				DMEMIT(" %s", format_dev_t(buf, tc->origin_dev->bdev->bd_dev));
>>>>>>> dd775ae2
			break;
		}
	}

	return 0;
}

static int thin_iterate_devices(struct dm_target *ti,
				iterate_devices_callout_fn fn, void *data)
{
	dm_block_t blocks;
	struct thin_c *tc = ti->private;

	/*
	 * We can't call dm_pool_get_data_dev_size() since that blocks.  So
	 * we follow a more convoluted path through to the pool's target.
	 */
	if (!tc->pool->ti)
		return 0;	/* nothing is bound */

	blocks = tc->pool->ti->len >> tc->pool->block_shift;
	if (blocks)
		return fn(ti, tc->pool_dev, 0, tc->pool->sectors_per_block * blocks, data);

	return 0;
}

static void thin_io_hints(struct dm_target *ti, struct queue_limits *limits)
{
	struct thin_c *tc = ti->private;
	struct pool *pool = tc->pool;

	blk_limits_io_min(limits, 0);
	blk_limits_io_opt(limits, pool->sectors_per_block << SECTOR_SHIFT);
	set_discard_limits(pool, limits);
}

static struct target_type thin_target = {
	.name = "thin",
	.version = {1, 1, 0},
	.module	= THIS_MODULE,
	.ctr = thin_ctr,
	.dtr = thin_dtr,
	.map = thin_map,
	.end_io = thin_endio,
	.postsuspend = thin_postsuspend,
	.status = thin_status,
	.iterate_devices = thin_iterate_devices,
	.io_hints = thin_io_hints,
};

/*----------------------------------------------------------------*/

static int __init dm_thin_init(void)
{
	int r;

	pool_table_init();

	r = dm_register_target(&thin_target);
	if (r)
		return r;

	r = dm_register_target(&pool_target);
	if (r)
		dm_unregister_target(&thin_target);

	return r;
}

static void dm_thin_exit(void)
{
	dm_unregister_target(&thin_target);
	dm_unregister_target(&pool_target);
}

module_init(dm_thin_init);
module_exit(dm_thin_exit);

MODULE_DESCRIPTION(DM_NAME "device-mapper thin provisioning target");
MODULE_AUTHOR("Joe Thornber <dm-devel@redhat.com>");
MODULE_LICENSE("GPL");<|MERGE_RESOLUTION|>--- conflicted
+++ resolved
@@ -254,28 +254,6 @@
 	 */
 	cell = cell2;
 
-<<<<<<< HEAD
-			cell->prison = prison;
-			memcpy(&cell->key, key, sizeof(cell->key));
-			cell->holder = inmate;
-			bio_list_init(&cell->bios);
-			hlist_add_head(&cell->list, prison->cells + hash);
-			r = 0;
-
-		} else {
-			mempool_free(cell2, prison->cell_pool);
-			cell2 = NULL;
-			r = 1;
-			bio_list_add(&cell->bios, inmate);
-		}
-
-	} else {
-		r = 1;
-		bio_list_add(&cell->bios, inmate);
-	}
-	spin_unlock_irqrestore(&prison->lock, flags);
-
-=======
 	cell->prison = prison;
 	memcpy(&cell->key, key, sizeof(cell->key));
 	cell->holder = inmate;
@@ -287,7 +265,6 @@
 out:
 	spin_unlock_irqrestore(&prison->lock, flags);
 
->>>>>>> dd775ae2
 	*ref = cell;
 	return r;
 }
@@ -301,15 +278,8 @@
 
 	hlist_del(&cell->list);
 
-<<<<<<< HEAD
-	if (inmates) {
-		bio_list_add(inmates, cell->holder);
-		bio_list_merge(inmates, &cell->bios);
-	}
-=======
 	bio_list_add(inmates, cell->holder);
 	bio_list_merge(inmates, &cell->bios);
->>>>>>> dd775ae2
 
 	mempool_free(cell, prison->cell_pool);
 }
@@ -355,20 +325,11 @@
 	struct bio_prison *prison = cell->prison;
 
 	hlist_del(&cell->list);
-<<<<<<< HEAD
-	if (inmates)
-		bio_list_merge(inmates, &cell->bios);
+	bio_list_merge(inmates, &cell->bios);
 
 	mempool_free(cell, prison->cell_pool);
 }
 
-=======
-	bio_list_merge(inmates, &cell->bios);
-
-	mempool_free(cell, prison->cell_pool);
-}
-
->>>>>>> dd775ae2
 static void cell_release_no_holder(struct cell *cell, struct bio_list *inmates)
 {
 	unsigned long flags;
@@ -1245,11 +1206,7 @@
 			 */
 			m = get_next_mapping(pool);
 			m->tc = tc;
-<<<<<<< HEAD
-			m->pass_discard = !lookup_result.shared;
-=======
-			m->pass_discard = (!lookup_result.shared) & pool->pf.discard_passdown;
->>>>>>> dd775ae2
+			m->pass_discard = (!lookup_result.shared) && pool->pf.discard_passdown;
 			m->virt_block = block;
 			m->data_block = lookup_result.block;
 			m->cell = cell;
@@ -1287,11 +1244,7 @@
 		break;
 
 	default:
-<<<<<<< HEAD
-		DMERR("discard: find block unexpectedly returned %d\n", r);
-=======
 		DMERR("discard: find block unexpectedly returned %d", r);
->>>>>>> dd775ae2
 		cell_release_singleton(cell, bio);
 		bio_io_error(bio);
 		break;
@@ -1929,13 +1882,8 @@
  *
  * Optional feature arguments are:
  *	     skip_block_zeroing: skips the zeroing of newly-provisioned blocks.
-<<<<<<< HEAD
- *           ignore_discard: disable discard
- *           no_discard_passdown: don't pass discards down to the data device
-=======
  *	     ignore_discard: disable discard
  *	     no_discard_passdown: don't pass discards down to the data device
->>>>>>> dd775ae2
  */
 static int pool_ctr(struct dm_target *ti, unsigned argc, char **argv)
 {
@@ -2051,11 +1999,7 @@
 	pt->low_water_blocks = low_water_blocks;
 	pt->pf = pf;
 	ti->num_flush_requests = 1;
-<<<<<<< HEAD
-	if (pf.discard_enabled && pf.discard_passdown) {
-		ti->discards_supported = 1;
-		ti->num_discard_requests = 1;
-=======
+
 	/*
 	 * Only need to enable discards if the pool should pass
 	 * them down to the data device.  The thin device's discard
@@ -2069,7 +2013,6 @@
 		 * thin devices' discard limits consistent).
 		 */
 		ti->discards_supported = 1;
->>>>>>> dd775ae2
 	}
 	ti->private = pt;
 
@@ -2480,29 +2423,18 @@
 		       (unsigned long)pool->sectors_per_block,
 		       (unsigned long long)pt->low_water_blocks);
 
-<<<<<<< HEAD
-		count = !pool->pf.zero_new_blocks + !pool->pf.discard_enabled + !pool->pf.discard_passdown;
-=======
 		count = !pool->pf.zero_new_blocks + !pool->pf.discard_enabled +
 			!pool->pf.discard_passdown;
->>>>>>> dd775ae2
 		DMEMIT("%u ", count);
 
 		if (!pool->pf.zero_new_blocks)
 			DMEMIT("skip_block_zeroing ");
 
 		if (!pool->pf.discard_enabled)
-<<<<<<< HEAD
-			DMEMIT("skip_discard ");
-
-		if (!pool->pf.discard_passdown)
-			DMEMIT("skip_discard_passdown");
-=======
 			DMEMIT("ignore_discard ");
 
 		if (!pool->pf.discard_passdown)
 			DMEMIT("no_discard_passdown ");
->>>>>>> dd775ae2
 
 		break;
 	}
@@ -2534,12 +2466,9 @@
 
 static void set_discard_limits(struct pool *pool, struct queue_limits *limits)
 {
-<<<<<<< HEAD
-=======
 	/*
 	 * FIXME: these limits may be incompatible with the pool's data device
 	 */
->>>>>>> dd775ae2
 	limits->max_discard_sectors = pool->sectors_per_block;
 
 	/*
@@ -2608,12 +2537,8 @@
  * dev_id: the internal device identifier
  * origin_dev: a device external to the pool that should act as the origin
  *
-<<<<<<< HEAD
- * If the pool has discards disabled, they get disabled for the thin as well.
-=======
  * If the pool device has discards disabled, they get disabled for the thin
  * device as well.
->>>>>>> dd775ae2
  */
 static int thin_ctr(struct dm_target *ti, unsigned argc, char **argv)
 {
@@ -2751,10 +2676,7 @@
 	}
 
 	mempool_free(h, pool->endio_hook_pool);
-<<<<<<< HEAD
-=======
-
->>>>>>> dd775ae2
+
 	return 0;
 }
 
@@ -2774,7 +2696,6 @@
 	ssize_t sz = 0;
 	dm_block_t mapped, highest;
 	char buf[BDEVNAME_SIZE];
-	char buf2[BDEVNAME_SIZE];
 	struct thin_c *tc = ti->private;
 
 	if (!tc->td)
@@ -2803,11 +2724,7 @@
 			       format_dev_t(buf, tc->pool_dev->bdev->bd_dev),
 			       (unsigned long) tc->dev_id);
 			if (tc->origin_dev)
-<<<<<<< HEAD
-				DMEMIT(" %s", format_dev_t(buf2, tc->origin_dev->bdev->bd_dev));
-=======
 				DMEMIT(" %s", format_dev_t(buf, tc->origin_dev->bdev->bd_dev));
->>>>>>> dd775ae2
 			break;
 		}
 	}
