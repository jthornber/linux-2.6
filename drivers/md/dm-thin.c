--- conflicted
+++ resolved
@@ -641,12 +641,8 @@
 	 */
 	r = dm_thin_insert_block(tc->td, m->virt_block, m->data_block);
 	if (r) {
-<<<<<<< HEAD
-		DMERR_LIMIT("dm_thin_insert_block() failed");
-=======
 		DMERR_LIMIT("%s: dm_thin_insert_block() failed: error = %d",
 			    dm_device_name(pool->pool_md), r);
->>>>>>> d8ec26d7
 		set_pool_mode(pool, PM_READ_ONLY);
 		cell_error(pool, m->cell);
 		goto out;
