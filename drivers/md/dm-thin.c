/*
 * Copyright (C) 2011-2012 Red Hat UK.
 *
 * This file is released under the GPL.
 */

#include "dm-thin-metadata.h"
#include "dm-bio-prison.h"
#include "dm.h"

#include <linux/device-mapper.h>
#include <linux/dm-io.h>
#include <linux/dm-kcopyd.h>
#include <linux/jiffies.h>
#include <linux/log2.h>
#include <linux/list.h>
#include <linux/rculist.h>
#include <linux/init.h>
#include <linux/module.h>
#include <linux/slab.h>
#include <linux/vmalloc.h>
#include <linux/sort.h>
#include <linux/rbtree.h>

#define	DM_MSG_PREFIX	"thin"

/*
 * Tunable constants
 */
#define ENDIO_HOOK_POOL_SIZE 1024
#define MAPPING_POOL_SIZE 1024
#define COMMIT_PERIOD HZ
#define NO_SPACE_TIMEOUT_SECS 60

static unsigned no_space_timeout_secs = NO_SPACE_TIMEOUT_SECS;

DECLARE_DM_KCOPYD_THROTTLE_WITH_MODULE_PARM(snapshot_copy_throttle,
		"A percentage of time allocated for copy on write");

/*
 * The block size of the device holding pool data must be
 * between 64KB and 1GB.
 */
#define DATA_DEV_BLOCK_SIZE_MIN_SECTORS (64 * 1024 >> SECTOR_SHIFT)
#define DATA_DEV_BLOCK_SIZE_MAX_SECTORS (1024 * 1024 * 1024 >> SECTOR_SHIFT)

/*
 * Device id is restricted to 24 bits.
 */
#define MAX_DEV_ID ((1 << 24) - 1)

/*
 * How do we handle breaking sharing of data blocks?
 * =================================================
 *
 * We use a standard copy-on-write btree to store the mappings for the
 * devices (note I'm talking about copy-on-write of the metadata here, not
 * the data).  When you take an internal snapshot you clone the root node
 * of the origin btree.  After this there is no concept of an origin or a
 * snapshot.  They are just two device trees that happen to point to the
 * same data blocks.
 *
 * When we get a write in we decide if it's to a shared data block using
 * some timestamp magic.  If it is, we have to break sharing.
 *
 * Let's say we write to a shared block in what was the origin.  The
 * steps are:
 *
 * i) plug io further to this physical block. (see bio_prison code).
 *
 * ii) quiesce any read io to that shared data block.  Obviously
 * including all devices that share this block.  (see dm_deferred_set code)
 *
 * iii) copy the data block to a newly allocate block.  This step can be
 * missed out if the io covers the block. (schedule_copy).
 *
 * iv) insert the new mapping into the origin's btree
 * (process_prepared_mapping).  This act of inserting breaks some
 * sharing of btree nodes between the two devices.  Breaking sharing only
 * effects the btree of that specific device.  Btrees for the other
 * devices that share the block never change.  The btree for the origin
 * device as it was after the last commit is untouched, ie. we're using
 * persistent data structures in the functional programming sense.
 *
 * v) unplug io to this physical block, including the io that triggered
 * the breaking of sharing.
 *
 * Steps (ii) and (iii) occur in parallel.
 *
 * The metadata _doesn't_ need to be committed before the io continues.  We
 * get away with this because the io is always written to a _new_ block.
 * If there's a crash, then:
 *
 * - The origin mapping will point to the old origin block (the shared
 * one).  This will contain the data as it was before the io that triggered
 * the breaking of sharing came in.
 *
 * - The snap mapping still points to the old block.  As it would after
 * the commit.
 *
 * The downside of this scheme is the timestamp magic isn't perfect, and
 * will continue to think that data block in the snapshot device is shared
 * even after the write to the origin has broken sharing.  I suspect data
 * blocks will typically be shared by many different devices, so we're
 * breaking sharing n + 1 times, rather than n, where n is the number of
 * devices that reference this data block.  At the moment I think the
 * benefits far, far outweigh the disadvantages.
 */

/*----------------------------------------------------------------*/

/*
 * Key building.
 */
enum lock_space {
	VIRTUAL,
	PHYSICAL
};

static void build_key(struct dm_thin_device *td, enum lock_space ls,
		      dm_block_t b, dm_block_t e, struct dm_cell_key *key)
{
	key->virtual = (ls == VIRTUAL);
	key->dev = dm_thin_dev_id(td);
	key->block_begin = b;
	key->block_end = e;
}

static void build_data_key(struct dm_thin_device *td, dm_block_t b,
			   struct dm_cell_key *key)
{
	build_key(td, PHYSICAL, b, b + 1llu, key);
}

static void build_virtual_key(struct dm_thin_device *td, dm_block_t b,
			      struct dm_cell_key *key)
{
	build_key(td, VIRTUAL, b, b + 1llu, key);
}

/*----------------------------------------------------------------*/

#define THROTTLE_THRESHOLD (1 * HZ)

struct throttle {
	struct rw_semaphore lock;
	unsigned long threshold;
	bool throttle_applied;
};

static void throttle_init(struct throttle *t)
{
	init_rwsem(&t->lock);
	t->throttle_applied = false;
}

static void throttle_work_start(struct throttle *t)
{
	t->threshold = jiffies + THROTTLE_THRESHOLD;
}

static void throttle_work_update(struct throttle *t)
{
	if (!t->throttle_applied && jiffies > t->threshold) {
		down_write(&t->lock);
		t->throttle_applied = true;
	}
}

static void throttle_work_complete(struct throttle *t)
{
	if (t->throttle_applied) {
		t->throttle_applied = false;
		up_write(&t->lock);
	}
}

static void throttle_lock(struct throttle *t)
{
	down_read(&t->lock);
}

static void throttle_unlock(struct throttle *t)
{
	up_read(&t->lock);
}

/*----------------------------------------------------------------*/

/*
 * A pool device ties together a metadata device and a data device.  It
 * also provides the interface for creating and destroying internal
 * devices.
 */
struct dm_thin_new_mapping;

/*
 * The pool runs in 4 modes.  Ordered in degraded order for comparisons.
 */
enum pool_mode {
	PM_WRITE,		/* metadata may be changed */
	PM_OUT_OF_DATA_SPACE,	/* metadata may be changed, though data may not be allocated */
	PM_READ_ONLY,		/* metadata may not be changed */
	PM_FAIL,		/* all I/O fails */
};

struct pool_features {
	enum pool_mode mode;

	bool zero_new_blocks:1;
	bool discard_enabled:1;
	bool discard_passdown:1;
	bool error_if_no_space:1;
};

struct thin_c;
typedef void (*process_bio_fn)(struct thin_c *tc, struct bio *bio);
typedef void (*process_cell_fn)(struct thin_c *tc, struct dm_bio_prison_cell *cell);
typedef void (*process_mapping_fn)(struct dm_thin_new_mapping *m);

#define CELL_SORT_ARRAY_SIZE 8192

struct pool {
	struct list_head list;
	struct dm_target *ti;	/* Only set if a pool target is bound */

	struct mapped_device *pool_md;
	struct block_device *md_dev;
	struct dm_pool_metadata *pmd;

	dm_block_t low_water_blocks;
	uint32_t sectors_per_block;
	int sectors_per_block_shift;

	struct pool_features pf;
	bool low_water_triggered:1;	/* A dm event has been sent */
	bool suspended:1;
	bool out_of_data_space:1;

	struct dm_bio_prison *prison;
	struct dm_kcopyd_client *copier;

	struct workqueue_struct *wq;
	struct throttle throttle;
	struct work_struct worker;
	struct delayed_work waker;
	struct delayed_work no_space_timeout;

	unsigned long last_commit_jiffies;
	unsigned ref_count;

	spinlock_t lock;
	struct bio_list deferred_flush_bios;
	struct list_head prepared_mappings;
	struct list_head prepared_discards;
	struct list_head active_thins;

	struct dm_deferred_set *shared_read_ds;
	struct dm_deferred_set *all_io_ds;

	struct dm_thin_new_mapping *next_mapping;
	mempool_t *mapping_pool;

	process_bio_fn process_bio;
	process_bio_fn process_discard;

	process_cell_fn process_cell;
	process_cell_fn process_discard_cell;

	process_mapping_fn process_prepared_mapping;
	process_mapping_fn process_prepared_discard;

	struct dm_bio_prison_cell **cell_sort_array;
};

static enum pool_mode get_pool_mode(struct pool *pool);
static void metadata_operation_failed(struct pool *pool, const char *op, int r);

/*
 * Target context for a pool.
 */
struct pool_c {
	struct dm_target *ti;
	struct pool *pool;
	struct dm_dev *data_dev;
	struct dm_dev *metadata_dev;
	struct dm_target_callbacks callbacks;

	dm_block_t low_water_blocks;
	struct pool_features requested_pf; /* Features requested during table load */
	struct pool_features adjusted_pf;  /* Features used after adjusting for constituent devices */
};

/*
 * Target context for a thin.
 */
struct thin_c {
	struct list_head list;
	struct dm_dev *pool_dev;
	struct dm_dev *origin_dev;
	sector_t origin_size;
	dm_thin_id dev_id;

	struct pool *pool;
	struct dm_thin_device *td;
	struct mapped_device *thin_md;

	bool requeue_mode:1;
	spinlock_t lock;
	struct list_head deferred_cells;
	struct bio_list deferred_bio_list;
	struct bio_list retry_on_resume_list;
	struct rb_root sort_bio_list; /* sorted list of deferred bios */

	/*
	 * Ensures the thin is not destroyed until the worker has finished
	 * iterating the active_thins list.
	 */
	atomic_t refcount;
	struct completion can_destroy;
};

/*----------------------------------------------------------------*/

static bool block_size_is_power_of_two(struct pool *pool)
{
	return pool->sectors_per_block_shift >= 0;
}

static sector_t block_to_sectors(struct pool *pool, dm_block_t b)
{
	return block_size_is_power_of_two(pool) ?
		(b << pool->sectors_per_block_shift) :
		(b * pool->sectors_per_block);
}

static int issue_discard(struct thin_c *tc, dm_block_t data_b, dm_block_t data_e,
			 struct bio *parent_bio)
{
	int type = REQ_WRITE | REQ_DISCARD;
	sector_t s = block_to_sectors(tc->pool, data_b);
	sector_t len = block_to_sectors(tc->pool, data_e - data_b);
	struct bio *bio = NULL;
<<<<<<< HEAD
	int ret;

=======
	struct blk_plug plug;
	int ret;

	blk_start_plug(&plug);
>>>>>>> 92445409
	ret = __blkdev_issue_discard(tc->pool_dev->bdev, s, len,
				     GFP_NOWAIT, type, &bio);
	if (!ret && bio) {
		bio_chain(bio, parent_bio);
		submit_bio(type, bio);
	}
<<<<<<< HEAD
=======
	blk_finish_plug(&plug);
>>>>>>> 92445409

	return ret;
}

/*----------------------------------------------------------------*/

/*
 * wake_worker() is used when new work is queued and when pool_resume is
 * ready to continue deferred IO processing.
 */
static void wake_worker(struct pool *pool)
{
	queue_work(pool->wq, &pool->worker);
}

/*----------------------------------------------------------------*/

static int bio_detain(struct pool *pool, struct dm_cell_key *key, struct bio *bio,
		      struct dm_bio_prison_cell **cell_result)
{
	int r;
	struct dm_bio_prison_cell *cell_prealloc;

	/*
	 * Allocate a cell from the prison's mempool.
	 * This might block but it can't fail.
	 */
	cell_prealloc = dm_bio_prison_alloc_cell(pool->prison, GFP_NOIO);

	r = dm_bio_detain(pool->prison, key, bio, cell_prealloc, cell_result);
	if (r)
		/*
		 * We reused an old cell; we can get rid of
		 * the new one.
		 */
		dm_bio_prison_free_cell(pool->prison, cell_prealloc);

	return r;
}

static void cell_release(struct pool *pool,
			 struct dm_bio_prison_cell *cell,
			 struct bio_list *bios)
{
	dm_cell_release(pool->prison, cell, bios);
	dm_bio_prison_free_cell(pool->prison, cell);
}

static void cell_visit_release(struct pool *pool,
			       void (*fn)(void *, struct dm_bio_prison_cell *),
			       void *context,
			       struct dm_bio_prison_cell *cell)
{
	dm_cell_visit_release(pool->prison, fn, context, cell);
	dm_bio_prison_free_cell(pool->prison, cell);
}

static void cell_release_no_holder(struct pool *pool,
				   struct dm_bio_prison_cell *cell,
				   struct bio_list *bios)
{
	dm_cell_release_no_holder(pool->prison, cell, bios);
	dm_bio_prison_free_cell(pool->prison, cell);
}

static void cell_error_with_code(struct pool *pool,
				 struct dm_bio_prison_cell *cell, int error_code)
{
	dm_cell_error(pool->prison, cell, error_code);
	dm_bio_prison_free_cell(pool->prison, cell);
}

static int get_pool_io_error_code(struct pool *pool)
{
	return pool->out_of_data_space ? -ENOSPC : -EIO;
}

static void cell_error(struct pool *pool, struct dm_bio_prison_cell *cell)
{
	int error = get_pool_io_error_code(pool);

	cell_error_with_code(pool, cell, error);
}

static void cell_success(struct pool *pool, struct dm_bio_prison_cell *cell)
{
	cell_error_with_code(pool, cell, 0);
}

static void cell_requeue(struct pool *pool, struct dm_bio_prison_cell *cell)
{
	cell_error_with_code(pool, cell, DM_ENDIO_REQUEUE);
}

/*----------------------------------------------------------------*/

/*
 * A global list of pools that uses a struct mapped_device as a key.
 */
static struct dm_thin_pool_table {
	struct mutex mutex;
	struct list_head pools;
} dm_thin_pool_table;

static void pool_table_init(void)
{
	mutex_init(&dm_thin_pool_table.mutex);
	INIT_LIST_HEAD(&dm_thin_pool_table.pools);
}

static void __pool_table_insert(struct pool *pool)
{
	BUG_ON(!mutex_is_locked(&dm_thin_pool_table.mutex));
	list_add(&pool->list, &dm_thin_pool_table.pools);
}

static void __pool_table_remove(struct pool *pool)
{
	BUG_ON(!mutex_is_locked(&dm_thin_pool_table.mutex));
	list_del(&pool->list);
}

static struct pool *__pool_table_lookup(struct mapped_device *md)
{
	struct pool *pool = NULL, *tmp;

	BUG_ON(!mutex_is_locked(&dm_thin_pool_table.mutex));

	list_for_each_entry(tmp, &dm_thin_pool_table.pools, list) {
		if (tmp->pool_md == md) {
			pool = tmp;
			break;
		}
	}

	return pool;
}

static struct pool *__pool_table_lookup_metadata_dev(struct block_device *md_dev)
{
	struct pool *pool = NULL, *tmp;

	BUG_ON(!mutex_is_locked(&dm_thin_pool_table.mutex));

	list_for_each_entry(tmp, &dm_thin_pool_table.pools, list) {
		if (tmp->md_dev == md_dev) {
			pool = tmp;
			break;
		}
	}

	return pool;
}

/*----------------------------------------------------------------*/

struct dm_thin_endio_hook {
	struct thin_c *tc;
	struct dm_deferred_entry *shared_read_entry;
	struct dm_deferred_entry *all_io_entry;
	struct dm_thin_new_mapping *overwrite_mapping;
	struct rb_node rb_node;
	struct dm_bio_prison_cell *cell;
};

static void __merge_bio_list(struct bio_list *bios, struct bio_list *master)
{
	bio_list_merge(bios, master);
	bio_list_init(master);
}

static void error_bio_list(struct bio_list *bios, int error)
{
	struct bio *bio;

	while ((bio = bio_list_pop(bios))) {
		bio->bi_error = error;
		bio_endio(bio);
	}
}

static void error_thin_bio_list(struct thin_c *tc, struct bio_list *master, int error)
{
	struct bio_list bios;
	unsigned long flags;

	bio_list_init(&bios);

	spin_lock_irqsave(&tc->lock, flags);
	__merge_bio_list(&bios, master);
	spin_unlock_irqrestore(&tc->lock, flags);

	error_bio_list(&bios, error);
}

static void requeue_deferred_cells(struct thin_c *tc)
{
	struct pool *pool = tc->pool;
	unsigned long flags;
	struct list_head cells;
	struct dm_bio_prison_cell *cell, *tmp;

	INIT_LIST_HEAD(&cells);

	spin_lock_irqsave(&tc->lock, flags);
	list_splice_init(&tc->deferred_cells, &cells);
	spin_unlock_irqrestore(&tc->lock, flags);

	list_for_each_entry_safe(cell, tmp, &cells, user_list)
		cell_requeue(pool, cell);
}

static void requeue_io(struct thin_c *tc)
{
	struct bio_list bios;
	unsigned long flags;

	bio_list_init(&bios);

	spin_lock_irqsave(&tc->lock, flags);
	__merge_bio_list(&bios, &tc->deferred_bio_list);
	__merge_bio_list(&bios, &tc->retry_on_resume_list);
	spin_unlock_irqrestore(&tc->lock, flags);

	error_bio_list(&bios, DM_ENDIO_REQUEUE);
	requeue_deferred_cells(tc);
}

static void error_retry_list_with_code(struct pool *pool, int error)
{
	struct thin_c *tc;

	rcu_read_lock();
	list_for_each_entry_rcu(tc, &pool->active_thins, list)
		error_thin_bio_list(tc, &tc->retry_on_resume_list, error);
	rcu_read_unlock();
}

static void error_retry_list(struct pool *pool)
{
	int error = get_pool_io_error_code(pool);

	error_retry_list_with_code(pool, error);
}

/*
 * This section of code contains the logic for processing a thin device's IO.
 * Much of the code depends on pool object resources (lists, workqueues, etc)
 * but most is exclusively called from the thin target rather than the thin-pool
 * target.
 */

static dm_block_t get_bio_block(struct thin_c *tc, struct bio *bio)
{
	struct pool *pool = tc->pool;
	sector_t block_nr = bio->bi_iter.bi_sector;

	if (block_size_is_power_of_two(pool))
		block_nr >>= pool->sectors_per_block_shift;
	else
		(void) sector_div(block_nr, pool->sectors_per_block);

	return block_nr;
}

/*
 * Returns the _complete_ blocks that this bio covers.
 */
static void get_bio_block_range(struct thin_c *tc, struct bio *bio,
				dm_block_t *begin, dm_block_t *end)
{
	struct pool *pool = tc->pool;
	sector_t b = bio->bi_iter.bi_sector;
	sector_t e = b + (bio->bi_iter.bi_size >> SECTOR_SHIFT);

	b += pool->sectors_per_block - 1ull; /* so we round up */

	if (block_size_is_power_of_two(pool)) {
		b >>= pool->sectors_per_block_shift;
		e >>= pool->sectors_per_block_shift;
	} else {
		(void) sector_div(b, pool->sectors_per_block);
		(void) sector_div(e, pool->sectors_per_block);
	}

	if (e < b)
		/* Can happen if the bio is within a single block. */
		e = b;

	*begin = b;
	*end = e;
}

static void remap(struct thin_c *tc, struct bio *bio, dm_block_t block)
{
	struct pool *pool = tc->pool;
	sector_t bi_sector = bio->bi_iter.bi_sector;

	bio->bi_bdev = tc->pool_dev->bdev;
	if (block_size_is_power_of_two(pool))
		bio->bi_iter.bi_sector =
			(block << pool->sectors_per_block_shift) |
			(bi_sector & (pool->sectors_per_block - 1));
	else
		bio->bi_iter.bi_sector = (block * pool->sectors_per_block) +
				 sector_div(bi_sector, pool->sectors_per_block);
}

static void remap_to_origin(struct thin_c *tc, struct bio *bio)
{
	bio->bi_bdev = tc->origin_dev->bdev;
}

static int bio_triggers_commit(struct thin_c *tc, struct bio *bio)
{
	return (bio->bi_rw & (REQ_FLUSH | REQ_FUA)) &&
		dm_thin_changed_this_transaction(tc->td);
}

static void inc_all_io_entry(struct pool *pool, struct bio *bio)
{
	struct dm_thin_endio_hook *h;

	if (bio->bi_rw & REQ_DISCARD)
		return;

	h = dm_per_bio_data(bio, sizeof(struct dm_thin_endio_hook));
	h->all_io_entry = dm_deferred_entry_inc(pool->all_io_ds);
}

static void issue(struct thin_c *tc, struct bio *bio)
{
	struct pool *pool = tc->pool;
	unsigned long flags;

	if (!bio_triggers_commit(tc, bio)) {
		generic_make_request(bio);
		return;
	}

	/*
	 * Complete bio with an error if earlier I/O caused changes to
	 * the metadata that can't be committed e.g, due to I/O errors
	 * on the metadata device.
	 */
	if (dm_thin_aborted_changes(tc->td)) {
		bio_io_error(bio);
		return;
	}

	/*
	 * Batch together any bios that trigger commits and then issue a
	 * single commit for them in process_deferred_bios().
	 */
	spin_lock_irqsave(&pool->lock, flags);
	bio_list_add(&pool->deferred_flush_bios, bio);
	spin_unlock_irqrestore(&pool->lock, flags);
}

static void remap_to_origin_and_issue(struct thin_c *tc, struct bio *bio)
{
	remap_to_origin(tc, bio);
	issue(tc, bio);
}

static void remap_and_issue(struct thin_c *tc, struct bio *bio,
			    dm_block_t block)
{
	remap(tc, bio, block);
	issue(tc, bio);
}

/*----------------------------------------------------------------*/

/*
 * Bio endio functions.
 */
struct dm_thin_new_mapping {
	struct list_head list;

	bool pass_discard:1;
	bool maybe_shared:1;

	/*
	 * Track quiescing, copying and zeroing preparation actions.  When this
	 * counter hits zero the block is prepared and can be inserted into the
	 * btree.
	 */
	atomic_t prepare_actions;

	int err;
	struct thin_c *tc;
	dm_block_t virt_begin, virt_end;
	dm_block_t data_block;
	struct dm_bio_prison_cell *cell;

	/*
	 * If the bio covers the whole area of a block then we can avoid
	 * zeroing or copying.  Instead this bio is hooked.  The bio will
	 * still be in the cell, so care has to be taken to avoid issuing
	 * the bio twice.
	 */
	struct bio *bio;
	bio_end_io_t *saved_bi_end_io;
};

static void __complete_mapping_preparation(struct dm_thin_new_mapping *m)
{
	struct pool *pool = m->tc->pool;

	if (atomic_dec_and_test(&m->prepare_actions)) {
		list_add_tail(&m->list, &pool->prepared_mappings);
		wake_worker(pool);
	}
}

static void complete_mapping_preparation(struct dm_thin_new_mapping *m)
{
	unsigned long flags;
	struct pool *pool = m->tc->pool;

	spin_lock_irqsave(&pool->lock, flags);
	__complete_mapping_preparation(m);
	spin_unlock_irqrestore(&pool->lock, flags);
}

static void copy_complete(int read_err, unsigned long write_err, void *context)
{
	struct dm_thin_new_mapping *m = context;

	m->err = read_err || write_err ? -EIO : 0;
	complete_mapping_preparation(m);
}

static void overwrite_endio(struct bio *bio)
{
	struct dm_thin_endio_hook *h = dm_per_bio_data(bio, sizeof(struct dm_thin_endio_hook));
	struct dm_thin_new_mapping *m = h->overwrite_mapping;

	bio->bi_end_io = m->saved_bi_end_io;

	m->err = bio->bi_error;
	complete_mapping_preparation(m);
}

/*----------------------------------------------------------------*/

/*
 * Workqueue.
 */

/*
 * Prepared mapping jobs.
 */

/*
 * This sends the bios in the cell, except the original holder, back
 * to the deferred_bios list.
 */
static void cell_defer_no_holder(struct thin_c *tc, struct dm_bio_prison_cell *cell)
{
	struct pool *pool = tc->pool;
	unsigned long flags;

	spin_lock_irqsave(&tc->lock, flags);
	cell_release_no_holder(pool, cell, &tc->deferred_bio_list);
	spin_unlock_irqrestore(&tc->lock, flags);

	wake_worker(pool);
}

static void thin_defer_bio(struct thin_c *tc, struct bio *bio);

struct remap_info {
	struct thin_c *tc;
	struct bio_list defer_bios;
	struct bio_list issue_bios;
};

static void __inc_remap_and_issue_cell(void *context,
				       struct dm_bio_prison_cell *cell)
{
	struct remap_info *info = context;
	struct bio *bio;

	while ((bio = bio_list_pop(&cell->bios))) {
		if (bio->bi_rw & (REQ_DISCARD | REQ_FLUSH | REQ_FUA))
			bio_list_add(&info->defer_bios, bio);
		else {
			inc_all_io_entry(info->tc->pool, bio);

			/*
			 * We can't issue the bios with the bio prison lock
			 * held, so we add them to a list to issue on
			 * return from this function.
			 */
			bio_list_add(&info->issue_bios, bio);
		}
	}
}

static void inc_remap_and_issue_cell(struct thin_c *tc,
				     struct dm_bio_prison_cell *cell,
				     dm_block_t block)
{
	struct bio *bio;
	struct remap_info info;

	info.tc = tc;
	bio_list_init(&info.defer_bios);
	bio_list_init(&info.issue_bios);

	/*
	 * We have to be careful to inc any bios we're about to issue
	 * before the cell is released, and avoid a race with new bios
	 * being added to the cell.
	 */
	cell_visit_release(tc->pool, __inc_remap_and_issue_cell,
			   &info, cell);

	while ((bio = bio_list_pop(&info.defer_bios)))
		thin_defer_bio(tc, bio);

	while ((bio = bio_list_pop(&info.issue_bios)))
		remap_and_issue(info.tc, bio, block);
}

static void process_prepared_mapping_fail(struct dm_thin_new_mapping *m)
{
	cell_error(m->tc->pool, m->cell);
	list_del(&m->list);
	mempool_free(m, m->tc->pool->mapping_pool);
}

static void process_prepared_mapping(struct dm_thin_new_mapping *m)
{
	struct thin_c *tc = m->tc;
	struct pool *pool = tc->pool;
	struct bio *bio = m->bio;
	int r;

	if (m->err) {
		cell_error(pool, m->cell);
		goto out;
	}

	/*
	 * Commit the prepared block into the mapping btree.
	 * Any I/O for this block arriving after this point will get
	 * remapped to it directly.
	 */
	r = dm_thin_insert_block(tc->td, m->virt_begin, m->data_block);
	if (r) {
		metadata_operation_failed(pool, "dm_thin_insert_block", r);
		cell_error(pool, m->cell);
		goto out;
	}

	/*
	 * Release any bios held while the block was being provisioned.
	 * If we are processing a write bio that completely covers the block,
	 * we already processed it so can ignore it now when processing
	 * the bios in the cell.
	 */
	if (bio) {
		inc_remap_and_issue_cell(tc, m->cell, m->data_block);
		bio_endio(bio);
	} else {
		inc_all_io_entry(tc->pool, m->cell->holder);
		remap_and_issue(tc, m->cell->holder, m->data_block);
		inc_remap_and_issue_cell(tc, m->cell, m->data_block);
	}

out:
	list_del(&m->list);
	mempool_free(m, pool->mapping_pool);
}

/*----------------------------------------------------------------*/

static void free_discard_mapping(struct dm_thin_new_mapping *m)
{
	struct thin_c *tc = m->tc;
	if (m->cell)
		cell_defer_no_holder(tc, m->cell);
	mempool_free(m, tc->pool->mapping_pool);
}

static void process_prepared_discard_fail(struct dm_thin_new_mapping *m)
{
	bio_io_error(m->bio);
	free_discard_mapping(m);
}

static void process_prepared_discard_success(struct dm_thin_new_mapping *m)
{
	bio_endio(m->bio);
	free_discard_mapping(m);
}

static void process_prepared_discard_no_passdown(struct dm_thin_new_mapping *m)
{
	int r;
	struct thin_c *tc = m->tc;

	r = dm_thin_remove_range(tc->td, m->cell->key.block_begin, m->cell->key.block_end);
	if (r) {
		metadata_operation_failed(tc->pool, "dm_thin_remove_range", r);
		bio_io_error(m->bio);
	} else
		bio_endio(m->bio);

	cell_defer_no_holder(tc, m->cell);
	mempool_free(m, tc->pool->mapping_pool);
}

static int passdown_double_checking_shared_status(struct dm_thin_new_mapping *m)
{
	/*
	 * We've already unmapped this range of blocks, but before we
	 * passdown we have to check that these blocks are now unused.
	 */
	int r;
	bool used = true;
	struct thin_c *tc = m->tc;
	struct pool *pool = tc->pool;
	dm_block_t b = m->data_block, e, end = m->data_block + m->virt_end - m->virt_begin;

	while (b != end) {
		/* find start of unmapped run */
		for (; b < end; b++) {
			r = dm_pool_block_is_used(pool->pmd, b, &used);
			if (r)
				return r;

			if (!used)
				break;
		}

		if (b == end)
			break;

		/* find end of run */
		for (e = b + 1; e != end; e++) {
			r = dm_pool_block_is_used(pool->pmd, e, &used);
			if (r)
				return r;

			if (used)
				break;
		}

		r = issue_discard(tc, b, e, m->bio);
		if (r)
			return r;

		b = e;
	}

	return 0;
}

static void process_prepared_discard_passdown(struct dm_thin_new_mapping *m)
{
	int r;
	struct thin_c *tc = m->tc;
	struct pool *pool = tc->pool;

	r = dm_thin_remove_range(tc->td, m->virt_begin, m->virt_end);
	if (r)
		metadata_operation_failed(pool, "dm_thin_remove_range", r);

	else if (m->maybe_shared)
		r = passdown_double_checking_shared_status(m);
	else
		r = issue_discard(tc, m->data_block, m->data_block + (m->virt_end - m->virt_begin), m->bio);

	/*
	 * Even if r is set, there could be sub discards in flight that we
	 * need to wait for.
	 */
	if (r)
		m->bio->bi_error = r;
	cell_defer_no_holder(tc, m->cell);
	mempool_free(m, pool->mapping_pool);
}

static void process_prepared(struct pool *pool, struct list_head *head,
			     process_mapping_fn *fn)
{
	unsigned long flags;
	struct list_head maps;
	struct dm_thin_new_mapping *m, *tmp;

	INIT_LIST_HEAD(&maps);
	spin_lock_irqsave(&pool->lock, flags);
	list_splice_init(head, &maps);
	spin_unlock_irqrestore(&pool->lock, flags);

	list_for_each_entry_safe(m, tmp, &maps, list)
		(*fn)(m);
}

/*
 * Deferred bio jobs.
 */
static int io_overlaps_block(struct pool *pool, struct bio *bio)
{
	return bio->bi_iter.bi_size ==
		(pool->sectors_per_block << SECTOR_SHIFT);
}

static int io_overwrites_block(struct pool *pool, struct bio *bio)
{
	return (bio_data_dir(bio) == WRITE) &&
		io_overlaps_block(pool, bio);
}

static void save_and_set_endio(struct bio *bio, bio_end_io_t **save,
			       bio_end_io_t *fn)
{
	*save = bio->bi_end_io;
	bio->bi_end_io = fn;
}

static int ensure_next_mapping(struct pool *pool)
{
	if (pool->next_mapping)
		return 0;

	pool->next_mapping = mempool_alloc(pool->mapping_pool, GFP_ATOMIC);

	return pool->next_mapping ? 0 : -ENOMEM;
}

static struct dm_thin_new_mapping *get_next_mapping(struct pool *pool)
{
	struct dm_thin_new_mapping *m = pool->next_mapping;

	BUG_ON(!pool->next_mapping);

	memset(m, 0, sizeof(struct dm_thin_new_mapping));
	INIT_LIST_HEAD(&m->list);
	m->bio = NULL;

	pool->next_mapping = NULL;

	return m;
}

static void ll_zero(struct thin_c *tc, struct dm_thin_new_mapping *m,
		    sector_t begin, sector_t end)
{
	int r;
	struct dm_io_region to;

	to.bdev = tc->pool_dev->bdev;
	to.sector = begin;
	to.count = end - begin;

	r = dm_kcopyd_zero(tc->pool->copier, 1, &to, 0, copy_complete, m);
	if (r < 0) {
		DMERR_LIMIT("dm_kcopyd_zero() failed");
		copy_complete(1, 1, m);
	}
}

static void remap_and_issue_overwrite(struct thin_c *tc, struct bio *bio,
				      dm_block_t data_begin,
				      struct dm_thin_new_mapping *m)
{
	struct pool *pool = tc->pool;
	struct dm_thin_endio_hook *h = dm_per_bio_data(bio, sizeof(struct dm_thin_endio_hook));

	h->overwrite_mapping = m;
	m->bio = bio;
	save_and_set_endio(bio, &m->saved_bi_end_io, overwrite_endio);
	inc_all_io_entry(pool, bio);
	remap_and_issue(tc, bio, data_begin);
}

/*
 * A partial copy also needs to zero the uncopied region.
 */
static void schedule_copy(struct thin_c *tc, dm_block_t virt_block,
			  struct dm_dev *origin, dm_block_t data_origin,
			  dm_block_t data_dest,
			  struct dm_bio_prison_cell *cell, struct bio *bio,
			  sector_t len)
{
	int r;
	struct pool *pool = tc->pool;
	struct dm_thin_new_mapping *m = get_next_mapping(pool);

	m->tc = tc;
	m->virt_begin = virt_block;
	m->virt_end = virt_block + 1u;
	m->data_block = data_dest;
	m->cell = cell;

	/*
	 * quiesce action + copy action + an extra reference held for the
	 * duration of this function (we may need to inc later for a
	 * partial zero).
	 */
	atomic_set(&m->prepare_actions, 3);

	if (!dm_deferred_set_add_work(pool->shared_read_ds, &m->list))
		complete_mapping_preparation(m); /* already quiesced */

	/*
	 * IO to pool_dev remaps to the pool target's data_dev.
	 *
	 * If the whole block of data is being overwritten, we can issue the
	 * bio immediately. Otherwise we use kcopyd to clone the data first.
	 */
	if (io_overwrites_block(pool, bio))
		remap_and_issue_overwrite(tc, bio, data_dest, m);
	else {
		struct dm_io_region from, to;

		from.bdev = origin->bdev;
		from.sector = data_origin * pool->sectors_per_block;
		from.count = len;

		to.bdev = tc->pool_dev->bdev;
		to.sector = data_dest * pool->sectors_per_block;
		to.count = len;

		r = dm_kcopyd_copy(pool->copier, &from, 1, &to,
				   0, copy_complete, m);
		if (r < 0) {
			DMERR_LIMIT("dm_kcopyd_copy() failed");
			copy_complete(1, 1, m);

			/*
			 * We allow the zero to be issued, to simplify the
			 * error path.  Otherwise we'd need to start
			 * worrying about decrementing the prepare_actions
			 * counter.
			 */
		}

		/*
		 * Do we need to zero a tail region?
		 */
		if (len < pool->sectors_per_block && pool->pf.zero_new_blocks) {
			atomic_inc(&m->prepare_actions);
			ll_zero(tc, m,
				data_dest * pool->sectors_per_block + len,
				(data_dest + 1) * pool->sectors_per_block);
		}
	}

	complete_mapping_preparation(m); /* drop our ref */
}

static void schedule_internal_copy(struct thin_c *tc, dm_block_t virt_block,
				   dm_block_t data_origin, dm_block_t data_dest,
				   struct dm_bio_prison_cell *cell, struct bio *bio)
{
	schedule_copy(tc, virt_block, tc->pool_dev,
		      data_origin, data_dest, cell, bio,
		      tc->pool->sectors_per_block);
}

static void schedule_zero(struct thin_c *tc, dm_block_t virt_block,
			  dm_block_t data_block, struct dm_bio_prison_cell *cell,
			  struct bio *bio)
{
	struct pool *pool = tc->pool;
	struct dm_thin_new_mapping *m = get_next_mapping(pool);

	atomic_set(&m->prepare_actions, 1); /* no need to quiesce */
	m->tc = tc;
	m->virt_begin = virt_block;
	m->virt_end = virt_block + 1u;
	m->data_block = data_block;
	m->cell = cell;

	/*
	 * If the whole block of data is being overwritten or we are not
	 * zeroing pre-existing data, we can issue the bio immediately.
	 * Otherwise we use kcopyd to zero the data first.
	 */
	if (pool->pf.zero_new_blocks) {
		if (io_overwrites_block(pool, bio))
			remap_and_issue_overwrite(tc, bio, data_block, m);
		else
			ll_zero(tc, m, data_block * pool->sectors_per_block,
				(data_block + 1) * pool->sectors_per_block);
	} else
		process_prepared_mapping(m);
}

static void schedule_external_copy(struct thin_c *tc, dm_block_t virt_block,
				   dm_block_t data_dest,
				   struct dm_bio_prison_cell *cell, struct bio *bio)
{
	struct pool *pool = tc->pool;
	sector_t virt_block_begin = virt_block * pool->sectors_per_block;
	sector_t virt_block_end = (virt_block + 1) * pool->sectors_per_block;

	if (virt_block_end <= tc->origin_size)
		schedule_copy(tc, virt_block, tc->origin_dev,
			      virt_block, data_dest, cell, bio,
			      pool->sectors_per_block);

	else if (virt_block_begin < tc->origin_size)
		schedule_copy(tc, virt_block, tc->origin_dev,
			      virt_block, data_dest, cell, bio,
			      tc->origin_size - virt_block_begin);

	else
		schedule_zero(tc, virt_block, data_dest, cell, bio);
}

static void set_pool_mode(struct pool *pool, enum pool_mode new_mode);

static void check_for_space(struct pool *pool)
{
	int r;
	dm_block_t nr_free;

	if (get_pool_mode(pool) != PM_OUT_OF_DATA_SPACE)
		return;

	r = dm_pool_get_free_block_count(pool->pmd, &nr_free);
	if (r)
		return;

	if (nr_free)
		set_pool_mode(pool, PM_WRITE);
}

/*
 * A non-zero return indicates read_only or fail_io mode.
 * Many callers don't care about the return value.
 */
static int commit(struct pool *pool)
{
	int r;

	if (get_pool_mode(pool) >= PM_READ_ONLY)
		return -EINVAL;

	r = dm_pool_commit_metadata(pool->pmd);
	if (r)
		metadata_operation_failed(pool, "dm_pool_commit_metadata", r);
	else
		check_for_space(pool);

	return r;
}

static void check_low_water_mark(struct pool *pool, dm_block_t free_blocks)
{
	unsigned long flags;

	if (free_blocks <= pool->low_water_blocks && !pool->low_water_triggered) {
		DMWARN("%s: reached low water mark for data device: sending event.",
		       dm_device_name(pool->pool_md));
		spin_lock_irqsave(&pool->lock, flags);
		pool->low_water_triggered = true;
		spin_unlock_irqrestore(&pool->lock, flags);
		dm_table_event(pool->ti->table);
	}
}

static int alloc_data_block(struct thin_c *tc, dm_block_t *result)
{
	int r;
	dm_block_t free_blocks;
	struct pool *pool = tc->pool;

	if (WARN_ON(get_pool_mode(pool) != PM_WRITE))
		return -EINVAL;

	r = dm_pool_get_free_block_count(pool->pmd, &free_blocks);
	if (r) {
		metadata_operation_failed(pool, "dm_pool_get_free_block_count", r);
		return r;
	}

	check_low_water_mark(pool, free_blocks);

	if (!free_blocks) {
		/*
		 * Try to commit to see if that will free up some
		 * more space.
		 */
		r = commit(pool);
		if (r)
			return r;

		r = dm_pool_get_free_block_count(pool->pmd, &free_blocks);
		if (r) {
			metadata_operation_failed(pool, "dm_pool_get_free_block_count", r);
			return r;
		}

		if (!free_blocks) {
			set_pool_mode(pool, PM_OUT_OF_DATA_SPACE);
			return -ENOSPC;
		}
	}

	r = dm_pool_alloc_data_block(pool->pmd, result);
	if (r) {
		metadata_operation_failed(pool, "dm_pool_alloc_data_block", r);
		return r;
	}

	return 0;
}

/*
 * If we have run out of space, queue bios until the device is
 * resumed, presumably after having been reloaded with more space.
 */
static void retry_on_resume(struct bio *bio)
{
	struct dm_thin_endio_hook *h = dm_per_bio_data(bio, sizeof(struct dm_thin_endio_hook));
	struct thin_c *tc = h->tc;
	unsigned long flags;

	spin_lock_irqsave(&tc->lock, flags);
	bio_list_add(&tc->retry_on_resume_list, bio);
	spin_unlock_irqrestore(&tc->lock, flags);
}

static int should_error_unserviceable_bio(struct pool *pool)
{
	enum pool_mode m = get_pool_mode(pool);

	switch (m) {
	case PM_WRITE:
		/* Shouldn't get here */
		DMERR_LIMIT("bio unserviceable, yet pool is in PM_WRITE mode");
		return -EIO;

	case PM_OUT_OF_DATA_SPACE:
		return pool->pf.error_if_no_space ? -ENOSPC : 0;

	case PM_READ_ONLY:
	case PM_FAIL:
		return -EIO;
	default:
		/* Shouldn't get here */
		DMERR_LIMIT("bio unserviceable, yet pool has an unknown mode");
		return -EIO;
	}
}

static void handle_unserviceable_bio(struct pool *pool, struct bio *bio)
{
	int error = should_error_unserviceable_bio(pool);

	if (error) {
		bio->bi_error = error;
		bio_endio(bio);
	} else
		retry_on_resume(bio);
}

static void retry_bios_on_resume(struct pool *pool, struct dm_bio_prison_cell *cell)
{
	struct bio *bio;
	struct bio_list bios;
	int error;

	error = should_error_unserviceable_bio(pool);
	if (error) {
		cell_error_with_code(pool, cell, error);
		return;
	}

	bio_list_init(&bios);
	cell_release(pool, cell, &bios);

	while ((bio = bio_list_pop(&bios)))
		retry_on_resume(bio);
}

static void process_discard_cell_no_passdown(struct thin_c *tc,
					     struct dm_bio_prison_cell *virt_cell)
{
	struct pool *pool = tc->pool;
	struct dm_thin_new_mapping *m = get_next_mapping(pool);

	/*
	 * We don't need to lock the data blocks, since there's no
	 * passdown.  We only lock data blocks for allocation and breaking sharing.
	 */
	m->tc = tc;
	m->virt_begin = virt_cell->key.block_begin;
	m->virt_end = virt_cell->key.block_end;
	m->cell = virt_cell;
	m->bio = virt_cell->holder;

	if (!dm_deferred_set_add_work(pool->all_io_ds, &m->list))
		pool->process_prepared_discard(m);
}

static void break_up_discard_bio(struct thin_c *tc, dm_block_t begin, dm_block_t end,
				 struct bio *bio)
{
	struct pool *pool = tc->pool;

	int r;
	bool maybe_shared;
	struct dm_cell_key data_key;
	struct dm_bio_prison_cell *data_cell;
	struct dm_thin_new_mapping *m;
	dm_block_t virt_begin, virt_end, data_begin;

	while (begin != end) {
		r = ensure_next_mapping(pool);
		if (r)
			/* we did our best */
			return;

		r = dm_thin_find_mapped_range(tc->td, begin, end, &virt_begin, &virt_end,
					      &data_begin, &maybe_shared);
		if (r)
			/*
			 * Silently fail, letting any mappings we've
			 * created complete.
			 */
			break;

		build_key(tc->td, PHYSICAL, data_begin, data_begin + (virt_end - virt_begin), &data_key);
		if (bio_detain(tc->pool, &data_key, NULL, &data_cell)) {
			/* contention, we'll give up with this range */
			begin = virt_end;
			continue;
		}

		/*
		 * IO may still be going to the destination block.  We must
		 * quiesce before we can do the removal.
		 */
		m = get_next_mapping(pool);
		m->tc = tc;
		m->maybe_shared = maybe_shared;
		m->virt_begin = virt_begin;
		m->virt_end = virt_end;
		m->data_block = data_begin;
		m->cell = data_cell;
		m->bio = bio;

		/*
		 * The parent bio must not complete before sub discard bios are
		 * chained to it (see issue_discard's bio_chain)!
<<<<<<< HEAD
=======
		 *
		 * This per-mapping bi_remaining increment is paired with
		 * the implicit decrement that occurs via bio_endio() in
		 * process_prepared_discard_passdown().
>>>>>>> 92445409
		 */
		if (!dm_deferred_set_add_work(pool->all_io_ds, &m->list))
			pool->process_prepared_discard(m);

		begin = virt_end;
	}
}

static void process_discard_cell_passdown(struct thin_c *tc, struct dm_bio_prison_cell *virt_cell)
{
	struct bio *bio = virt_cell->holder;
	struct dm_thin_endio_hook *h = dm_per_bio_data(bio, sizeof(struct dm_thin_endio_hook));

	/*
	 * The virt_cell will only get freed once the origin bio completes.
	 * This means it will remain locked while all the individual
	 * passdown bios are in flight.
	 */
	h->cell = virt_cell;
	break_up_discard_bio(tc, virt_cell->key.block_begin, virt_cell->key.block_end, bio);

	/*
	 * This discard bio isn't completed until the associated discard mappings
	 * are prepared and issue_discard() is called for each.  Once the end of
	 * prepared discard bio chain is reached bio_chain_endio() will complete
	 * this discard bio via bio_endio().
	 */
}

static void process_discard_bio(struct thin_c *tc, struct bio *bio)
{
	dm_block_t begin, end;
	struct dm_cell_key virt_key;
	struct dm_bio_prison_cell *virt_cell;

	get_bio_block_range(tc, bio, &begin, &end);
	if (begin == end) {
		/*
		 * The discard covers less than a block.
		 */
		bio_endio(bio);
		return;
	}

	build_key(tc->td, VIRTUAL, begin, end, &virt_key);
	if (bio_detain(tc->pool, &virt_key, bio, &virt_cell))
		/*
		 * Potential starvation issue: We're relying on the
		 * fs/application being well behaved, and not trying to
		 * send IO to a region at the same time as discarding it.
		 * If they do this persistently then it's possible this
		 * cell will never be granted.
		 */
		return;

	tc->pool->process_discard_cell(tc, virt_cell);
}

static void break_sharing(struct thin_c *tc, struct bio *bio, dm_block_t block,
			  struct dm_cell_key *key,
			  struct dm_thin_lookup_result *lookup_result,
			  struct dm_bio_prison_cell *cell)
{
	int r;
	dm_block_t data_block;
	struct pool *pool = tc->pool;

	r = alloc_data_block(tc, &data_block);
	switch (r) {
	case 0:
		schedule_internal_copy(tc, block, lookup_result->block,
				       data_block, cell, bio);
		break;

	case -ENOSPC:
		retry_bios_on_resume(pool, cell);
		break;

	default:
		DMERR_LIMIT("%s: alloc_data_block() failed: error = %d",
			    __func__, r);
		cell_error(pool, cell);
		break;
	}
}

static void __remap_and_issue_shared_cell(void *context,
					  struct dm_bio_prison_cell *cell)
{
	struct remap_info *info = context;
	struct bio *bio;

	while ((bio = bio_list_pop(&cell->bios))) {
		if ((bio_data_dir(bio) == WRITE) ||
		    (bio->bi_rw & (REQ_DISCARD | REQ_FLUSH | REQ_FUA)))
			bio_list_add(&info->defer_bios, bio);
		else {
			struct dm_thin_endio_hook *h = dm_per_bio_data(bio, sizeof(struct dm_thin_endio_hook));;

			h->shared_read_entry = dm_deferred_entry_inc(info->tc->pool->shared_read_ds);
			inc_all_io_entry(info->tc->pool, bio);
			bio_list_add(&info->issue_bios, bio);
		}
	}
}

static void remap_and_issue_shared_cell(struct thin_c *tc,
					struct dm_bio_prison_cell *cell,
					dm_block_t block)
{
	struct bio *bio;
	struct remap_info info;

	info.tc = tc;
	bio_list_init(&info.defer_bios);
	bio_list_init(&info.issue_bios);

	cell_visit_release(tc->pool, __remap_and_issue_shared_cell,
			   &info, cell);

	while ((bio = bio_list_pop(&info.defer_bios)))
		thin_defer_bio(tc, bio);

	while ((bio = bio_list_pop(&info.issue_bios)))
		remap_and_issue(tc, bio, block);
}

static void process_shared_bio(struct thin_c *tc, struct bio *bio,
			       dm_block_t block,
			       struct dm_thin_lookup_result *lookup_result,
			       struct dm_bio_prison_cell *virt_cell)
{
	struct dm_bio_prison_cell *data_cell;
	struct pool *pool = tc->pool;
	struct dm_cell_key key;

	/*
	 * If cell is already occupied, then sharing is already in the process
	 * of being broken so we have nothing further to do here.
	 */
	build_data_key(tc->td, lookup_result->block, &key);
	if (bio_detain(pool, &key, bio, &data_cell)) {
		cell_defer_no_holder(tc, virt_cell);
		return;
	}

	if (bio_data_dir(bio) == WRITE && bio->bi_iter.bi_size) {
		break_sharing(tc, bio, block, &key, lookup_result, data_cell);
		cell_defer_no_holder(tc, virt_cell);
	} else {
		struct dm_thin_endio_hook *h = dm_per_bio_data(bio, sizeof(struct dm_thin_endio_hook));

		h->shared_read_entry = dm_deferred_entry_inc(pool->shared_read_ds);
		inc_all_io_entry(pool, bio);
		remap_and_issue(tc, bio, lookup_result->block);

		remap_and_issue_shared_cell(tc, data_cell, lookup_result->block);
		remap_and_issue_shared_cell(tc, virt_cell, lookup_result->block);
	}
}

static void provision_block(struct thin_c *tc, struct bio *bio, dm_block_t block,
			    struct dm_bio_prison_cell *cell)
{
	int r;
	dm_block_t data_block;
	struct pool *pool = tc->pool;

	/*
	 * Remap empty bios (flushes) immediately, without provisioning.
	 */
	if (!bio->bi_iter.bi_size) {
		inc_all_io_entry(pool, bio);
		cell_defer_no_holder(tc, cell);

		remap_and_issue(tc, bio, 0);
		return;
	}

	/*
	 * Fill read bios with zeroes and complete them immediately.
	 */
	if (bio_data_dir(bio) == READ) {
		zero_fill_bio(bio);
		cell_defer_no_holder(tc, cell);
		bio_endio(bio);
		return;
	}

	r = alloc_data_block(tc, &data_block);
	switch (r) {
	case 0:
		if (tc->origin_dev)
			schedule_external_copy(tc, block, data_block, cell, bio);
		else
			schedule_zero(tc, block, data_block, cell, bio);
		break;

	case -ENOSPC:
		retry_bios_on_resume(pool, cell);
		break;

	default:
		DMERR_LIMIT("%s: alloc_data_block() failed: error = %d",
			    __func__, r);
		cell_error(pool, cell);
		break;
	}
}

static void process_cell(struct thin_c *tc, struct dm_bio_prison_cell *cell)
{
	int r;
	struct pool *pool = tc->pool;
	struct bio *bio = cell->holder;
	dm_block_t block = get_bio_block(tc, bio);
	struct dm_thin_lookup_result lookup_result;

	if (tc->requeue_mode) {
		cell_requeue(pool, cell);
		return;
	}

	r = dm_thin_find_block(tc->td, block, 1, &lookup_result);
	switch (r) {
	case 0:
		if (lookup_result.shared)
			process_shared_bio(tc, bio, block, &lookup_result, cell);
		else {
			inc_all_io_entry(pool, bio);
			remap_and_issue(tc, bio, lookup_result.block);
			inc_remap_and_issue_cell(tc, cell, lookup_result.block);
		}
		break;

	case -ENODATA:
		if (bio_data_dir(bio) == READ && tc->origin_dev) {
			inc_all_io_entry(pool, bio);
			cell_defer_no_holder(tc, cell);

			if (bio_end_sector(bio) <= tc->origin_size)
				remap_to_origin_and_issue(tc, bio);

			else if (bio->bi_iter.bi_sector < tc->origin_size) {
				zero_fill_bio(bio);
				bio->bi_iter.bi_size = (tc->origin_size - bio->bi_iter.bi_sector) << SECTOR_SHIFT;
				remap_to_origin_and_issue(tc, bio);

			} else {
				zero_fill_bio(bio);
				bio_endio(bio);
			}
		} else
			provision_block(tc, bio, block, cell);
		break;

	default:
		DMERR_LIMIT("%s: dm_thin_find_block() failed: error = %d",
			    __func__, r);
		cell_defer_no_holder(tc, cell);
		bio_io_error(bio);
		break;
	}
}

static void process_bio(struct thin_c *tc, struct bio *bio)
{
	struct pool *pool = tc->pool;
	dm_block_t block = get_bio_block(tc, bio);
	struct dm_bio_prison_cell *cell;
	struct dm_cell_key key;

	/*
	 * If cell is already occupied, then the block is already
	 * being provisioned so we have nothing further to do here.
	 */
	build_virtual_key(tc->td, block, &key);
	if (bio_detain(pool, &key, bio, &cell))
		return;

	process_cell(tc, cell);
}

static void __process_bio_read_only(struct thin_c *tc, struct bio *bio,
				    struct dm_bio_prison_cell *cell)
{
	int r;
	int rw = bio_data_dir(bio);
	dm_block_t block = get_bio_block(tc, bio);
	struct dm_thin_lookup_result lookup_result;

	r = dm_thin_find_block(tc->td, block, 1, &lookup_result);
	switch (r) {
	case 0:
		if (lookup_result.shared && (rw == WRITE) && bio->bi_iter.bi_size) {
			handle_unserviceable_bio(tc->pool, bio);
			if (cell)
				cell_defer_no_holder(tc, cell);
		} else {
			inc_all_io_entry(tc->pool, bio);
			remap_and_issue(tc, bio, lookup_result.block);
			if (cell)
				inc_remap_and_issue_cell(tc, cell, lookup_result.block);
		}
		break;

	case -ENODATA:
		if (cell)
			cell_defer_no_holder(tc, cell);
		if (rw != READ) {
			handle_unserviceable_bio(tc->pool, bio);
			break;
		}

		if (tc->origin_dev) {
			inc_all_io_entry(tc->pool, bio);
			remap_to_origin_and_issue(tc, bio);
			break;
		}

		zero_fill_bio(bio);
		bio_endio(bio);
		break;

	default:
		DMERR_LIMIT("%s: dm_thin_find_block() failed: error = %d",
			    __func__, r);
		if (cell)
			cell_defer_no_holder(tc, cell);
		bio_io_error(bio);
		break;
	}
}

static void process_bio_read_only(struct thin_c *tc, struct bio *bio)
{
	__process_bio_read_only(tc, bio, NULL);
}

static void process_cell_read_only(struct thin_c *tc, struct dm_bio_prison_cell *cell)
{
	__process_bio_read_only(tc, cell->holder, cell);
}

static void process_bio_success(struct thin_c *tc, struct bio *bio)
{
	bio_endio(bio);
}

static void process_bio_fail(struct thin_c *tc, struct bio *bio)
{
	bio_io_error(bio);
}

static void process_cell_success(struct thin_c *tc, struct dm_bio_prison_cell *cell)
{
	cell_success(tc->pool, cell);
}

static void process_cell_fail(struct thin_c *tc, struct dm_bio_prison_cell *cell)
{
	cell_error(tc->pool, cell);
}

/*
 * FIXME: should we also commit due to size of transaction, measured in
 * metadata blocks?
 */
static int need_commit_due_to_time(struct pool *pool)
{
	return !time_in_range(jiffies, pool->last_commit_jiffies,
			      pool->last_commit_jiffies + COMMIT_PERIOD);
}

#define thin_pbd(node) rb_entry((node), struct dm_thin_endio_hook, rb_node)
#define thin_bio(pbd) dm_bio_from_per_bio_data((pbd), sizeof(struct dm_thin_endio_hook))

static void __thin_bio_rb_add(struct thin_c *tc, struct bio *bio)
{
	struct rb_node **rbp, *parent;
	struct dm_thin_endio_hook *pbd;
	sector_t bi_sector = bio->bi_iter.bi_sector;

	rbp = &tc->sort_bio_list.rb_node;
	parent = NULL;
	while (*rbp) {
		parent = *rbp;
		pbd = thin_pbd(parent);

		if (bi_sector < thin_bio(pbd)->bi_iter.bi_sector)
			rbp = &(*rbp)->rb_left;
		else
			rbp = &(*rbp)->rb_right;
	}

	pbd = dm_per_bio_data(bio, sizeof(struct dm_thin_endio_hook));
	rb_link_node(&pbd->rb_node, parent, rbp);
	rb_insert_color(&pbd->rb_node, &tc->sort_bio_list);
}

static void __extract_sorted_bios(struct thin_c *tc)
{
	struct rb_node *node;
	struct dm_thin_endio_hook *pbd;
	struct bio *bio;

	for (node = rb_first(&tc->sort_bio_list); node; node = rb_next(node)) {
		pbd = thin_pbd(node);
		bio = thin_bio(pbd);

		bio_list_add(&tc->deferred_bio_list, bio);
		rb_erase(&pbd->rb_node, &tc->sort_bio_list);
	}

	WARN_ON(!RB_EMPTY_ROOT(&tc->sort_bio_list));
}

static void __sort_thin_deferred_bios(struct thin_c *tc)
{
	struct bio *bio;
	struct bio_list bios;

	bio_list_init(&bios);
	bio_list_merge(&bios, &tc->deferred_bio_list);
	bio_list_init(&tc->deferred_bio_list);

	/* Sort deferred_bio_list using rb-tree */
	while ((bio = bio_list_pop(&bios)))
		__thin_bio_rb_add(tc, bio);

	/*
	 * Transfer the sorted bios in sort_bio_list back to
	 * deferred_bio_list to allow lockless submission of
	 * all bios.
	 */
	__extract_sorted_bios(tc);
}

static void process_thin_deferred_bios(struct thin_c *tc)
{
	struct pool *pool = tc->pool;
	unsigned long flags;
	struct bio *bio;
	struct bio_list bios;
	struct blk_plug plug;
	unsigned count = 0;

	if (tc->requeue_mode) {
		error_thin_bio_list(tc, &tc->deferred_bio_list, DM_ENDIO_REQUEUE);
		return;
	}

	bio_list_init(&bios);

	spin_lock_irqsave(&tc->lock, flags);

	if (bio_list_empty(&tc->deferred_bio_list)) {
		spin_unlock_irqrestore(&tc->lock, flags);
		return;
	}

	__sort_thin_deferred_bios(tc);

	bio_list_merge(&bios, &tc->deferred_bio_list);
	bio_list_init(&tc->deferred_bio_list);

	spin_unlock_irqrestore(&tc->lock, flags);

	blk_start_plug(&plug);
	while ((bio = bio_list_pop(&bios))) {
		/*
		 * If we've got no free new_mapping structs, and processing
		 * this bio might require one, we pause until there are some
		 * prepared mappings to process.
		 */
		if (ensure_next_mapping(pool)) {
			spin_lock_irqsave(&tc->lock, flags);
			bio_list_add(&tc->deferred_bio_list, bio);
			bio_list_merge(&tc->deferred_bio_list, &bios);
			spin_unlock_irqrestore(&tc->lock, flags);
			break;
		}

		if (bio->bi_rw & REQ_DISCARD)
			pool->process_discard(tc, bio);
		else
			pool->process_bio(tc, bio);

		if ((count++ & 127) == 0) {
			throttle_work_update(&pool->throttle);
			dm_pool_issue_prefetches(pool->pmd);
		}
	}
	blk_finish_plug(&plug);
}

static int cmp_cells(const void *lhs, const void *rhs)
{
	struct dm_bio_prison_cell *lhs_cell = *((struct dm_bio_prison_cell **) lhs);
	struct dm_bio_prison_cell *rhs_cell = *((struct dm_bio_prison_cell **) rhs);

	BUG_ON(!lhs_cell->holder);
	BUG_ON(!rhs_cell->holder);

	if (lhs_cell->holder->bi_iter.bi_sector < rhs_cell->holder->bi_iter.bi_sector)
		return -1;

	if (lhs_cell->holder->bi_iter.bi_sector > rhs_cell->holder->bi_iter.bi_sector)
		return 1;

	return 0;
}

static unsigned sort_cells(struct pool *pool, struct list_head *cells)
{
	unsigned count = 0;
	struct dm_bio_prison_cell *cell, *tmp;

	list_for_each_entry_safe(cell, tmp, cells, user_list) {
		if (count >= CELL_SORT_ARRAY_SIZE)
			break;

		pool->cell_sort_array[count++] = cell;
		list_del(&cell->user_list);
	}

	sort(pool->cell_sort_array, count, sizeof(cell), cmp_cells, NULL);

	return count;
}

static void process_thin_deferred_cells(struct thin_c *tc)
{
	struct pool *pool = tc->pool;
	unsigned long flags;
	struct list_head cells;
	struct dm_bio_prison_cell *cell;
	unsigned i, j, count;

	INIT_LIST_HEAD(&cells);

	spin_lock_irqsave(&tc->lock, flags);
	list_splice_init(&tc->deferred_cells, &cells);
	spin_unlock_irqrestore(&tc->lock, flags);

	if (list_empty(&cells))
		return;

	do {
		count = sort_cells(tc->pool, &cells);

		for (i = 0; i < count; i++) {
			cell = pool->cell_sort_array[i];
			BUG_ON(!cell->holder);

			/*
			 * If we've got no free new_mapping structs, and processing
			 * this bio might require one, we pause until there are some
			 * prepared mappings to process.
			 */
			if (ensure_next_mapping(pool)) {
				for (j = i; j < count; j++)
					list_add(&pool->cell_sort_array[j]->user_list, &cells);

				spin_lock_irqsave(&tc->lock, flags);
				list_splice(&cells, &tc->deferred_cells);
				spin_unlock_irqrestore(&tc->lock, flags);
				return;
			}

			if (cell->holder->bi_rw & REQ_DISCARD)
				pool->process_discard_cell(tc, cell);
			else
				pool->process_cell(tc, cell);
		}
	} while (!list_empty(&cells));
}

static void thin_get(struct thin_c *tc);
static void thin_put(struct thin_c *tc);

/*
 * We can't hold rcu_read_lock() around code that can block.  So we
 * find a thin with the rcu lock held; bump a refcount; then drop
 * the lock.
 */
static struct thin_c *get_first_thin(struct pool *pool)
{
	struct thin_c *tc = NULL;

	rcu_read_lock();
	if (!list_empty(&pool->active_thins)) {
		tc = list_entry_rcu(pool->active_thins.next, struct thin_c, list);
		thin_get(tc);
	}
	rcu_read_unlock();

	return tc;
}

static struct thin_c *get_next_thin(struct pool *pool, struct thin_c *tc)
{
	struct thin_c *old_tc = tc;

	rcu_read_lock();
	list_for_each_entry_continue_rcu(tc, &pool->active_thins, list) {
		thin_get(tc);
		thin_put(old_tc);
		rcu_read_unlock();
		return tc;
	}
	thin_put(old_tc);
	rcu_read_unlock();

	return NULL;
}

static void process_deferred_bios(struct pool *pool)
{
	unsigned long flags;
	struct bio *bio;
	struct bio_list bios;
	struct thin_c *tc;

	tc = get_first_thin(pool);
	while (tc) {
		process_thin_deferred_cells(tc);
		process_thin_deferred_bios(tc);
		tc = get_next_thin(pool, tc);
	}

	/*
	 * If there are any deferred flush bios, we must commit
	 * the metadata before issuing them.
	 */
	bio_list_init(&bios);
	spin_lock_irqsave(&pool->lock, flags);
	bio_list_merge(&bios, &pool->deferred_flush_bios);
	bio_list_init(&pool->deferred_flush_bios);
	spin_unlock_irqrestore(&pool->lock, flags);

	if (bio_list_empty(&bios) &&
	    !(dm_pool_changed_this_transaction(pool->pmd) && need_commit_due_to_time(pool)))
		return;

	if (commit(pool)) {
		while ((bio = bio_list_pop(&bios)))
			bio_io_error(bio);
		return;
	}
	pool->last_commit_jiffies = jiffies;

	while ((bio = bio_list_pop(&bios)))
		generic_make_request(bio);
}

static void do_worker(struct work_struct *ws)
{
	struct pool *pool = container_of(ws, struct pool, worker);

	throttle_work_start(&pool->throttle);
	dm_pool_issue_prefetches(pool->pmd);
	throttle_work_update(&pool->throttle);
	process_prepared(pool, &pool->prepared_mappings, &pool->process_prepared_mapping);
	throttle_work_update(&pool->throttle);
	process_prepared(pool, &pool->prepared_discards, &pool->process_prepared_discard);
	throttle_work_update(&pool->throttle);
	process_deferred_bios(pool);
	throttle_work_complete(&pool->throttle);
}

/*
 * We want to commit periodically so that not too much
 * unwritten data builds up.
 */
static void do_waker(struct work_struct *ws)
{
	struct pool *pool = container_of(to_delayed_work(ws), struct pool, waker);
	wake_worker(pool);
	queue_delayed_work(pool->wq, &pool->waker, COMMIT_PERIOD);
}

static void notify_of_pool_mode_change_to_oods(struct pool *pool);

/*
 * We're holding onto IO to allow userland time to react.  After the
 * timeout either the pool will have been resized (and thus back in
 * PM_WRITE mode), or we degrade to PM_OUT_OF_DATA_SPACE w/ error_if_no_space.
 */
static void do_no_space_timeout(struct work_struct *ws)
{
	struct pool *pool = container_of(to_delayed_work(ws), struct pool,
					 no_space_timeout);

	if (get_pool_mode(pool) == PM_OUT_OF_DATA_SPACE && !pool->pf.error_if_no_space) {
		pool->pf.error_if_no_space = true;
		notify_of_pool_mode_change_to_oods(pool);
		error_retry_list_with_code(pool, -ENOSPC);
	}
}

/*----------------------------------------------------------------*/

struct pool_work {
	struct work_struct worker;
	struct completion complete;
};

static struct pool_work *to_pool_work(struct work_struct *ws)
{
	return container_of(ws, struct pool_work, worker);
}

static void pool_work_complete(struct pool_work *pw)
{
	complete(&pw->complete);
}

static void pool_work_wait(struct pool_work *pw, struct pool *pool,
			   void (*fn)(struct work_struct *))
{
	INIT_WORK_ONSTACK(&pw->worker, fn);
	init_completion(&pw->complete);
	queue_work(pool->wq, &pw->worker);
	wait_for_completion(&pw->complete);
}

/*----------------------------------------------------------------*/

struct noflush_work {
	struct pool_work pw;
	struct thin_c *tc;
};

static struct noflush_work *to_noflush(struct work_struct *ws)
{
	return container_of(to_pool_work(ws), struct noflush_work, pw);
}

static void do_noflush_start(struct work_struct *ws)
{
	struct noflush_work *w = to_noflush(ws);
	w->tc->requeue_mode = true;
	requeue_io(w->tc);
	pool_work_complete(&w->pw);
}

static void do_noflush_stop(struct work_struct *ws)
{
	struct noflush_work *w = to_noflush(ws);
	w->tc->requeue_mode = false;
	pool_work_complete(&w->pw);
}

static void noflush_work(struct thin_c *tc, void (*fn)(struct work_struct *))
{
	struct noflush_work w;

	w.tc = tc;
	pool_work_wait(&w.pw, tc->pool, fn);
}

/*----------------------------------------------------------------*/

static enum pool_mode get_pool_mode(struct pool *pool)
{
	return pool->pf.mode;
}

static void notify_of_pool_mode_change(struct pool *pool, const char *new_mode)
{
	dm_table_event(pool->ti->table);
	DMINFO("%s: switching pool to %s mode",
	       dm_device_name(pool->pool_md), new_mode);
}

static void notify_of_pool_mode_change_to_oods(struct pool *pool)
{
	if (!pool->pf.error_if_no_space)
		notify_of_pool_mode_change(pool, "out-of-data-space (queue IO)");
	else
		notify_of_pool_mode_change(pool, "out-of-data-space (error IO)");
}

static bool passdown_enabled(struct pool_c *pt)
{
	return pt->adjusted_pf.discard_passdown;
}

static void set_discard_callbacks(struct pool *pool)
{
	struct pool_c *pt = pool->ti->private;

	if (passdown_enabled(pt)) {
		pool->process_discard_cell = process_discard_cell_passdown;
		pool->process_prepared_discard = process_prepared_discard_passdown;
	} else {
		pool->process_discard_cell = process_discard_cell_no_passdown;
		pool->process_prepared_discard = process_prepared_discard_no_passdown;
	}
}

static void set_pool_mode(struct pool *pool, enum pool_mode new_mode)
{
	struct pool_c *pt = pool->ti->private;
	bool needs_check = dm_pool_metadata_needs_check(pool->pmd);
	enum pool_mode old_mode = get_pool_mode(pool);
	unsigned long no_space_timeout = ACCESS_ONCE(no_space_timeout_secs) * HZ;

	/*
	 * Never allow the pool to transition to PM_WRITE mode if user
	 * intervention is required to verify metadata and data consistency.
	 */
	if (new_mode == PM_WRITE && needs_check) {
		DMERR("%s: unable to switch pool to write mode until repaired.",
		      dm_device_name(pool->pool_md));
		if (old_mode != new_mode)
			new_mode = old_mode;
		else
			new_mode = PM_READ_ONLY;
	}
	/*
	 * If we were in PM_FAIL mode, rollback of metadata failed.  We're
	 * not going to recover without a thin_repair.	So we never let the
	 * pool move out of the old mode.
	 */
	if (old_mode == PM_FAIL)
		new_mode = old_mode;

	switch (new_mode) {
	case PM_FAIL:
		if (old_mode != new_mode)
			notify_of_pool_mode_change(pool, "failure");
		dm_pool_metadata_read_only(pool->pmd);
		pool->process_bio = process_bio_fail;
		pool->process_discard = process_bio_fail;
		pool->process_cell = process_cell_fail;
		pool->process_discard_cell = process_cell_fail;
		pool->process_prepared_mapping = process_prepared_mapping_fail;
		pool->process_prepared_discard = process_prepared_discard_fail;

		error_retry_list(pool);
		break;

	case PM_READ_ONLY:
		if (old_mode != new_mode)
			notify_of_pool_mode_change(pool, "read-only");
		dm_pool_metadata_read_only(pool->pmd);
		pool->process_bio = process_bio_read_only;
		pool->process_discard = process_bio_success;
		pool->process_cell = process_cell_read_only;
		pool->process_discard_cell = process_cell_success;
		pool->process_prepared_mapping = process_prepared_mapping_fail;
		pool->process_prepared_discard = process_prepared_discard_success;

		error_retry_list(pool);
		break;

	case PM_OUT_OF_DATA_SPACE:
		/*
		 * Ideally we'd never hit this state; the low water mark
		 * would trigger userland to extend the pool before we
		 * completely run out of data space.  However, many small
		 * IOs to unprovisioned space can consume data space at an
		 * alarming rate.  Adjust your low water mark if you're
		 * frequently seeing this mode.
		 */
		if (old_mode != new_mode)
			notify_of_pool_mode_change_to_oods(pool);
		pool->out_of_data_space = true;
		pool->process_bio = process_bio_read_only;
		pool->process_discard = process_discard_bio;
		pool->process_cell = process_cell_read_only;
		pool->process_prepared_mapping = process_prepared_mapping;
		set_discard_callbacks(pool);

		if (!pool->pf.error_if_no_space && no_space_timeout)
			queue_delayed_work(pool->wq, &pool->no_space_timeout, no_space_timeout);
		break;

	case PM_WRITE:
		if (old_mode != new_mode)
			notify_of_pool_mode_change(pool, "write");
		pool->out_of_data_space = false;
		pool->pf.error_if_no_space = pt->requested_pf.error_if_no_space;
		dm_pool_metadata_read_write(pool->pmd);
		pool->process_bio = process_bio;
		pool->process_discard = process_discard_bio;
		pool->process_cell = process_cell;
		pool->process_prepared_mapping = process_prepared_mapping;
		set_discard_callbacks(pool);
		break;
	}

	pool->pf.mode = new_mode;
	/*
	 * The pool mode may have changed, sync it so bind_control_target()
	 * doesn't cause an unexpected mode transition on resume.
	 */
	pt->adjusted_pf.mode = new_mode;
}

static void abort_transaction(struct pool *pool)
{
	const char *dev_name = dm_device_name(pool->pool_md);

	DMERR_LIMIT("%s: aborting current metadata transaction", dev_name);
	if (dm_pool_abort_metadata(pool->pmd)) {
		DMERR("%s: failed to abort metadata transaction", dev_name);
		set_pool_mode(pool, PM_FAIL);
	}

	if (dm_pool_metadata_set_needs_check(pool->pmd)) {
		DMERR("%s: failed to set 'needs_check' flag in metadata", dev_name);
		set_pool_mode(pool, PM_FAIL);
	}
}

static void metadata_operation_failed(struct pool *pool, const char *op, int r)
{
	DMERR_LIMIT("%s: metadata operation '%s' failed: error = %d",
		    dm_device_name(pool->pool_md), op, r);

	abort_transaction(pool);
	set_pool_mode(pool, PM_READ_ONLY);
}

/*----------------------------------------------------------------*/

/*
 * Mapping functions.
 */

/*
 * Called only while mapping a thin bio to hand it over to the workqueue.
 */
static void thin_defer_bio(struct thin_c *tc, struct bio *bio)
{
	unsigned long flags;
	struct pool *pool = tc->pool;

	spin_lock_irqsave(&tc->lock, flags);
	bio_list_add(&tc->deferred_bio_list, bio);
	spin_unlock_irqrestore(&tc->lock, flags);

	wake_worker(pool);
}

static void thin_defer_bio_with_throttle(struct thin_c *tc, struct bio *bio)
{
	struct pool *pool = tc->pool;

	throttle_lock(&pool->throttle);
	thin_defer_bio(tc, bio);
	throttle_unlock(&pool->throttle);
}

static void thin_defer_cell(struct thin_c *tc, struct dm_bio_prison_cell *cell)
{
	unsigned long flags;
	struct pool *pool = tc->pool;

	throttle_lock(&pool->throttle);
	spin_lock_irqsave(&tc->lock, flags);
	list_add_tail(&cell->user_list, &tc->deferred_cells);
	spin_unlock_irqrestore(&tc->lock, flags);
	throttle_unlock(&pool->throttle);

	wake_worker(pool);
}

static void thin_hook_bio(struct thin_c *tc, struct bio *bio)
{
	struct dm_thin_endio_hook *h = dm_per_bio_data(bio, sizeof(struct dm_thin_endio_hook));

	h->tc = tc;
	h->shared_read_entry = NULL;
	h->all_io_entry = NULL;
	h->overwrite_mapping = NULL;
	h->cell = NULL;
}

/*
 * Non-blocking function called from the thin target's map function.
 */
static int thin_bio_map(struct dm_target *ti, struct bio *bio)
{
	int r;
	struct thin_c *tc = ti->private;
	dm_block_t block = get_bio_block(tc, bio);
	struct dm_thin_device *td = tc->td;
	struct dm_thin_lookup_result result;
	struct dm_bio_prison_cell *virt_cell, *data_cell;
	struct dm_cell_key key;

	thin_hook_bio(tc, bio);

	if (tc->requeue_mode) {
		bio->bi_error = DM_ENDIO_REQUEUE;
		bio_endio(bio);
		return DM_MAPIO_SUBMITTED;
	}

	if (get_pool_mode(tc->pool) == PM_FAIL) {
		bio_io_error(bio);
		return DM_MAPIO_SUBMITTED;
	}

	if (bio->bi_rw & (REQ_DISCARD | REQ_FLUSH | REQ_FUA)) {
		thin_defer_bio_with_throttle(tc, bio);
		return DM_MAPIO_SUBMITTED;
	}

	/*
	 * We must hold the virtual cell before doing the lookup, otherwise
	 * there's a race with discard.
	 */
	build_virtual_key(tc->td, block, &key);
	if (bio_detain(tc->pool, &key, bio, &virt_cell))
		return DM_MAPIO_SUBMITTED;

	r = dm_thin_find_block(td, block, 0, &result);

	/*
	 * Note that we defer readahead too.
	 */
	switch (r) {
	case 0:
		if (unlikely(result.shared)) {
			/*
			 * We have a race condition here between the
			 * result.shared value returned by the lookup and
			 * snapshot creation, which may cause new
			 * sharing.
			 *
			 * To avoid this always quiesce the origin before
			 * taking the snap.  You want to do this anyway to
			 * ensure a consistent application view
			 * (i.e. lockfs).
			 *
			 * More distant ancestors are irrelevant. The
			 * shared flag will be set in their case.
			 */
			thin_defer_cell(tc, virt_cell);
			return DM_MAPIO_SUBMITTED;
		}

		build_data_key(tc->td, result.block, &key);
		if (bio_detain(tc->pool, &key, bio, &data_cell)) {
			cell_defer_no_holder(tc, virt_cell);
			return DM_MAPIO_SUBMITTED;
		}

		inc_all_io_entry(tc->pool, bio);
		cell_defer_no_holder(tc, data_cell);
		cell_defer_no_holder(tc, virt_cell);

		remap(tc, bio, result.block);
		return DM_MAPIO_REMAPPED;

	case -ENODATA:
	case -EWOULDBLOCK:
		thin_defer_cell(tc, virt_cell);
		return DM_MAPIO_SUBMITTED;

	default:
		/*
		 * Must always call bio_io_error on failure.
		 * dm_thin_find_block can fail with -EINVAL if the
		 * pool is switched to fail-io mode.
		 */
		bio_io_error(bio);
		cell_defer_no_holder(tc, virt_cell);
		return DM_MAPIO_SUBMITTED;
	}
}

static int pool_is_congested(struct dm_target_callbacks *cb, int bdi_bits)
{
	struct pool_c *pt = container_of(cb, struct pool_c, callbacks);
	struct request_queue *q;

	if (get_pool_mode(pt->pool) == PM_OUT_OF_DATA_SPACE)
		return 1;

	q = bdev_get_queue(pt->data_dev->bdev);
	return bdi_congested(&q->backing_dev_info, bdi_bits);
}

static void requeue_bios(struct pool *pool)
{
	unsigned long flags;
	struct thin_c *tc;

	rcu_read_lock();
	list_for_each_entry_rcu(tc, &pool->active_thins, list) {
		spin_lock_irqsave(&tc->lock, flags);
		bio_list_merge(&tc->deferred_bio_list, &tc->retry_on_resume_list);
		bio_list_init(&tc->retry_on_resume_list);
		spin_unlock_irqrestore(&tc->lock, flags);
	}
	rcu_read_unlock();
}

/*----------------------------------------------------------------
 * Binding of control targets to a pool object
 *--------------------------------------------------------------*/
static bool data_dev_supports_discard(struct pool_c *pt)
{
	struct request_queue *q = bdev_get_queue(pt->data_dev->bdev);

	return q && blk_queue_discard(q);
}

static bool is_factor(sector_t block_size, uint32_t n)
{
	return !sector_div(block_size, n);
}

/*
 * If discard_passdown was enabled verify that the data device
 * supports discards.  Disable discard_passdown if not.
 */
static void disable_passdown_if_not_supported(struct pool_c *pt)
{
	struct pool *pool = pt->pool;
	struct block_device *data_bdev = pt->data_dev->bdev;
	struct queue_limits *data_limits = &bdev_get_queue(data_bdev)->limits;
	const char *reason = NULL;
	char buf[BDEVNAME_SIZE];

	if (!pt->adjusted_pf.discard_passdown)
		return;

	if (!data_dev_supports_discard(pt))
		reason = "discard unsupported";

	else if (data_limits->max_discard_sectors < pool->sectors_per_block)
		reason = "max discard sectors smaller than a block";

	if (reason) {
		DMWARN("Data device (%s) %s: Disabling discard passdown.", bdevname(data_bdev, buf), reason);
		pt->adjusted_pf.discard_passdown = false;
	}
}

static int bind_control_target(struct pool *pool, struct dm_target *ti)
{
	struct pool_c *pt = ti->private;

	/*
	 * We want to make sure that a pool in PM_FAIL mode is never upgraded.
	 */
	enum pool_mode old_mode = get_pool_mode(pool);
	enum pool_mode new_mode = pt->adjusted_pf.mode;

	/*
	 * Don't change the pool's mode until set_pool_mode() below.
	 * Otherwise the pool's process_* function pointers may
	 * not match the desired pool mode.
	 */
	pt->adjusted_pf.mode = old_mode;

	pool->ti = ti;
	pool->pf = pt->adjusted_pf;
	pool->low_water_blocks = pt->low_water_blocks;

	set_pool_mode(pool, new_mode);

	return 0;
}

static void unbind_control_target(struct pool *pool, struct dm_target *ti)
{
	if (pool->ti == ti)
		pool->ti = NULL;
}

/*----------------------------------------------------------------
 * Pool creation
 *--------------------------------------------------------------*/
/* Initialize pool features. */
static void pool_features_init(struct pool_features *pf)
{
	pf->mode = PM_WRITE;
	pf->zero_new_blocks = true;
	pf->discard_enabled = true;
	pf->discard_passdown = true;
	pf->error_if_no_space = false;
}

static void __pool_destroy(struct pool *pool)
{
	__pool_table_remove(pool);

	vfree(pool->cell_sort_array);
	if (dm_pool_metadata_close(pool->pmd) < 0)
		DMWARN("%s: dm_pool_metadata_close() failed.", __func__);

	dm_bio_prison_destroy(pool->prison);
	dm_kcopyd_client_destroy(pool->copier);

	if (pool->wq)
		destroy_workqueue(pool->wq);

	if (pool->next_mapping)
		mempool_free(pool->next_mapping, pool->mapping_pool);
	mempool_destroy(pool->mapping_pool);
	dm_deferred_set_destroy(pool->shared_read_ds);
	dm_deferred_set_destroy(pool->all_io_ds);
	kfree(pool);
}

static struct kmem_cache *_new_mapping_cache;

static struct pool *pool_create(struct mapped_device *pool_md,
				struct block_device *metadata_dev,
				unsigned long block_size,
				int read_only, char **error)
{
	int r;
	void *err_p;
	struct pool *pool;
	struct dm_pool_metadata *pmd;
	bool format_device = read_only ? false : true;

	pmd = dm_pool_metadata_open(metadata_dev, block_size, format_device);
	if (IS_ERR(pmd)) {
		*error = "Error creating metadata object";
		return (struct pool *)pmd;
	}

	pool = kmalloc(sizeof(*pool), GFP_KERNEL);
	if (!pool) {
		*error = "Error allocating memory for pool";
		err_p = ERR_PTR(-ENOMEM);
		goto bad_pool;
	}

	pool->pmd = pmd;
	pool->sectors_per_block = block_size;
	if (block_size & (block_size - 1))
		pool->sectors_per_block_shift = -1;
	else
		pool->sectors_per_block_shift = __ffs(block_size);
	pool->low_water_blocks = 0;
	pool_features_init(&pool->pf);
	pool->prison = dm_bio_prison_create();
	if (!pool->prison) {
		*error = "Error creating pool's bio prison";
		err_p = ERR_PTR(-ENOMEM);
		goto bad_prison;
	}

	pool->copier = dm_kcopyd_client_create(&dm_kcopyd_throttle);
	if (IS_ERR(pool->copier)) {
		r = PTR_ERR(pool->copier);
		*error = "Error creating pool's kcopyd client";
		err_p = ERR_PTR(r);
		goto bad_kcopyd_client;
	}

	/*
	 * Create singlethreaded workqueue that will service all devices
	 * that use this metadata.
	 */
	pool->wq = alloc_ordered_workqueue("dm-" DM_MSG_PREFIX, WQ_MEM_RECLAIM);
	if (!pool->wq) {
		*error = "Error creating pool's workqueue";
		err_p = ERR_PTR(-ENOMEM);
		goto bad_wq;
	}

	throttle_init(&pool->throttle);
	INIT_WORK(&pool->worker, do_worker);
	INIT_DELAYED_WORK(&pool->waker, do_waker);
	INIT_DELAYED_WORK(&pool->no_space_timeout, do_no_space_timeout);
	spin_lock_init(&pool->lock);
	bio_list_init(&pool->deferred_flush_bios);
	INIT_LIST_HEAD(&pool->prepared_mappings);
	INIT_LIST_HEAD(&pool->prepared_discards);
	INIT_LIST_HEAD(&pool->active_thins);
	pool->low_water_triggered = false;
	pool->suspended = true;
	pool->out_of_data_space = false;

	pool->shared_read_ds = dm_deferred_set_create();
	if (!pool->shared_read_ds) {
		*error = "Error creating pool's shared read deferred set";
		err_p = ERR_PTR(-ENOMEM);
		goto bad_shared_read_ds;
	}

	pool->all_io_ds = dm_deferred_set_create();
	if (!pool->all_io_ds) {
		*error = "Error creating pool's all io deferred set";
		err_p = ERR_PTR(-ENOMEM);
		goto bad_all_io_ds;
	}

	pool->next_mapping = NULL;
	pool->mapping_pool = mempool_create_slab_pool(MAPPING_POOL_SIZE,
						      _new_mapping_cache);
	if (!pool->mapping_pool) {
		*error = "Error creating pool's mapping mempool";
		err_p = ERR_PTR(-ENOMEM);
		goto bad_mapping_pool;
	}

	pool->cell_sort_array = vmalloc(sizeof(*pool->cell_sort_array) * CELL_SORT_ARRAY_SIZE);
	if (!pool->cell_sort_array) {
		*error = "Error allocating cell sort array";
		err_p = ERR_PTR(-ENOMEM);
		goto bad_sort_array;
	}

	pool->ref_count = 1;
	pool->last_commit_jiffies = jiffies;
	pool->pool_md = pool_md;
	pool->md_dev = metadata_dev;
	__pool_table_insert(pool);

	return pool;

bad_sort_array:
	mempool_destroy(pool->mapping_pool);
bad_mapping_pool:
	dm_deferred_set_destroy(pool->all_io_ds);
bad_all_io_ds:
	dm_deferred_set_destroy(pool->shared_read_ds);
bad_shared_read_ds:
	destroy_workqueue(pool->wq);
bad_wq:
	dm_kcopyd_client_destroy(pool->copier);
bad_kcopyd_client:
	dm_bio_prison_destroy(pool->prison);
bad_prison:
	kfree(pool);
bad_pool:
	if (dm_pool_metadata_close(pmd))
		DMWARN("%s: dm_pool_metadata_close() failed.", __func__);

	return err_p;
}

static void __pool_inc(struct pool *pool)
{
	BUG_ON(!mutex_is_locked(&dm_thin_pool_table.mutex));
	pool->ref_count++;
}

static void __pool_dec(struct pool *pool)
{
	BUG_ON(!mutex_is_locked(&dm_thin_pool_table.mutex));
	BUG_ON(!pool->ref_count);
	if (!--pool->ref_count)
		__pool_destroy(pool);
}

static struct pool *__pool_find(struct mapped_device *pool_md,
				struct block_device *metadata_dev,
				unsigned long block_size, int read_only,
				char **error, int *created)
{
	struct pool *pool = __pool_table_lookup_metadata_dev(metadata_dev);

	if (pool) {
		if (pool->pool_md != pool_md) {
			*error = "metadata device already in use by a pool";
			return ERR_PTR(-EBUSY);
		}
		__pool_inc(pool);

	} else {
		pool = __pool_table_lookup(pool_md);
		if (pool) {
			if (pool->md_dev != metadata_dev) {
				*error = "different pool cannot replace a pool";
				return ERR_PTR(-EINVAL);
			}
			__pool_inc(pool);

		} else {
			pool = pool_create(pool_md, metadata_dev, block_size, read_only, error);
			*created = 1;
		}
	}

	return pool;
}

/*----------------------------------------------------------------
 * Pool target methods
 *--------------------------------------------------------------*/
static void pool_dtr(struct dm_target *ti)
{
	struct pool_c *pt = ti->private;

	mutex_lock(&dm_thin_pool_table.mutex);

	unbind_control_target(pt->pool, ti);
	__pool_dec(pt->pool);
	dm_put_device(ti, pt->metadata_dev);
	dm_put_device(ti, pt->data_dev);
	kfree(pt);

	mutex_unlock(&dm_thin_pool_table.mutex);
}

static int parse_pool_features(struct dm_arg_set *as, struct pool_features *pf,
			       struct dm_target *ti)
{
	int r;
	unsigned argc;
	const char *arg_name;

	static struct dm_arg _args[] = {
		{0, 4, "Invalid number of pool feature arguments"},
	};

	/*
	 * No feature arguments supplied.
	 */
	if (!as->argc)
		return 0;

	r = dm_read_arg_group(_args, as, &argc, &ti->error);
	if (r)
		return -EINVAL;

	while (argc && !r) {
		arg_name = dm_shift_arg(as);
		argc--;

		if (!strcasecmp(arg_name, "skip_block_zeroing"))
			pf->zero_new_blocks = false;

		else if (!strcasecmp(arg_name, "ignore_discard"))
			pf->discard_enabled = false;

		else if (!strcasecmp(arg_name, "no_discard_passdown"))
			pf->discard_passdown = false;

		else if (!strcasecmp(arg_name, "read_only"))
			pf->mode = PM_READ_ONLY;

		else if (!strcasecmp(arg_name, "error_if_no_space"))
			pf->error_if_no_space = true;

		else {
			ti->error = "Unrecognised pool feature requested";
			r = -EINVAL;
			break;
		}
	}

	return r;
}

static void metadata_low_callback(void *context)
{
	struct pool *pool = context;

	DMWARN("%s: reached low water mark for metadata device: sending event.",
	       dm_device_name(pool->pool_md));

	dm_table_event(pool->ti->table);
}

static sector_t get_dev_size(struct block_device *bdev)
{
	return i_size_read(bdev->bd_inode) >> SECTOR_SHIFT;
}

static void warn_if_metadata_device_too_big(struct block_device *bdev)
{
	sector_t metadata_dev_size = get_dev_size(bdev);
	char buffer[BDEVNAME_SIZE];

	if (metadata_dev_size > THIN_METADATA_MAX_SECTORS_WARNING)
		DMWARN("Metadata device %s is larger than %u sectors: excess space will not be used.",
		       bdevname(bdev, buffer), THIN_METADATA_MAX_SECTORS);
}

static sector_t get_metadata_dev_size(struct block_device *bdev)
{
	sector_t metadata_dev_size = get_dev_size(bdev);

	if (metadata_dev_size > THIN_METADATA_MAX_SECTORS)
		metadata_dev_size = THIN_METADATA_MAX_SECTORS;

	return metadata_dev_size;
}

static dm_block_t get_metadata_dev_size_in_blocks(struct block_device *bdev)
{
	sector_t metadata_dev_size = get_metadata_dev_size(bdev);

	sector_div(metadata_dev_size, THIN_METADATA_BLOCK_SIZE);

	return metadata_dev_size;
}

/*
 * When a metadata threshold is crossed a dm event is triggered, and
 * userland should respond by growing the metadata device.  We could let
 * userland set the threshold, like we do with the data threshold, but I'm
 * not sure they know enough to do this well.
 */
static dm_block_t calc_metadata_threshold(struct pool_c *pt)
{
	/*
	 * 4M is ample for all ops with the possible exception of thin
	 * device deletion which is harmless if it fails (just retry the
	 * delete after you've grown the device).
	 */
	dm_block_t quarter = get_metadata_dev_size_in_blocks(pt->metadata_dev->bdev) / 4;
	return min((dm_block_t)1024ULL /* 4M */, quarter);
}

/*
 * thin-pool <metadata dev> <data dev>
 *	     <data block size (sectors)>
 *	     <low water mark (blocks)>
 *	     [<#feature args> [<arg>]*]
 *
 * Optional feature arguments are:
 *	     skip_block_zeroing: skips the zeroing of newly-provisioned blocks.
 *	     ignore_discard: disable discard
 *	     no_discard_passdown: don't pass discards down to the data device
 *	     read_only: Don't allow any changes to be made to the pool metadata.
 *	     error_if_no_space: error IOs, instead of queueing, if no space.
 */
static int pool_ctr(struct dm_target *ti, unsigned argc, char **argv)
{
	int r, pool_created = 0;
	struct pool_c *pt;
	struct pool *pool;
	struct pool_features pf;
	struct dm_arg_set as;
	struct dm_dev *data_dev;
	unsigned long block_size;
	dm_block_t low_water_blocks;
	struct dm_dev *metadata_dev;
	fmode_t metadata_mode;

	/*
	 * FIXME Remove validation from scope of lock.
	 */
	mutex_lock(&dm_thin_pool_table.mutex);

	if (argc < 4) {
		ti->error = "Invalid argument count";
		r = -EINVAL;
		goto out_unlock;
	}

	as.argc = argc;
	as.argv = argv;

	/*
	 * Set default pool features.
	 */
	pool_features_init(&pf);

	dm_consume_args(&as, 4);
	r = parse_pool_features(&as, &pf, ti);
	if (r)
		goto out_unlock;

	metadata_mode = FMODE_READ | ((pf.mode == PM_READ_ONLY) ? 0 : FMODE_WRITE);
	r = dm_get_device(ti, argv[0], metadata_mode, &metadata_dev);
	if (r) {
		ti->error = "Error opening metadata block device";
		goto out_unlock;
	}
	warn_if_metadata_device_too_big(metadata_dev->bdev);

	r = dm_get_device(ti, argv[1], FMODE_READ | FMODE_WRITE, &data_dev);
	if (r) {
		ti->error = "Error getting data device";
		goto out_metadata;
	}

	if (kstrtoul(argv[2], 10, &block_size) || !block_size ||
	    block_size < DATA_DEV_BLOCK_SIZE_MIN_SECTORS ||
	    block_size > DATA_DEV_BLOCK_SIZE_MAX_SECTORS ||
	    block_size & (DATA_DEV_BLOCK_SIZE_MIN_SECTORS - 1)) {
		ti->error = "Invalid block size";
		r = -EINVAL;
		goto out;
	}

	if (kstrtoull(argv[3], 10, (unsigned long long *)&low_water_blocks)) {
		ti->error = "Invalid low water mark";
		r = -EINVAL;
		goto out;
	}

	pt = kzalloc(sizeof(*pt), GFP_KERNEL);
	if (!pt) {
		r = -ENOMEM;
		goto out;
	}

	pool = __pool_find(dm_table_get_md(ti->table), metadata_dev->bdev,
			   block_size, pf.mode == PM_READ_ONLY, &ti->error, &pool_created);
	if (IS_ERR(pool)) {
		r = PTR_ERR(pool);
		goto out_free_pt;
	}

	/*
	 * 'pool_created' reflects whether this is the first table load.
	 * Top level discard support is not allowed to be changed after
	 * initial load.  This would require a pool reload to trigger thin
	 * device changes.
	 */
	if (!pool_created && pf.discard_enabled != pool->pf.discard_enabled) {
		ti->error = "Discard support cannot be disabled once enabled";
		r = -EINVAL;
		goto out_flags_changed;
	}

	pt->pool = pool;
	pt->ti = ti;
	pt->metadata_dev = metadata_dev;
	pt->data_dev = data_dev;
	pt->low_water_blocks = low_water_blocks;
	pt->adjusted_pf = pt->requested_pf = pf;
	ti->num_flush_bios = 1;

	/*
	 * Only need to enable discards if the pool should pass
	 * them down to the data device.  The thin device's discard
	 * processing will cause mappings to be removed from the btree.
	 */
	ti->discard_zeroes_data_unsupported = true;
	if (pf.discard_enabled && pf.discard_passdown) {
		ti->num_discard_bios = 1;

		/*
		 * Setting 'discards_supported' circumvents the normal
		 * stacking of discard limits (this keeps the pool and
		 * thin devices' discard limits consistent).
		 */
		ti->discards_supported = true;
	}
	ti->private = pt;

	r = dm_pool_register_metadata_threshold(pt->pool->pmd,
						calc_metadata_threshold(pt),
						metadata_low_callback,
						pool);
	if (r)
		goto out_flags_changed;

	pt->callbacks.congested_fn = pool_is_congested;
	dm_table_add_target_callbacks(ti->table, &pt->callbacks);

	mutex_unlock(&dm_thin_pool_table.mutex);

	return 0;

out_flags_changed:
	__pool_dec(pool);
out_free_pt:
	kfree(pt);
out:
	dm_put_device(ti, data_dev);
out_metadata:
	dm_put_device(ti, metadata_dev);
out_unlock:
	mutex_unlock(&dm_thin_pool_table.mutex);

	return r;
}

static int pool_map(struct dm_target *ti, struct bio *bio)
{
	int r;
	struct pool_c *pt = ti->private;
	struct pool *pool = pt->pool;
	unsigned long flags;

	/*
	 * As this is a singleton target, ti->begin is always zero.
	 */
	spin_lock_irqsave(&pool->lock, flags);
	bio->bi_bdev = pt->data_dev->bdev;
	r = DM_MAPIO_REMAPPED;
	spin_unlock_irqrestore(&pool->lock, flags);

	return r;
}

static int maybe_resize_data_dev(struct dm_target *ti, bool *need_commit)
{
	int r;
	struct pool_c *pt = ti->private;
	struct pool *pool = pt->pool;
	sector_t data_size = ti->len;
	dm_block_t sb_data_size;

	*need_commit = false;

	(void) sector_div(data_size, pool->sectors_per_block);

	r = dm_pool_get_data_dev_size(pool->pmd, &sb_data_size);
	if (r) {
		DMERR("%s: failed to retrieve data device size",
		      dm_device_name(pool->pool_md));
		return r;
	}

	if (data_size < sb_data_size) {
		DMERR("%s: pool target (%llu blocks) too small: expected %llu",
		      dm_device_name(pool->pool_md),
		      (unsigned long long)data_size, sb_data_size);
		return -EINVAL;

	} else if (data_size > sb_data_size) {
		if (dm_pool_metadata_needs_check(pool->pmd)) {
			DMERR("%s: unable to grow the data device until repaired.",
			      dm_device_name(pool->pool_md));
			return 0;
		}

		if (sb_data_size)
			DMINFO("%s: growing the data device from %llu to %llu blocks",
			       dm_device_name(pool->pool_md),
			       sb_data_size, (unsigned long long)data_size);
		r = dm_pool_resize_data_dev(pool->pmd, data_size);
		if (r) {
			metadata_operation_failed(pool, "dm_pool_resize_data_dev", r);
			return r;
		}

		*need_commit = true;
	}

	return 0;
}

static int maybe_resize_metadata_dev(struct dm_target *ti, bool *need_commit)
{
	int r;
	struct pool_c *pt = ti->private;
	struct pool *pool = pt->pool;
	dm_block_t metadata_dev_size, sb_metadata_dev_size;

	*need_commit = false;

	metadata_dev_size = get_metadata_dev_size_in_blocks(pool->md_dev);

	r = dm_pool_get_metadata_dev_size(pool->pmd, &sb_metadata_dev_size);
	if (r) {
		DMERR("%s: failed to retrieve metadata device size",
		      dm_device_name(pool->pool_md));
		return r;
	}

	if (metadata_dev_size < sb_metadata_dev_size) {
		DMERR("%s: metadata device (%llu blocks) too small: expected %llu",
		      dm_device_name(pool->pool_md),
		      metadata_dev_size, sb_metadata_dev_size);
		return -EINVAL;

	} else if (metadata_dev_size > sb_metadata_dev_size) {
		if (dm_pool_metadata_needs_check(pool->pmd)) {
			DMERR("%s: unable to grow the metadata device until repaired.",
			      dm_device_name(pool->pool_md));
			return 0;
		}

		warn_if_metadata_device_too_big(pool->md_dev);
		DMINFO("%s: growing the metadata device from %llu to %llu blocks",
		       dm_device_name(pool->pool_md),
		       sb_metadata_dev_size, metadata_dev_size);
		r = dm_pool_resize_metadata_dev(pool->pmd, metadata_dev_size);
		if (r) {
			metadata_operation_failed(pool, "dm_pool_resize_metadata_dev", r);
			return r;
		}

		*need_commit = true;
	}

	return 0;
}

/*
 * Retrieves the number of blocks of the data device from
 * the superblock and compares it to the actual device size,
 * thus resizing the data device in case it has grown.
 *
 * This both copes with opening preallocated data devices in the ctr
 * being followed by a resume
 * -and-
 * calling the resume method individually after userspace has
 * grown the data device in reaction to a table event.
 */
static int pool_preresume(struct dm_target *ti)
{
	int r;
	bool need_commit1, need_commit2;
	struct pool_c *pt = ti->private;
	struct pool *pool = pt->pool;

	/*
	 * Take control of the pool object.
	 */
	r = bind_control_target(pool, ti);
	if (r)
		return r;

	r = maybe_resize_data_dev(ti, &need_commit1);
	if (r)
		return r;

	r = maybe_resize_metadata_dev(ti, &need_commit2);
	if (r)
		return r;

	if (need_commit1 || need_commit2)
		(void) commit(pool);

	return 0;
}

static void pool_suspend_active_thins(struct pool *pool)
{
	struct thin_c *tc;

	/* Suspend all active thin devices */
	tc = get_first_thin(pool);
	while (tc) {
		dm_internal_suspend_noflush(tc->thin_md);
		tc = get_next_thin(pool, tc);
	}
}

static void pool_resume_active_thins(struct pool *pool)
{
	struct thin_c *tc;

	/* Resume all active thin devices */
	tc = get_first_thin(pool);
	while (tc) {
		dm_internal_resume(tc->thin_md);
		tc = get_next_thin(pool, tc);
	}
}

static void pool_resume(struct dm_target *ti)
{
	struct pool_c *pt = ti->private;
	struct pool *pool = pt->pool;
	unsigned long flags;

	/*
	 * Must requeue active_thins' bios and then resume
	 * active_thins _before_ clearing 'suspend' flag.
	 */
	requeue_bios(pool);
	pool_resume_active_thins(pool);

	spin_lock_irqsave(&pool->lock, flags);
	pool->low_water_triggered = false;
	pool->suspended = false;
	spin_unlock_irqrestore(&pool->lock, flags);

	do_waker(&pool->waker.work);
}

static void pool_presuspend(struct dm_target *ti)
{
	struct pool_c *pt = ti->private;
	struct pool *pool = pt->pool;
	unsigned long flags;

	spin_lock_irqsave(&pool->lock, flags);
	pool->suspended = true;
	spin_unlock_irqrestore(&pool->lock, flags);

	pool_suspend_active_thins(pool);
}

static void pool_presuspend_undo(struct dm_target *ti)
{
	struct pool_c *pt = ti->private;
	struct pool *pool = pt->pool;
	unsigned long flags;

	pool_resume_active_thins(pool);

	spin_lock_irqsave(&pool->lock, flags);
	pool->suspended = false;
	spin_unlock_irqrestore(&pool->lock, flags);
}

static void pool_postsuspend(struct dm_target *ti)
{
	struct pool_c *pt = ti->private;
	struct pool *pool = pt->pool;

	cancel_delayed_work_sync(&pool->waker);
	cancel_delayed_work_sync(&pool->no_space_timeout);
	flush_workqueue(pool->wq);
	(void) commit(pool);
}

static int check_arg_count(unsigned argc, unsigned args_required)
{
	if (argc != args_required) {
		DMWARN("Message received with %u arguments instead of %u.",
		       argc, args_required);
		return -EINVAL;
	}

	return 0;
}

static int read_dev_id(char *arg, dm_thin_id *dev_id, int warning)
{
	if (!kstrtoull(arg, 10, (unsigned long long *)dev_id) &&
	    *dev_id <= MAX_DEV_ID)
		return 0;

	if (warning)
		DMWARN("Message received with invalid device id: %s", arg);

	return -EINVAL;
}

static int process_create_thin_mesg(unsigned argc, char **argv, struct pool *pool)
{
	dm_thin_id dev_id;
	int r;

	r = check_arg_count(argc, 2);
	if (r)
		return r;

	r = read_dev_id(argv[1], &dev_id, 1);
	if (r)
		return r;

	r = dm_pool_create_thin(pool->pmd, dev_id);
	if (r) {
		DMWARN("Creation of new thinly-provisioned device with id %s failed.",
		       argv[1]);
		return r;
	}

	return 0;
}

static int process_create_snap_mesg(unsigned argc, char **argv, struct pool *pool)
{
	dm_thin_id dev_id;
	dm_thin_id origin_dev_id;
	int r;

	r = check_arg_count(argc, 3);
	if (r)
		return r;

	r = read_dev_id(argv[1], &dev_id, 1);
	if (r)
		return r;

	r = read_dev_id(argv[2], &origin_dev_id, 1);
	if (r)
		return r;

	r = dm_pool_create_snap(pool->pmd, dev_id, origin_dev_id);
	if (r) {
		DMWARN("Creation of new snapshot %s of device %s failed.",
		       argv[1], argv[2]);
		return r;
	}

	return 0;
}

static int process_delete_mesg(unsigned argc, char **argv, struct pool *pool)
{
	dm_thin_id dev_id;
	int r;

	r = check_arg_count(argc, 2);
	if (r)
		return r;

	r = read_dev_id(argv[1], &dev_id, 1);
	if (r)
		return r;

	r = dm_pool_delete_thin_device(pool->pmd, dev_id);
	if (r)
		DMWARN("Deletion of thin device %s failed.", argv[1]);

	return r;
}

static int process_set_transaction_id_mesg(unsigned argc, char **argv, struct pool *pool)
{
	dm_thin_id old_id, new_id;
	int r;

	r = check_arg_count(argc, 3);
	if (r)
		return r;

	if (kstrtoull(argv[1], 10, (unsigned long long *)&old_id)) {
		DMWARN("set_transaction_id message: Unrecognised id %s.", argv[1]);
		return -EINVAL;
	}

	if (kstrtoull(argv[2], 10, (unsigned long long *)&new_id)) {
		DMWARN("set_transaction_id message: Unrecognised new id %s.", argv[2]);
		return -EINVAL;
	}

	r = dm_pool_set_metadata_transaction_id(pool->pmd, old_id, new_id);
	if (r) {
		DMWARN("Failed to change transaction id from %s to %s.",
		       argv[1], argv[2]);
		return r;
	}

	return 0;
}

static int process_reserve_metadata_snap_mesg(unsigned argc, char **argv, struct pool *pool)
{
	int r;

	r = check_arg_count(argc, 1);
	if (r)
		return r;

	(void) commit(pool);

	r = dm_pool_reserve_metadata_snap(pool->pmd);
	if (r)
		DMWARN("reserve_metadata_snap message failed.");

	return r;
}

static int process_release_metadata_snap_mesg(unsigned argc, char **argv, struct pool *pool)
{
	int r;

	r = check_arg_count(argc, 1);
	if (r)
		return r;

	r = dm_pool_release_metadata_snap(pool->pmd);
	if (r)
		DMWARN("release_metadata_snap message failed.");

	return r;
}

/*
 * Messages supported:
 *   create_thin	<dev_id>
 *   create_snap	<dev_id> <origin_id>
 *   delete		<dev_id>
 *   set_transaction_id <current_trans_id> <new_trans_id>
 *   reserve_metadata_snap
 *   release_metadata_snap
 */
static int pool_message(struct dm_target *ti, unsigned argc, char **argv)
{
	int r = -EINVAL;
	struct pool_c *pt = ti->private;
	struct pool *pool = pt->pool;

	if (get_pool_mode(pool) >= PM_READ_ONLY) {
		DMERR("%s: unable to service pool target messages in READ_ONLY or FAIL mode",
		      dm_device_name(pool->pool_md));
		return -EOPNOTSUPP;
	}

	if (!strcasecmp(argv[0], "create_thin"))
		r = process_create_thin_mesg(argc, argv, pool);

	else if (!strcasecmp(argv[0], "create_snap"))
		r = process_create_snap_mesg(argc, argv, pool);

	else if (!strcasecmp(argv[0], "delete"))
		r = process_delete_mesg(argc, argv, pool);

	else if (!strcasecmp(argv[0], "set_transaction_id"))
		r = process_set_transaction_id_mesg(argc, argv, pool);

	else if (!strcasecmp(argv[0], "reserve_metadata_snap"))
		r = process_reserve_metadata_snap_mesg(argc, argv, pool);

	else if (!strcasecmp(argv[0], "release_metadata_snap"))
		r = process_release_metadata_snap_mesg(argc, argv, pool);

	else
		DMWARN("Unrecognised thin pool target message received: %s", argv[0]);

	if (!r)
		(void) commit(pool);

	return r;
}

static void emit_flags(struct pool_features *pf, char *result,
		       unsigned sz, unsigned maxlen)
{
	unsigned count = !pf->zero_new_blocks + !pf->discard_enabled +
		!pf->discard_passdown + (pf->mode == PM_READ_ONLY) +
		pf->error_if_no_space;
	DMEMIT("%u ", count);

	if (!pf->zero_new_blocks)
		DMEMIT("skip_block_zeroing ");

	if (!pf->discard_enabled)
		DMEMIT("ignore_discard ");

	if (!pf->discard_passdown)
		DMEMIT("no_discard_passdown ");

	if (pf->mode == PM_READ_ONLY)
		DMEMIT("read_only ");

	if (pf->error_if_no_space)
		DMEMIT("error_if_no_space ");
}

/*
 * Status line is:
 *    <transaction id> <used metadata sectors>/<total metadata sectors>
 *    <used data sectors>/<total data sectors> <held metadata root>
 *    <pool mode> <discard config> <no space config> <needs_check>
 */
static void pool_status(struct dm_target *ti, status_type_t type,
			unsigned status_flags, char *result, unsigned maxlen)
{
	int r;
	unsigned sz = 0;
	uint64_t transaction_id;
	dm_block_t nr_free_blocks_data;
	dm_block_t nr_free_blocks_metadata;
	dm_block_t nr_blocks_data;
	dm_block_t nr_blocks_metadata;
	dm_block_t held_root;
	char buf[BDEVNAME_SIZE];
	char buf2[BDEVNAME_SIZE];
	struct pool_c *pt = ti->private;
	struct pool *pool = pt->pool;

	switch (type) {
	case STATUSTYPE_INFO:
		if (get_pool_mode(pool) == PM_FAIL) {
			DMEMIT("Fail");
			break;
		}

		/* Commit to ensure statistics aren't out-of-date */
		if (!(status_flags & DM_STATUS_NOFLUSH_FLAG) && !dm_suspended(ti))
			(void) commit(pool);

		r = dm_pool_get_metadata_transaction_id(pool->pmd, &transaction_id);
		if (r) {
			DMERR("%s: dm_pool_get_metadata_transaction_id returned %d",
			      dm_device_name(pool->pool_md), r);
			goto err;
		}

		r = dm_pool_get_free_metadata_block_count(pool->pmd, &nr_free_blocks_metadata);
		if (r) {
			DMERR("%s: dm_pool_get_free_metadata_block_count returned %d",
			      dm_device_name(pool->pool_md), r);
			goto err;
		}

		r = dm_pool_get_metadata_dev_size(pool->pmd, &nr_blocks_metadata);
		if (r) {
			DMERR("%s: dm_pool_get_metadata_dev_size returned %d",
			      dm_device_name(pool->pool_md), r);
			goto err;
		}

		r = dm_pool_get_free_block_count(pool->pmd, &nr_free_blocks_data);
		if (r) {
			DMERR("%s: dm_pool_get_free_block_count returned %d",
			      dm_device_name(pool->pool_md), r);
			goto err;
		}

		r = dm_pool_get_data_dev_size(pool->pmd, &nr_blocks_data);
		if (r) {
			DMERR("%s: dm_pool_get_data_dev_size returned %d",
			      dm_device_name(pool->pool_md), r);
			goto err;
		}

		r = dm_pool_get_metadata_snap(pool->pmd, &held_root);
		if (r) {
			DMERR("%s: dm_pool_get_metadata_snap returned %d",
			      dm_device_name(pool->pool_md), r);
			goto err;
		}

		DMEMIT("%llu %llu/%llu %llu/%llu ",
		       (unsigned long long)transaction_id,
		       (unsigned long long)(nr_blocks_metadata - nr_free_blocks_metadata),
		       (unsigned long long)nr_blocks_metadata,
		       (unsigned long long)(nr_blocks_data - nr_free_blocks_data),
		       (unsigned long long)nr_blocks_data);

		if (held_root)
			DMEMIT("%llu ", held_root);
		else
			DMEMIT("- ");

		if (pool->pf.mode == PM_OUT_OF_DATA_SPACE)
			DMEMIT("out_of_data_space ");
		else if (pool->pf.mode == PM_READ_ONLY)
			DMEMIT("ro ");
		else
			DMEMIT("rw ");

		if (!pool->pf.discard_enabled)
			DMEMIT("ignore_discard ");
		else if (pool->pf.discard_passdown)
			DMEMIT("discard_passdown ");
		else
			DMEMIT("no_discard_passdown ");

		if (pool->pf.error_if_no_space)
			DMEMIT("error_if_no_space ");
		else
			DMEMIT("queue_if_no_space ");

		if (dm_pool_metadata_needs_check(pool->pmd))
			DMEMIT("needs_check ");
		else
			DMEMIT("- ");

		break;

	case STATUSTYPE_TABLE:
		DMEMIT("%s %s %lu %llu ",
		       format_dev_t(buf, pt->metadata_dev->bdev->bd_dev),
		       format_dev_t(buf2, pt->data_dev->bdev->bd_dev),
		       (unsigned long)pool->sectors_per_block,
		       (unsigned long long)pt->low_water_blocks);
		emit_flags(&pt->requested_pf, result, sz, maxlen);
		break;
	}
	return;

err:
	DMEMIT("Error");
}

static int pool_iterate_devices(struct dm_target *ti,
				iterate_devices_callout_fn fn, void *data)
{
	struct pool_c *pt = ti->private;

	return fn(ti, pt->data_dev, 0, ti->len, data);
}

static void pool_io_hints(struct dm_target *ti, struct queue_limits *limits)
{
	struct pool_c *pt = ti->private;
	struct pool *pool = pt->pool;
	sector_t io_opt_sectors = limits->io_opt >> SECTOR_SHIFT;

	/*
	 * If max_sectors is smaller than pool->sectors_per_block adjust it
	 * to the highest possible power-of-2 factor of pool->sectors_per_block.
	 * This is especially beneficial when the pool's data device is a RAID
	 * device that has a full stripe width that matches pool->sectors_per_block
	 * -- because even though partial RAID stripe-sized IOs will be issued to a
	 *    single RAID stripe; when aggregated they will end on a full RAID stripe
	 *    boundary.. which avoids additional partial RAID stripe writes cascading
	 */
	if (limits->max_sectors < pool->sectors_per_block) {
		while (!is_factor(pool->sectors_per_block, limits->max_sectors)) {
			if ((limits->max_sectors & (limits->max_sectors - 1)) == 0)
				limits->max_sectors--;
			limits->max_sectors = rounddown_pow_of_two(limits->max_sectors);
		}
	}

	/*
	 * If the system-determined stacked limits are compatible with the
	 * pool's blocksize (io_opt is a factor) do not override them.
	 */
	if (io_opt_sectors < pool->sectors_per_block ||
	    !is_factor(io_opt_sectors, pool->sectors_per_block)) {
		if (is_factor(pool->sectors_per_block, limits->max_sectors))
			blk_limits_io_min(limits, limits->max_sectors << SECTOR_SHIFT);
		else
			blk_limits_io_min(limits, pool->sectors_per_block << SECTOR_SHIFT);
		blk_limits_io_opt(limits, pool->sectors_per_block << SECTOR_SHIFT);
	}

	/*
	 * pt->adjusted_pf is a staging area for the actual features to use.
	 * They get transferred to the live pool in bind_control_target()
	 * called from pool_preresume().
	 */
	if (!pt->adjusted_pf.discard_enabled) {
		/*
		 * Must explicitly disallow stacking discard limits otherwise the
		 * block layer will stack them if pool's data device has support.
		 * QUEUE_FLAG_DISCARD wouldn't be set but there is no way for the
		 * user to see that, so make sure to set all discard limits to 0.
		 */
		limits->discard_granularity = 0;
		return;
	}

	disable_passdown_if_not_supported(pt);

	/*
	 * The pool uses the same discard limits as the underlying data
	 * device.  DM core has already set this up.
	 */
}

static struct target_type pool_target = {
	.name = "thin-pool",
	.features = DM_TARGET_SINGLETON | DM_TARGET_ALWAYS_WRITEABLE |
		    DM_TARGET_IMMUTABLE,
	.version = {1, 18, 0},
	.module = THIS_MODULE,
	.ctr = pool_ctr,
	.dtr = pool_dtr,
	.map = pool_map,
	.presuspend = pool_presuspend,
	.presuspend_undo = pool_presuspend_undo,
	.postsuspend = pool_postsuspend,
	.preresume = pool_preresume,
	.resume = pool_resume,
	.message = pool_message,
	.status = pool_status,
	.iterate_devices = pool_iterate_devices,
	.io_hints = pool_io_hints,
};

/*----------------------------------------------------------------
 * Thin target methods
 *--------------------------------------------------------------*/
static void thin_get(struct thin_c *tc)
{
	atomic_inc(&tc->refcount);
}

static void thin_put(struct thin_c *tc)
{
	if (atomic_dec_and_test(&tc->refcount))
		complete(&tc->can_destroy);
}

static void thin_dtr(struct dm_target *ti)
{
	struct thin_c *tc = ti->private;
	unsigned long flags;

	spin_lock_irqsave(&tc->pool->lock, flags);
	list_del_rcu(&tc->list);
	spin_unlock_irqrestore(&tc->pool->lock, flags);
	synchronize_rcu();

	thin_put(tc);
	wait_for_completion(&tc->can_destroy);

	mutex_lock(&dm_thin_pool_table.mutex);

	__pool_dec(tc->pool);
	dm_pool_close_thin_device(tc->td);
	dm_put_device(ti, tc->pool_dev);
	if (tc->origin_dev)
		dm_put_device(ti, tc->origin_dev);
	kfree(tc);

	mutex_unlock(&dm_thin_pool_table.mutex);
}

/*
 * Thin target parameters:
 *
 * <pool_dev> <dev_id> [origin_dev]
 *
 * pool_dev: the path to the pool (eg, /dev/mapper/my_pool)
 * dev_id: the internal device identifier
 * origin_dev: a device external to the pool that should act as the origin
 *
 * If the pool device has discards disabled, they get disabled for the thin
 * device as well.
 */
static int thin_ctr(struct dm_target *ti, unsigned argc, char **argv)
{
	int r;
	struct thin_c *tc;
	struct dm_dev *pool_dev, *origin_dev;
	struct mapped_device *pool_md;
	unsigned long flags;

	mutex_lock(&dm_thin_pool_table.mutex);

	if (argc != 2 && argc != 3) {
		ti->error = "Invalid argument count";
		r = -EINVAL;
		goto out_unlock;
	}

	tc = ti->private = kzalloc(sizeof(*tc), GFP_KERNEL);
	if (!tc) {
		ti->error = "Out of memory";
		r = -ENOMEM;
		goto out_unlock;
	}
	tc->thin_md = dm_table_get_md(ti->table);
	spin_lock_init(&tc->lock);
	INIT_LIST_HEAD(&tc->deferred_cells);
	bio_list_init(&tc->deferred_bio_list);
	bio_list_init(&tc->retry_on_resume_list);
	tc->sort_bio_list = RB_ROOT;

	if (argc == 3) {
		r = dm_get_device(ti, argv[2], FMODE_READ, &origin_dev);
		if (r) {
			ti->error = "Error opening origin device";
			goto bad_origin_dev;
		}
		tc->origin_dev = origin_dev;
	}

	r = dm_get_device(ti, argv[0], dm_table_get_mode(ti->table), &pool_dev);
	if (r) {
		ti->error = "Error opening pool device";
		goto bad_pool_dev;
	}
	tc->pool_dev = pool_dev;

	if (read_dev_id(argv[1], (unsigned long long *)&tc->dev_id, 0)) {
		ti->error = "Invalid device id";
		r = -EINVAL;
		goto bad_common;
	}

	pool_md = dm_get_md(tc->pool_dev->bdev->bd_dev);
	if (!pool_md) {
		ti->error = "Couldn't get pool mapped device";
		r = -EINVAL;
		goto bad_common;
	}

	tc->pool = __pool_table_lookup(pool_md);
	if (!tc->pool) {
		ti->error = "Couldn't find pool object";
		r = -EINVAL;
		goto bad_pool_lookup;
	}
	__pool_inc(tc->pool);

	if (get_pool_mode(tc->pool) == PM_FAIL) {
		ti->error = "Couldn't open thin device, Pool is in fail mode";
		r = -EINVAL;
		goto bad_pool;
	}

	r = dm_pool_open_thin_device(tc->pool->pmd, tc->dev_id, &tc->td);
	if (r) {
		ti->error = "Couldn't open thin internal device";
		goto bad_pool;
	}

	r = dm_set_target_max_io_len(ti, tc->pool->sectors_per_block);
	if (r)
		goto bad;

	ti->num_flush_bios = 1;
	ti->flush_supported = true;
	ti->per_io_data_size = sizeof(struct dm_thin_endio_hook);

	/* In case the pool supports discards, pass them on. */
	ti->discard_zeroes_data_unsupported = true;
	if (tc->pool->pf.discard_enabled) {
		ti->discards_supported = true;
		ti->num_discard_bios = 1;
		ti->split_discard_bios = false;
	}

	mutex_unlock(&dm_thin_pool_table.mutex);

	spin_lock_irqsave(&tc->pool->lock, flags);
	if (tc->pool->suspended) {
		spin_unlock_irqrestore(&tc->pool->lock, flags);
		mutex_lock(&dm_thin_pool_table.mutex); /* reacquire for __pool_dec */
		ti->error = "Unable to activate thin device while pool is suspended";
		r = -EINVAL;
		goto bad;
	}
	atomic_set(&tc->refcount, 1);
	init_completion(&tc->can_destroy);
	list_add_tail_rcu(&tc->list, &tc->pool->active_thins);
	spin_unlock_irqrestore(&tc->pool->lock, flags);
	/*
	 * This synchronize_rcu() call is needed here otherwise we risk a
	 * wake_worker() call finding no bios to process (because the newly
	 * added tc isn't yet visible).  So this reduces latency since we
	 * aren't then dependent on the periodic commit to wake_worker().
	 */
	synchronize_rcu();

	dm_put(pool_md);

	return 0;

bad:
	dm_pool_close_thin_device(tc->td);
bad_pool:
	__pool_dec(tc->pool);
bad_pool_lookup:
	dm_put(pool_md);
bad_common:
	dm_put_device(ti, tc->pool_dev);
bad_pool_dev:
	if (tc->origin_dev)
		dm_put_device(ti, tc->origin_dev);
bad_origin_dev:
	kfree(tc);
out_unlock:
	mutex_unlock(&dm_thin_pool_table.mutex);

	return r;
}

static int thin_map(struct dm_target *ti, struct bio *bio)
{
	bio->bi_iter.bi_sector = dm_target_offset(ti, bio->bi_iter.bi_sector);

	return thin_bio_map(ti, bio);
}

static int thin_endio(struct dm_target *ti, struct bio *bio, int err)
{
	unsigned long flags;
	struct dm_thin_endio_hook *h = dm_per_bio_data(bio, sizeof(struct dm_thin_endio_hook));
	struct list_head work;
	struct dm_thin_new_mapping *m, *tmp;
	struct pool *pool = h->tc->pool;

	if (h->shared_read_entry) {
		INIT_LIST_HEAD(&work);
		dm_deferred_entry_dec(h->shared_read_entry, &work);

		spin_lock_irqsave(&pool->lock, flags);
		list_for_each_entry_safe(m, tmp, &work, list) {
			list_del(&m->list);
			__complete_mapping_preparation(m);
		}
		spin_unlock_irqrestore(&pool->lock, flags);
	}

	if (h->all_io_entry) {
		INIT_LIST_HEAD(&work);
		dm_deferred_entry_dec(h->all_io_entry, &work);
		if (!list_empty(&work)) {
			spin_lock_irqsave(&pool->lock, flags);
			list_for_each_entry_safe(m, tmp, &work, list)
				list_add_tail(&m->list, &pool->prepared_discards);
			spin_unlock_irqrestore(&pool->lock, flags);
			wake_worker(pool);
		}
	}

	if (h->cell)
		cell_defer_no_holder(h->tc, h->cell);

	return 0;
}

static void thin_presuspend(struct dm_target *ti)
{
	struct thin_c *tc = ti->private;

	if (dm_noflush_suspending(ti))
		noflush_work(tc, do_noflush_start);
}

static void thin_postsuspend(struct dm_target *ti)
{
	struct thin_c *tc = ti->private;

	/*
	 * The dm_noflush_suspending flag has been cleared by now, so
	 * unfortunately we must always run this.
	 */
	noflush_work(tc, do_noflush_stop);
}

static int thin_preresume(struct dm_target *ti)
{
	struct thin_c *tc = ti->private;

	if (tc->origin_dev)
		tc->origin_size = get_dev_size(tc->origin_dev->bdev);

	return 0;
}

/*
 * <nr mapped sectors> <highest mapped sector>
 */
static void thin_status(struct dm_target *ti, status_type_t type,
			unsigned status_flags, char *result, unsigned maxlen)
{
	int r;
	ssize_t sz = 0;
	dm_block_t mapped, highest;
	char buf[BDEVNAME_SIZE];
	struct thin_c *tc = ti->private;

	if (get_pool_mode(tc->pool) == PM_FAIL) {
		DMEMIT("Fail");
		return;
	}

	if (!tc->td)
		DMEMIT("-");
	else {
		switch (type) {
		case STATUSTYPE_INFO:
			r = dm_thin_get_mapped_count(tc->td, &mapped);
			if (r) {
				DMERR("dm_thin_get_mapped_count returned %d", r);
				goto err;
			}

			r = dm_thin_get_highest_mapped_block(tc->td, &highest);
			if (r < 0) {
				DMERR("dm_thin_get_highest_mapped_block returned %d", r);
				goto err;
			}

			DMEMIT("%llu ", mapped * tc->pool->sectors_per_block);
			if (r)
				DMEMIT("%llu", ((highest + 1) *
						tc->pool->sectors_per_block) - 1);
			else
				DMEMIT("-");
			break;

		case STATUSTYPE_TABLE:
			DMEMIT("%s %lu",
			       format_dev_t(buf, tc->pool_dev->bdev->bd_dev),
			       (unsigned long) tc->dev_id);
			if (tc->origin_dev)
				DMEMIT(" %s", format_dev_t(buf, tc->origin_dev->bdev->bd_dev));
			break;
		}
	}

	return;

err:
	DMEMIT("Error");
}

static int thin_iterate_devices(struct dm_target *ti,
				iterate_devices_callout_fn fn, void *data)
{
	sector_t blocks;
	struct thin_c *tc = ti->private;
	struct pool *pool = tc->pool;

	/*
	 * We can't call dm_pool_get_data_dev_size() since that blocks.  So
	 * we follow a more convoluted path through to the pool's target.
	 */
	if (!pool->ti)
		return 0;	/* nothing is bound */

	blocks = pool->ti->len;
	(void) sector_div(blocks, pool->sectors_per_block);
	if (blocks)
		return fn(ti, tc->pool_dev, 0, pool->sectors_per_block * blocks, data);

	return 0;
}

static void thin_io_hints(struct dm_target *ti, struct queue_limits *limits)
{
	struct thin_c *tc = ti->private;
	struct pool *pool = tc->pool;

	if (!pool->pf.discard_enabled)
		return;

	limits->discard_granularity = pool->sectors_per_block << SECTOR_SHIFT;
	limits->max_discard_sectors = 2048 * 1024 * 16; /* 16G */
}

static struct target_type thin_target = {
	.name = "thin",
	.version = {1, 18, 0},
	.module	= THIS_MODULE,
	.ctr = thin_ctr,
	.dtr = thin_dtr,
	.map = thin_map,
	.end_io = thin_endio,
	.preresume = thin_preresume,
	.presuspend = thin_presuspend,
	.postsuspend = thin_postsuspend,
	.status = thin_status,
	.iterate_devices = thin_iterate_devices,
	.io_hints = thin_io_hints,
};

/*----------------------------------------------------------------*/

static int __init dm_thin_init(void)
{
	int r;

	pool_table_init();

	r = dm_register_target(&thin_target);
	if (r)
		return r;

	r = dm_register_target(&pool_target);
	if (r)
		goto bad_pool_target;

	r = -ENOMEM;

	_new_mapping_cache = KMEM_CACHE(dm_thin_new_mapping, 0);
	if (!_new_mapping_cache)
		goto bad_new_mapping_cache;

	return 0;

bad_new_mapping_cache:
	dm_unregister_target(&pool_target);
bad_pool_target:
	dm_unregister_target(&thin_target);

	return r;
}

static void dm_thin_exit(void)
{
	dm_unregister_target(&thin_target);
	dm_unregister_target(&pool_target);

	kmem_cache_destroy(_new_mapping_cache);
}

module_init(dm_thin_init);
module_exit(dm_thin_exit);

module_param_named(no_space_timeout, no_space_timeout_secs, uint, S_IRUGO | S_IWUSR);
MODULE_PARM_DESC(no_space_timeout, "Out of data space queue IO timeout in seconds");

MODULE_DESCRIPTION(DM_NAME " thin provisioning target");
MODULE_AUTHOR("Joe Thornber <dm-devel@redhat.com>");
MODULE_LICENSE("GPL");<|MERGE_RESOLUTION|>--- conflicted
+++ resolved
@@ -334,34 +334,53 @@
 		(b * pool->sectors_per_block);
 }
 
-static int issue_discard(struct thin_c *tc, dm_block_t data_b, dm_block_t data_e,
-			 struct bio *parent_bio)
-{
-	int type = REQ_WRITE | REQ_DISCARD;
+/*----------------------------------------------------------------*/
+
+struct discard_op {
+	struct thin_c *tc;
+	struct blk_plug plug;
+	struct bio *parent_bio;
+	struct bio *bio;
+};
+
+static void begin_discard(struct discard_op *op, struct thin_c *tc, struct bio *parent)
+{
+	BUG_ON(!parent);
+
+	op->tc = tc;
+	blk_start_plug(&op->plug);
+	op->parent_bio = parent;
+	op->bio = NULL;
+}
+
+static int issue_discard(struct discard_op *op, dm_block_t data_b, dm_block_t data_e)
+{
+	struct thin_c *tc = op->tc;
 	sector_t s = block_to_sectors(tc->pool, data_b);
 	sector_t len = block_to_sectors(tc->pool, data_e - data_b);
-	struct bio *bio = NULL;
-<<<<<<< HEAD
-	int ret;
-
-=======
-	struct blk_plug plug;
-	int ret;
-
-	blk_start_plug(&plug);
->>>>>>> 92445409
-	ret = __blkdev_issue_discard(tc->pool_dev->bdev, s, len,
-				     GFP_NOWAIT, type, &bio);
-	if (!ret && bio) {
-		bio_chain(bio, parent_bio);
-		submit_bio(type, bio);
-	}
-<<<<<<< HEAD
-=======
-	blk_finish_plug(&plug);
->>>>>>> 92445409
-
-	return ret;
+
+	return __blkdev_issue_discard(tc->pool_dev->bdev, s, len,
+				      GFP_NOWAIT, REQ_WRITE | REQ_DISCARD, &op->bio);
+}
+
+static void end_discard(struct discard_op *op, int r)
+{
+	if (op->bio) {
+		/*
+		 * Even if one of the calls to issue_discard failed, we
+		 * need to wait for the chain to complete.
+		 */
+		bio_chain(op->bio, op->parent_bio);
+		submit_bio(REQ_WRITE | REQ_DISCARD, op->bio);
+	}
+
+	blk_finish_plug(&op->plug);
+
+	/*
+	 * Even if r is set, there could be sub discards in flight that we
+	 * need to wait for.
+	 */
+	bio_endio(op->parent_bio);
 }
 
 /*----------------------------------------------------------------*/
@@ -976,24 +995,28 @@
 	mempool_free(m, tc->pool->mapping_pool);
 }
 
-static int passdown_double_checking_shared_status(struct dm_thin_new_mapping *m)
+/*----------------------------------------------------------------*/
+
+static void passdown_double_checking_shared_status(struct dm_thin_new_mapping *m)
 {
 	/*
 	 * We've already unmapped this range of blocks, but before we
 	 * passdown we have to check that these blocks are now unused.
 	 */
-	int r;
+	int r = 0;
 	bool used = true;
 	struct thin_c *tc = m->tc;
 	struct pool *pool = tc->pool;
 	dm_block_t b = m->data_block, e, end = m->data_block + m->virt_end - m->virt_begin;
-
+	struct discard_op op;
+
+	begin_discard(&op, tc, m->bio);
 	while (b != end) {
 		/* find start of unmapped run */
 		for (; b < end; b++) {
 			r = dm_pool_block_is_used(pool->pmd, b, &used);
 			if (r)
-				return r;
+				goto out;
 
 			if (!used)
 				break;
@@ -1006,22 +1029,24 @@
 		for (e = b + 1; e != end; e++) {
 			r = dm_pool_block_is_used(pool->pmd, e, &used);
 			if (r)
-				return r;
+				goto out;
 
 			if (used)
 				break;
 		}
 
-		r = issue_discard(tc, b, e, m->bio);
+		r = issue_discard(&op, b, e);
 		if (r)
-			return r;
+			goto out;
 
 		b = e;
 	}
 
-	return 0;
-}
-
+out:
+	end_discard(&op, r);
+}
+
+// FIXME: bug.  m->bio is the same for a set of discards.  We have fan out of fan out.
 static void process_prepared_discard_passdown(struct dm_thin_new_mapping *m)
 {
 	int r;
@@ -1029,20 +1054,21 @@
 	struct pool *pool = tc->pool;
 
 	r = dm_thin_remove_range(tc->td, m->virt_begin, m->virt_end);
-	if (r)
+	if (r) {
 		metadata_operation_failed(pool, "dm_thin_remove_range", r);
-
-	else if (m->maybe_shared)
-		r = passdown_double_checking_shared_status(m);
-	else
-		r = issue_discard(tc, m->data_block, m->data_block + (m->virt_end - m->virt_begin), m->bio);
-
-	/*
-	 * Even if r is set, there could be sub discards in flight that we
-	 * need to wait for.
-	 */
-	if (r)
-		m->bio->bi_error = r;
+		bio_io_error(m->bio);
+
+	} else if (m->maybe_shared)
+		passdown_double_checking_shared_status(m);
+
+	else {
+		struct discard_op op;
+		begin_discard(&op, tc, m->bio);
+		r = issue_discard(&op, m->data_block,
+				  m->data_block + (m->virt_end - m->virt_begin));
+		end_discard(&op, r);
+	}
+
 	cell_defer_no_holder(tc, m->cell);
 	mempool_free(m, pool->mapping_pool);
 }
@@ -1511,17 +1537,6 @@
 		m->cell = data_cell;
 		m->bio = bio;
 
-		/*
-		 * The parent bio must not complete before sub discard bios are
-		 * chained to it (see issue_discard's bio_chain)!
-<<<<<<< HEAD
-=======
-		 *
-		 * This per-mapping bi_remaining increment is paired with
-		 * the implicit decrement that occurs via bio_endio() in
-		 * process_prepared_discard_passdown().
->>>>>>> 92445409
-		 */
 		if (!dm_deferred_set_add_work(pool->all_io_ds, &m->list))
 			pool->process_prepared_discard(m);
 
