/*
 * Copyright (C) 2011-2012 Red Hat, Inc.
 *
 * This file is released under the GPL.
 */

#include "dm-thin-metadata.h"
#include "persistent-data/dm-btree.h"
#include "persistent-data/dm-space-map.h"
#include "persistent-data/dm-space-map-disk.h"
#include "persistent-data/dm-transaction-manager.h"

#include <linux/list.h>
#include <linux/device-mapper.h>
#include <linux/workqueue.h>

/*--------------------------------------------------------------------------
 * As far as the metadata goes, there is:
 *
 * - A superblock in block zero, taking up fewer than 512 bytes for
 *   atomic writes.
 *
 * - A space map managing the metadata blocks.
 *
 * - A space map managing the data blocks.
 *
 * - A btree mapping our internal thin dev ids onto struct disk_device_details.
 *
 * - A hierarchical btree, with 2 levels which effectively maps (thin
 *   dev id, virtual block) -> block_time.  Block time is a 64-bit
 *   field holding the time in the low 24 bits, and block in the top 48
 *   bits.
 *
 * BTrees consist solely of btree_nodes, that fill a block.  Some are
 * internal nodes, as such their values are a __le64 pointing to other
 * nodes.  Leaf nodes can store data of any reasonable size (ie. much
 * smaller than the block size).  The nodes consist of the header,
 * followed by an array of keys, followed by an array of values.  We have
 * to binary search on the keys so they're all held together to help the
 * cpu cache.
 *
 * Space maps have 2 btrees:
 *
 * - One maps a uint64_t onto a struct index_entry.  Which points to a
 *   bitmap block, and has some details about how many free entries there
 *   are etc.
 *
 * - The bitmap blocks have a header (for the checksum).  Then the rest
 *   of the block is pairs of bits.  With the meaning being:
 *
 *   0 - ref count is 0
 *   1 - ref count is 1
 *   2 - ref count is 2
 *   3 - ref count is higher than 2
 *
 * - If the count is higher than 2 then the ref count is entered in a
 *   second btree that directly maps the block_address to a uint32_t ref
 *   count.
 *
 * The space map metadata variant doesn't have a bitmaps btree.  Instead
 * it has one single blocks worth of index_entries.  This avoids
 * recursive issues with the bitmap btree needing to allocate space in
 * order to insert.  With a small data block size such as 64k the
 * metadata support data devices that are hundreds of terrabytes.
 *
 * The space maps allocate space linearly from front to back.  Space that
 * is freed in a transaction is never recycled within that transaction.
 * To try and avoid fragmenting _free_ space the allocator always goes
 * back and fills in gaps.
 *
 * All metadata io is in THIN_METADATA_BLOCK_SIZE sized/aligned chunks
 * from the block manager.
 *--------------------------------------------------------------------------*/

#define DM_MSG_PREFIX   "thin metadata"

#define THIN_SUPERBLOCK_MAGIC 27022010
#define THIN_SUPERBLOCK_LOCATION 0
#define THIN_VERSION 2
#define THIN_METADATA_CACHE_SIZE 64
#define SECTOR_TO_BLOCK_SHIFT 3

/*
 *  3 for btree insert +
 *  2 for btree lookup used within space map
 */
#define THIN_MAX_CONCURRENT_LOCKS 5

/* This should be plenty */
#define SPACE_MAP_ROOT_SIZE 128

/*
 * Little endian on-disk superblock and device details.
 */
struct thin_disk_superblock {
	__le32 csum;	/* Checksum of superblock except for this field. */
	__le32 flags;
	__le64 blocknr;	/* This block number, dm_block_t. */

	__u8 uuid[16];
	__le64 magic;
	__le32 version;
	__le32 time;

	__le64 trans_id;

	/*
	 * Root held by userspace transactions.
	 */
	__le64 held_root;

	__u8 data_space_map_root[SPACE_MAP_ROOT_SIZE];
	__u8 metadata_space_map_root[SPACE_MAP_ROOT_SIZE];

	/*
	 * 2-level btree mapping (dev_id, (dev block, time)) -> data block
	 */
	__le64 data_mapping_root;

	/*
	 * Device detail root mapping dev_id -> device_details
	 */
	__le64 device_details_root;

	__le32 data_block_size;		/* In 512-byte sectors. */

	__le32 metadata_block_size;	/* In 512-byte sectors. */
	__le64 metadata_nr_blocks;

	__le32 compat_flags;
	__le32 compat_ro_flags;
	__le32 incompat_flags;
} __packed;

struct disk_device_details {
	__le64 mapped_blocks;
	__le64 transaction_id;		/* When created. */
	__le32 creation_time;
	__le32 snapshotted_time;
} __packed;

struct dm_pool_metadata {
	struct hlist_node hash;

	struct block_device *bdev;
	struct dm_block_manager *bm;
	struct dm_space_map *metadata_sm;
	struct dm_space_map *data_sm;
	struct dm_transaction_manager *tm;
	struct dm_transaction_manager *nb_tm;

	/*
	 * Two-level btree.
	 * First level holds thin_dev_t.
	 * Second level holds mappings.
	 */
	struct dm_btree_info info;

	/*
	 * Non-blocking version of the above.
	 */
	struct dm_btree_info nb_info;

	/*
	 * Just the top level for deleting whole devices.
	 */
	struct dm_btree_info tl_info;

	/*
	 * Just the bottom level for creating new devices.
	 */
	struct dm_btree_info bl_info;

	/*
	 * Describes the device details btree.
	 */
	struct dm_btree_info details_info;

	struct rw_semaphore root_lock;
	uint32_t time;
	dm_block_t root;
	dm_block_t details_root;
	struct list_head thin_devices;
	uint64_t trans_id;
	unsigned long flags;
	sector_t data_block_size;
	bool read_only:1;

	/*
	 * Set if a transaction has to be aborted but the attempt to roll back
	 * to the previous (good) transaction failed.  The only pool metadata
	 * operation possible in this state is the closing of the device.
	 */
	bool fail_io:1;

	/*
	 * Reading the space map roots can fail, so we read it into these
	 * buffers before the superblock is locked and updated.
	 */
	__u8 data_space_map_root[SPACE_MAP_ROOT_SIZE];
	__u8 metadata_space_map_root[SPACE_MAP_ROOT_SIZE];
};

struct dm_thin_device {
	struct list_head list;
	struct dm_pool_metadata *pmd;
	dm_thin_id id;

	int open_count;
	bool changed:1;
	bool aborted_with_changes:1;
	uint64_t mapped_blocks;
	uint64_t transaction_id;
	uint32_t creation_time;
	uint32_t snapshotted_time;
};

/*----------------------------------------------------------------
 * superblock validator
 *--------------------------------------------------------------*/

#define SUPERBLOCK_CSUM_XOR 160774

static void sb_prepare_for_write(struct dm_block_validator *v,
				 struct dm_block *b,
				 size_t block_size)
{
	struct thin_disk_superblock *disk_super = dm_block_data(b);

	disk_super->blocknr = cpu_to_le64(dm_block_location(b));
	disk_super->csum = cpu_to_le32(dm_bm_checksum(&disk_super->flags,
						      block_size - sizeof(__le32),
						      SUPERBLOCK_CSUM_XOR));
}

static int sb_check(struct dm_block_validator *v,
		    struct dm_block *b,
		    size_t block_size)
{
	struct thin_disk_superblock *disk_super = dm_block_data(b);
	__le32 csum_le;

	if (dm_block_location(b) != le64_to_cpu(disk_super->blocknr)) {
		DMERR("sb_check failed: blocknr %llu: "
		      "wanted %llu", le64_to_cpu(disk_super->blocknr),
		      (unsigned long long)dm_block_location(b));
		return -ENOTBLK;
	}

	if (le64_to_cpu(disk_super->magic) != THIN_SUPERBLOCK_MAGIC) {
		DMERR("sb_check failed: magic %llu: "
		      "wanted %llu", le64_to_cpu(disk_super->magic),
		      (unsigned long long)THIN_SUPERBLOCK_MAGIC);
		return -EILSEQ;
	}

	csum_le = cpu_to_le32(dm_bm_checksum(&disk_super->flags,
					     block_size - sizeof(__le32),
					     SUPERBLOCK_CSUM_XOR));
	if (csum_le != disk_super->csum) {
		DMERR("sb_check failed: csum %u: wanted %u",
		      le32_to_cpu(csum_le), le32_to_cpu(disk_super->csum));
		return -EILSEQ;
	}

	return 0;
}

static struct dm_block_validator sb_validator = {
	.name = "superblock",
	.prepare_for_write = sb_prepare_for_write,
	.check = sb_check
};

/*----------------------------------------------------------------
 * Methods for the btree value types
 *--------------------------------------------------------------*/

static uint64_t pack_block_time(dm_block_t b, uint32_t t)
{
	return (b << 24) | t;
}

static void unpack_block_time(uint64_t v, dm_block_t *b, uint32_t *t)
{
	*b = v >> 24;
	*t = v & ((1 << 24) - 1);
}

static void data_block_inc(void *context, const void *value_le)
{
	struct dm_space_map *sm = context;
	__le64 v_le;
	uint64_t b;
	uint32_t t;

	memcpy(&v_le, value_le, sizeof(v_le));
	unpack_block_time(le64_to_cpu(v_le), &b, &t);
	dm_sm_inc_block(sm, b);
}

static void data_block_dec(void *context, const void *value_le)
{
	struct dm_space_map *sm = context;
	__le64 v_le;
	uint64_t b;
	uint32_t t;

	memcpy(&v_le, value_le, sizeof(v_le));
	unpack_block_time(le64_to_cpu(v_le), &b, &t);
	dm_sm_dec_block(sm, b);
}

static int data_block_equal(void *context, const void *value1_le, const void *value2_le)
{
	__le64 v1_le, v2_le;
	uint64_t b1, b2;
	uint32_t t;

	memcpy(&v1_le, value1_le, sizeof(v1_le));
	memcpy(&v2_le, value2_le, sizeof(v2_le));
	unpack_block_time(le64_to_cpu(v1_le), &b1, &t);
	unpack_block_time(le64_to_cpu(v2_le), &b2, &t);

	return b1 == b2;
}

static void subtree_inc(void *context, const void *value)
{
	struct dm_btree_info *info = context;
	__le64 root_le;
	uint64_t root;

	memcpy(&root_le, value, sizeof(root_le));
	root = le64_to_cpu(root_le);
	dm_tm_inc(info->tm, root);
}

static void subtree_dec(void *context, const void *value)
{
	struct dm_btree_info *info = context;
	__le64 root_le;
	uint64_t root;

	memcpy(&root_le, value, sizeof(root_le));
	root = le64_to_cpu(root_le);
	if (dm_btree_del(info, root))
		DMERR("btree delete failed\n");
}

static int subtree_equal(void *context, const void *value1_le, const void *value2_le)
{
	__le64 v1_le, v2_le;
	memcpy(&v1_le, value1_le, sizeof(v1_le));
	memcpy(&v2_le, value2_le, sizeof(v2_le));

	return v1_le == v2_le;
}

/*----------------------------------------------------------------*/

static int superblock_lock_zero(struct dm_pool_metadata *pmd,
				struct dm_block **sblock)
{
	return dm_bm_write_lock_zero(pmd->bm, THIN_SUPERBLOCK_LOCATION,
				     &sb_validator, sblock);
}

static int superblock_lock(struct dm_pool_metadata *pmd,
			   struct dm_block **sblock)
{
	return dm_bm_write_lock(pmd->bm, THIN_SUPERBLOCK_LOCATION,
				&sb_validator, sblock);
}

static int __superblock_all_zeroes(struct dm_block_manager *bm, int *result)
{
	int r;
	unsigned i;
	struct dm_block *b;
	__le64 *data_le, zero = cpu_to_le64(0);
	unsigned block_size = dm_bm_block_size(bm) / sizeof(__le64);

	/*
	 * We can't use a validator here - it may be all zeroes.
	 */
	r = dm_bm_read_lock(bm, THIN_SUPERBLOCK_LOCATION, NULL, &b);
	if (r)
		return r;

	data_le = dm_block_data(b);
	*result = 1;
	for (i = 0; i < block_size; i++) {
		if (data_le[i] != zero) {
			*result = 0;
			break;
		}
	}

	return dm_bm_unlock(b);
}

static void __setup_btree_details(struct dm_pool_metadata *pmd)
{
	pmd->info.tm = pmd->tm;
	pmd->info.levels = 2;
	pmd->info.value_type.context = pmd->data_sm;
	pmd->info.value_type.size = sizeof(__le64);
	pmd->info.value_type.inc = data_block_inc;
	pmd->info.value_type.dec = data_block_dec;
	pmd->info.value_type.equal = data_block_equal;

	memcpy(&pmd->nb_info, &pmd->info, sizeof(pmd->nb_info));
	pmd->nb_info.tm = pmd->nb_tm;

	pmd->tl_info.tm = pmd->tm;
	pmd->tl_info.levels = 1;
	pmd->tl_info.value_type.context = &pmd->bl_info;
	pmd->tl_info.value_type.size = sizeof(__le64);
	pmd->tl_info.value_type.inc = subtree_inc;
	pmd->tl_info.value_type.dec = subtree_dec;
	pmd->tl_info.value_type.equal = subtree_equal;

	pmd->bl_info.tm = pmd->tm;
	pmd->bl_info.levels = 1;
	pmd->bl_info.value_type.context = pmd->data_sm;
	pmd->bl_info.value_type.size = sizeof(__le64);
	pmd->bl_info.value_type.inc = data_block_inc;
	pmd->bl_info.value_type.dec = data_block_dec;
	pmd->bl_info.value_type.equal = data_block_equal;

	pmd->details_info.tm = pmd->tm;
	pmd->details_info.levels = 1;
	pmd->details_info.value_type.context = NULL;
	pmd->details_info.value_type.size = sizeof(struct disk_device_details);
	pmd->details_info.value_type.inc = NULL;
	pmd->details_info.value_type.dec = NULL;
	pmd->details_info.value_type.equal = NULL;
}

static int save_sm_roots(struct dm_pool_metadata *pmd)
{
	int r;
	size_t len;

	r = dm_sm_root_size(pmd->metadata_sm, &len);
	if (r < 0)
		return r;

	r = dm_sm_copy_root(pmd->metadata_sm, &pmd->metadata_space_map_root, len);
	if (r < 0)
		return r;

	r = dm_sm_root_size(pmd->data_sm, &len);
	if (r < 0)
		return r;

	return dm_sm_copy_root(pmd->data_sm, &pmd->data_space_map_root, len);
}

static void copy_sm_roots(struct dm_pool_metadata *pmd,
			  struct thin_disk_superblock *disk)
{
	memcpy(&disk->metadata_space_map_root,
	       &pmd->metadata_space_map_root,
	       sizeof(pmd->metadata_space_map_root));

	memcpy(&disk->data_space_map_root,
	       &pmd->data_space_map_root,
	       sizeof(pmd->data_space_map_root));
}

static int __write_initial_superblock(struct dm_pool_metadata *pmd)
{
	int r;
	struct dm_block *sblock;
	struct thin_disk_superblock *disk_super;
	sector_t bdev_size = i_size_read(pmd->bdev->bd_inode) >> SECTOR_SHIFT;

	if (bdev_size > THIN_METADATA_MAX_SECTORS)
		bdev_size = THIN_METADATA_MAX_SECTORS;

	r = dm_sm_commit(pmd->data_sm);
	if (r < 0)
		return r;

	r = save_sm_roots(pmd);
	if (r < 0)
		return r;

	r = dm_tm_pre_commit(pmd->tm);
	if (r < 0)
		return r;

	r = superblock_lock_zero(pmd, &sblock);
	if (r)
		return r;

	disk_super = dm_block_data(sblock);
	disk_super->flags = 0;
	memset(disk_super->uuid, 0, sizeof(disk_super->uuid));
	disk_super->magic = cpu_to_le64(THIN_SUPERBLOCK_MAGIC);
	disk_super->version = cpu_to_le32(THIN_VERSION);
	disk_super->time = 0;
	disk_super->trans_id = 0;
	disk_super->held_root = 0;

	copy_sm_roots(pmd, disk_super);

	disk_super->data_mapping_root = cpu_to_le64(pmd->root);
	disk_super->device_details_root = cpu_to_le64(pmd->details_root);
	disk_super->metadata_block_size = cpu_to_le32(THIN_METADATA_BLOCK_SIZE);
	disk_super->metadata_nr_blocks = cpu_to_le64(bdev_size >> SECTOR_TO_BLOCK_SHIFT);
	disk_super->data_block_size = cpu_to_le32(pmd->data_block_size);

	return dm_tm_commit(pmd->tm, sblock);
}

static int __format_metadata(struct dm_pool_metadata *pmd)
{
	int r;

	r = dm_tm_create_with_sm(pmd->bm, THIN_SUPERBLOCK_LOCATION,
				 &pmd->tm, &pmd->metadata_sm);
	if (r < 0) {
		DMERR("tm_create_with_sm failed");
		return r;
	}

	pmd->data_sm = dm_sm_disk_create(pmd->tm, 0);
	if (IS_ERR(pmd->data_sm)) {
		DMERR("sm_disk_create failed");
		r = PTR_ERR(pmd->data_sm);
		goto bad_cleanup_tm;
	}

	pmd->nb_tm = dm_tm_create_non_blocking_clone(pmd->tm);
	if (!pmd->nb_tm) {
		DMERR("could not create non-blocking clone tm");
		r = -ENOMEM;
		goto bad_cleanup_data_sm;
	}

	__setup_btree_details(pmd);

	r = dm_btree_empty(&pmd->info, &pmd->root);
	if (r < 0)
		goto bad_cleanup_nb_tm;

	r = dm_btree_empty(&pmd->details_info, &pmd->details_root);
	if (r < 0) {
		DMERR("couldn't create devices root");
		goto bad_cleanup_nb_tm;
	}

	r = __write_initial_superblock(pmd);
	if (r)
		goto bad_cleanup_nb_tm;

	return 0;

bad_cleanup_nb_tm:
	dm_tm_destroy(pmd->nb_tm);
bad_cleanup_data_sm:
	dm_sm_destroy(pmd->data_sm);
bad_cleanup_tm:
	dm_tm_destroy(pmd->tm);
	dm_sm_destroy(pmd->metadata_sm);

	return r;
}

static int __check_incompat_features(struct thin_disk_superblock *disk_super,
				     struct dm_pool_metadata *pmd)
{
	uint32_t features;

	features = le32_to_cpu(disk_super->incompat_flags) & ~THIN_FEATURE_INCOMPAT_SUPP;
	if (features) {
		DMERR("could not access metadata due to unsupported optional features (%lx).",
		      (unsigned long)features);
		return -EINVAL;
	}

	/*
	 * Check for read-only metadata to skip the following RDWR checks.
	 */
	if (get_disk_ro(pmd->bdev->bd_disk))
		return 0;

	features = le32_to_cpu(disk_super->compat_ro_flags) & ~THIN_FEATURE_COMPAT_RO_SUPP;
	if (features) {
		DMERR("could not access metadata RDWR due to unsupported optional features (%lx).",
		      (unsigned long)features);
		return -EINVAL;
	}

	return 0;
}

static int __open_metadata(struct dm_pool_metadata *pmd)
{
	int r;
	struct dm_block *sblock;
	struct thin_disk_superblock *disk_super;

	r = dm_bm_read_lock(pmd->bm, THIN_SUPERBLOCK_LOCATION,
			    &sb_validator, &sblock);
	if (r < 0) {
		DMERR("couldn't read superblock");
		return r;
	}

	disk_super = dm_block_data(sblock);

	r = __check_incompat_features(disk_super, pmd);
	if (r < 0)
		goto bad_unlock_sblock;

	r = dm_tm_open_with_sm(pmd->bm, THIN_SUPERBLOCK_LOCATION,
			       disk_super->metadata_space_map_root,
			       sizeof(disk_super->metadata_space_map_root),
			       &pmd->tm, &pmd->metadata_sm);
	if (r < 0) {
		DMERR("tm_open_with_sm failed");
		goto bad_unlock_sblock;
	}

	pmd->data_sm = dm_sm_disk_open(pmd->tm, disk_super->data_space_map_root,
				       sizeof(disk_super->data_space_map_root));
	if (IS_ERR(pmd->data_sm)) {
		DMERR("sm_disk_open failed");
		r = PTR_ERR(pmd->data_sm);
		goto bad_cleanup_tm;
	}

	pmd->nb_tm = dm_tm_create_non_blocking_clone(pmd->tm);
	if (!pmd->nb_tm) {
		DMERR("could not create non-blocking clone tm");
		r = -ENOMEM;
		goto bad_cleanup_data_sm;
	}

	__setup_btree_details(pmd);
	return dm_bm_unlock(sblock);

bad_cleanup_data_sm:
	dm_sm_destroy(pmd->data_sm);
bad_cleanup_tm:
	dm_tm_destroy(pmd->tm);
	dm_sm_destroy(pmd->metadata_sm);
bad_unlock_sblock:
	dm_bm_unlock(sblock);

	return r;
}

static int __open_or_format_metadata(struct dm_pool_metadata *pmd, bool format_device)
{
	int r, unformatted;

	r = __superblock_all_zeroes(pmd->bm, &unformatted);
	if (r)
		return r;

	if (unformatted)
		return format_device ? __format_metadata(pmd) : -EPERM;

	return __open_metadata(pmd);
}

static int __create_persistent_data_objects(struct dm_pool_metadata *pmd, bool format_device)
{
	int r;

	pmd->bm = dm_block_manager_create(pmd->bdev, THIN_METADATA_BLOCK_SIZE << SECTOR_SHIFT,
					  THIN_METADATA_CACHE_SIZE,
					  THIN_MAX_CONCURRENT_LOCKS);
	if (IS_ERR(pmd->bm)) {
		DMERR("could not create block manager");
		return PTR_ERR(pmd->bm);
	}

	r = __open_or_format_metadata(pmd, format_device);
	if (r)
		dm_block_manager_destroy(pmd->bm);

	return r;
}

static void __destroy_persistent_data_objects(struct dm_pool_metadata *pmd)
{
	dm_sm_destroy(pmd->data_sm);
	dm_sm_destroy(pmd->metadata_sm);
	dm_tm_destroy(pmd->nb_tm);
	dm_tm_destroy(pmd->tm);
	dm_block_manager_destroy(pmd->bm);
}

static int __begin_transaction(struct dm_pool_metadata *pmd)
{
	int r;
	struct thin_disk_superblock *disk_super;
	struct dm_block *sblock;

	/*
	 * We re-read the superblock every time.  Shouldn't need to do this
	 * really.
	 */
	r = dm_bm_read_lock(pmd->bm, THIN_SUPERBLOCK_LOCATION,
			    &sb_validator, &sblock);
	if (r)
		return r;

	disk_super = dm_block_data(sblock);
	pmd->time = le32_to_cpu(disk_super->time);
	pmd->root = le64_to_cpu(disk_super->data_mapping_root);
	pmd->details_root = le64_to_cpu(disk_super->device_details_root);
	pmd->trans_id = le64_to_cpu(disk_super->trans_id);
	pmd->flags = le32_to_cpu(disk_super->flags);
	pmd->data_block_size = le32_to_cpu(disk_super->data_block_size);

	dm_bm_unlock(sblock);
	return 0;
}

static int __write_changed_details(struct dm_pool_metadata *pmd)
{
	int r;
	struct dm_thin_device *td, *tmp;
	struct disk_device_details details;
	uint64_t key;

	list_for_each_entry_safe(td, tmp, &pmd->thin_devices, list) {
		if (!td->changed)
			continue;

		key = td->id;

		details.mapped_blocks = cpu_to_le64(td->mapped_blocks);
		details.transaction_id = cpu_to_le64(td->transaction_id);
		details.creation_time = cpu_to_le32(td->creation_time);
		details.snapshotted_time = cpu_to_le32(td->snapshotted_time);
		__dm_bless_for_disk(&details);

		r = dm_btree_insert(&pmd->details_info, pmd->details_root,
				    &key, &details, &pmd->details_root);
		if (r)
			return r;

		if (td->open_count)
			td->changed = 0;
		else {
			list_del(&td->list);
			kfree(td);
		}
	}

	return 0;
}

static int __commit_transaction(struct dm_pool_metadata *pmd)
{
	int r;
	size_t metadata_len, data_len;
	struct thin_disk_superblock *disk_super;
	struct dm_block *sblock;

	/*
	 * We need to know if the thin_disk_superblock exceeds a 512-byte sector.
	 */
	BUILD_BUG_ON(sizeof(struct thin_disk_superblock) > 512);

	r = __write_changed_details(pmd);
	if (r < 0)
		return r;

	r = dm_sm_commit(pmd->data_sm);
	if (r < 0)
		return r;

	r = dm_tm_pre_commit(pmd->tm);
	if (r < 0)
		return r;

	r = dm_sm_root_size(pmd->metadata_sm, &metadata_len);
	if (r < 0)
		return r;

	r = dm_sm_root_size(pmd->data_sm, &data_len);
	if (r < 0)
		return r;

	r = save_sm_roots(pmd);
	if (r < 0)
		return r;

	r = superblock_lock(pmd, &sblock);
	if (r)
		return r;

	disk_super = dm_block_data(sblock);
	disk_super->time = cpu_to_le32(pmd->time);
	disk_super->data_mapping_root = cpu_to_le64(pmd->root);
	disk_super->device_details_root = cpu_to_le64(pmd->details_root);
	disk_super->trans_id = cpu_to_le64(pmd->trans_id);
	disk_super->flags = cpu_to_le32(pmd->flags);

	copy_sm_roots(pmd, disk_super);

	return dm_tm_commit(pmd->tm, sblock);
}

struct dm_pool_metadata *dm_pool_metadata_open(struct block_device *bdev,
					       sector_t data_block_size,
					       bool format_device)
{
	int r;
	struct dm_pool_metadata *pmd;

	pmd = kmalloc(sizeof(*pmd), GFP_KERNEL);
	if (!pmd) {
		DMERR("could not allocate metadata struct");
		return ERR_PTR(-ENOMEM);
	}

	init_rwsem(&pmd->root_lock);
	pmd->time = 0;
	INIT_LIST_HEAD(&pmd->thin_devices);
	pmd->read_only = false;
	pmd->fail_io = false;
	pmd->bdev = bdev;
	pmd->data_block_size = data_block_size;

	r = __create_persistent_data_objects(pmd, format_device);
	if (r) {
		kfree(pmd);
		return ERR_PTR(r);
	}

	r = __begin_transaction(pmd);
	if (r < 0) {
		if (dm_pool_metadata_close(pmd) < 0)
			DMWARN("%s: dm_pool_metadata_close() failed.", __func__);
		return ERR_PTR(r);
	}

	return pmd;
}

int dm_pool_metadata_close(struct dm_pool_metadata *pmd)
{
	int r;
	unsigned open_devices = 0;
	struct dm_thin_device *td, *tmp;

	down_read(&pmd->root_lock);
	list_for_each_entry_safe(td, tmp, &pmd->thin_devices, list) {
		if (td->open_count)
			open_devices++;
		else {
			list_del(&td->list);
			kfree(td);
		}
	}
	up_read(&pmd->root_lock);

	if (open_devices) {
		DMERR("attempt to close pmd when %u device(s) are still open",
		       open_devices);
		return -EBUSY;
	}

	if (!pmd->read_only && !pmd->fail_io) {
		r = __commit_transaction(pmd);
		if (r < 0)
			DMWARN("%s: __commit_transaction() failed, error = %d",
			       __func__, r);
	}

	if (!pmd->fail_io)
		__destroy_persistent_data_objects(pmd);

	kfree(pmd);
	return 0;
}

/*
 * __open_device: Returns @td corresponding to device with id @dev,
 * creating it if @create is set and incrementing @td->open_count.
 * On failure, @td is undefined.
 */
static int __open_device(struct dm_pool_metadata *pmd,
			 dm_thin_id dev, int create,
			 struct dm_thin_device **td)
{
	int r, changed = 0;
	struct dm_thin_device *td2;
	uint64_t key = dev;
	struct disk_device_details details_le;

	/*
	 * If the device is already open, return it.
	 */
	list_for_each_entry(td2, &pmd->thin_devices, list)
		if (td2->id == dev) {
			/*
			 * May not create an already-open device.
			 */
			if (create)
				return -EEXIST;

			td2->open_count++;
			*td = td2;
			return 0;
		}

	/*
	 * Check the device exists.
	 */
	r = dm_btree_lookup(&pmd->details_info, pmd->details_root,
			    &key, &details_le);
	if (r) {
		if (r != -ENODATA || !create)
			return r;

		/*
		 * Create new device.
		 */
		changed = 1;
		details_le.mapped_blocks = 0;
		details_le.transaction_id = cpu_to_le64(pmd->trans_id);
		details_le.creation_time = cpu_to_le32(pmd->time);
		details_le.snapshotted_time = cpu_to_le32(pmd->time);
	}

	*td = kmalloc(sizeof(**td), GFP_NOIO);
	if (!*td)
		return -ENOMEM;

	(*td)->pmd = pmd;
	(*td)->id = dev;
	(*td)->open_count = 1;
	(*td)->changed = changed;
	(*td)->aborted_with_changes = false;
	(*td)->mapped_blocks = le64_to_cpu(details_le.mapped_blocks);
	(*td)->transaction_id = le64_to_cpu(details_le.transaction_id);
	(*td)->creation_time = le32_to_cpu(details_le.creation_time);
	(*td)->snapshotted_time = le32_to_cpu(details_le.snapshotted_time);

	list_add(&(*td)->list, &pmd->thin_devices);

	return 0;
}

static void __close_device(struct dm_thin_device *td)
{
	--td->open_count;
}

static int __create_thin(struct dm_pool_metadata *pmd,
			 dm_thin_id dev)
{
	int r;
	dm_block_t dev_root;
	uint64_t key = dev;
	struct disk_device_details details_le;
	struct dm_thin_device *td;
	__le64 value;

	r = dm_btree_lookup(&pmd->details_info, pmd->details_root,
			    &key, &details_le);
	if (!r)
		return -EEXIST;

	/*
	 * Create an empty btree for the mappings.
	 */
	r = dm_btree_empty(&pmd->bl_info, &dev_root);
	if (r)
		return r;

	/*
	 * Insert it into the main mapping tree.
	 */
	value = cpu_to_le64(dev_root);
	__dm_bless_for_disk(&value);
	r = dm_btree_insert(&pmd->tl_info, pmd->root, &key, &value, &pmd->root);
	if (r) {
		dm_btree_del(&pmd->bl_info, dev_root);
		return r;
	}

	r = __open_device(pmd, dev, 1, &td);
	if (r) {
		dm_btree_remove(&pmd->tl_info, pmd->root, &key, &pmd->root);
		dm_btree_del(&pmd->bl_info, dev_root);
		return r;
	}
	__close_device(td);

	return r;
}

int dm_pool_create_thin(struct dm_pool_metadata *pmd, dm_thin_id dev)
{
	int r = -EINVAL;

	down_write(&pmd->root_lock);
	if (!pmd->fail_io)
		r = __create_thin(pmd, dev);
	up_write(&pmd->root_lock);

	return r;
}

static int __set_snapshot_details(struct dm_pool_metadata *pmd,
				  struct dm_thin_device *snap,
				  dm_thin_id origin, uint32_t time)
{
	int r;
	struct dm_thin_device *td;

	r = __open_device(pmd, origin, 0, &td);
	if (r)
		return r;

	td->changed = 1;
	td->snapshotted_time = time;

	snap->mapped_blocks = td->mapped_blocks;
	snap->snapshotted_time = time;
	__close_device(td);

	return 0;
}

static int __create_snap(struct dm_pool_metadata *pmd,
			 dm_thin_id dev, dm_thin_id origin)
{
	int r;
	dm_block_t origin_root;
	uint64_t key = origin, dev_key = dev;
	struct dm_thin_device *td;
	struct disk_device_details details_le;
	__le64 value;

	/* check this device is unused */
	r = dm_btree_lookup(&pmd->details_info, pmd->details_root,
			    &dev_key, &details_le);
	if (!r)
		return -EEXIST;

	/* find the mapping tree for the origin */
	r = dm_btree_lookup(&pmd->tl_info, pmd->root, &key, &value);
	if (r)
		return r;
	origin_root = le64_to_cpu(value);

	/* clone the origin, an inc will do */
	dm_tm_inc(pmd->tm, origin_root);

	/* insert into the main mapping tree */
	value = cpu_to_le64(origin_root);
	__dm_bless_for_disk(&value);
	key = dev;
	r = dm_btree_insert(&pmd->tl_info, pmd->root, &key, &value, &pmd->root);
	if (r) {
		dm_tm_dec(pmd->tm, origin_root);
		return r;
	}

	pmd->time++;

	r = __open_device(pmd, dev, 1, &td);
	if (r)
		goto bad;

	r = __set_snapshot_details(pmd, td, origin, pmd->time);
	__close_device(td);

	if (r)
		goto bad;

	return 0;

bad:
	dm_btree_remove(&pmd->tl_info, pmd->root, &key, &pmd->root);
	dm_btree_remove(&pmd->details_info, pmd->details_root,
			&key, &pmd->details_root);
	return r;
}

int dm_pool_create_snap(struct dm_pool_metadata *pmd,
				 dm_thin_id dev,
				 dm_thin_id origin)
{
	int r = -EINVAL;

	down_write(&pmd->root_lock);
	if (!pmd->fail_io)
		r = __create_snap(pmd, dev, origin);
	up_write(&pmd->root_lock);

	return r;
}

static int __delete_device(struct dm_pool_metadata *pmd, dm_thin_id dev)
{
	int r;
	uint64_t key = dev;
	struct dm_thin_device *td;

	/* TODO: failure should mark the transaction invalid */
	r = __open_device(pmd, dev, 0, &td);
	if (r)
		return r;

	if (td->open_count > 1) {
		__close_device(td);
		return -EBUSY;
	}

	list_del(&td->list);
	kfree(td);
	r = dm_btree_remove(&pmd->details_info, pmd->details_root,
			    &key, &pmd->details_root);
	if (r)
		return r;

	r = dm_btree_remove(&pmd->tl_info, pmd->root, &key, &pmd->root);
	if (r)
		return r;

	return 0;
}

int dm_pool_delete_thin_device(struct dm_pool_metadata *pmd,
			       dm_thin_id dev)
{
	int r = -EINVAL;

	down_write(&pmd->root_lock);
	if (!pmd->fail_io)
		r = __delete_device(pmd, dev);
	up_write(&pmd->root_lock);

	return r;
}

int dm_pool_set_metadata_transaction_id(struct dm_pool_metadata *pmd,
					uint64_t current_id,
					uint64_t new_id)
{
	int r = -EINVAL;

	down_write(&pmd->root_lock);

	if (pmd->fail_io)
		goto out;

	if (pmd->trans_id != current_id) {
		DMERR("mismatched transaction id");
		goto out;
	}

	pmd->trans_id = new_id;
	r = 0;

out:
	up_write(&pmd->root_lock);

	return r;
}

int dm_pool_get_metadata_transaction_id(struct dm_pool_metadata *pmd,
					uint64_t *result)
{
	int r = -EINVAL;

	down_read(&pmd->root_lock);
	if (!pmd->fail_io) {
		*result = pmd->trans_id;
		r = 0;
	}
	up_read(&pmd->root_lock);

	return r;
}

static int __reserve_metadata_snap(struct dm_pool_metadata *pmd)
{
	int r, inc;
	struct thin_disk_superblock *disk_super;
	struct dm_block *copy, *sblock;
	dm_block_t held_root;

	/*
	 * Copy the superblock.
	 */
	dm_sm_inc_block(pmd->metadata_sm, THIN_SUPERBLOCK_LOCATION);
	r = dm_tm_shadow_block(pmd->tm, THIN_SUPERBLOCK_LOCATION,
			       &sb_validator, &copy, &inc);
	if (r)
		return r;

	BUG_ON(!inc);

	held_root = dm_block_location(copy);
	disk_super = dm_block_data(copy);

	if (le64_to_cpu(disk_super->held_root)) {
		DMWARN("Pool metadata snapshot already exists: release this before taking another.");

		dm_tm_dec(pmd->tm, held_root);
		dm_tm_unlock(pmd->tm, copy);
		return -EBUSY;
	}

	/*
	 * Wipe the spacemap since we're not publishing this.
	 */
	memset(&disk_super->data_space_map_root, 0,
	       sizeof(disk_super->data_space_map_root));
	memset(&disk_super->metadata_space_map_root, 0,
	       sizeof(disk_super->metadata_space_map_root));

	/*
	 * Increment the data structures that need to be preserved.
	 */
	dm_tm_inc(pmd->tm, le64_to_cpu(disk_super->data_mapping_root));
	dm_tm_inc(pmd->tm, le64_to_cpu(disk_super->device_details_root));
	dm_tm_unlock(pmd->tm, copy);

	/*
	 * Write the held root into the superblock.
	 */
	r = superblock_lock(pmd, &sblock);
	if (r) {
		dm_tm_dec(pmd->tm, held_root);
		return r;
	}

	disk_super = dm_block_data(sblock);
	disk_super->held_root = cpu_to_le64(held_root);
	dm_bm_unlock(sblock);
	return 0;
}

int dm_pool_reserve_metadata_snap(struct dm_pool_metadata *pmd)
{
	int r = -EINVAL;

	down_write(&pmd->root_lock);
	if (!pmd->fail_io)
		r = __reserve_metadata_snap(pmd);
	up_write(&pmd->root_lock);

	return r;
}

static int __release_metadata_snap(struct dm_pool_metadata *pmd)
{
	int r;
	struct thin_disk_superblock *disk_super;
	struct dm_block *sblock, *copy;
	dm_block_t held_root;

	r = superblock_lock(pmd, &sblock);
	if (r)
		return r;

	disk_super = dm_block_data(sblock);
	held_root = le64_to_cpu(disk_super->held_root);
	disk_super->held_root = cpu_to_le64(0);

	dm_bm_unlock(sblock);

	if (!held_root) {
		DMWARN("No pool metadata snapshot found: nothing to release.");
		return -EINVAL;
	}

	r = dm_tm_read_lock(pmd->tm, held_root, &sb_validator, &copy);
	if (r)
		return r;

	disk_super = dm_block_data(copy);
	dm_sm_dec_block(pmd->metadata_sm, le64_to_cpu(disk_super->data_mapping_root));
	dm_sm_dec_block(pmd->metadata_sm, le64_to_cpu(disk_super->device_details_root));
	dm_sm_dec_block(pmd->metadata_sm, held_root);

	return dm_tm_unlock(pmd->tm, copy);
}

int dm_pool_release_metadata_snap(struct dm_pool_metadata *pmd)
{
	int r = -EINVAL;

	down_write(&pmd->root_lock);
	if (!pmd->fail_io)
		r = __release_metadata_snap(pmd);
	up_write(&pmd->root_lock);

	return r;
}

static int __get_metadata_snap(struct dm_pool_metadata *pmd,
			       dm_block_t *result)
{
	int r;
	struct thin_disk_superblock *disk_super;
	struct dm_block *sblock;

	r = dm_bm_read_lock(pmd->bm, THIN_SUPERBLOCK_LOCATION,
			    &sb_validator, &sblock);
	if (r)
		return r;

	disk_super = dm_block_data(sblock);
	*result = le64_to_cpu(disk_super->held_root);

	return dm_bm_unlock(sblock);
}

int dm_pool_get_metadata_snap(struct dm_pool_metadata *pmd,
			      dm_block_t *result)
{
	int r = -EINVAL;

	down_read(&pmd->root_lock);
	if (!pmd->fail_io)
		r = __get_metadata_snap(pmd, result);
	up_read(&pmd->root_lock);

	return r;
}

int dm_pool_open_thin_device(struct dm_pool_metadata *pmd, dm_thin_id dev,
			     struct dm_thin_device **td)
{
	int r = -EINVAL;

	down_write(&pmd->root_lock);
	if (!pmd->fail_io)
		r = __open_device(pmd, dev, 0, td);
	up_write(&pmd->root_lock);

	return r;
}

int dm_pool_close_thin_device(struct dm_thin_device *td)
{
	down_write(&td->pmd->root_lock);
	__close_device(td);
	up_write(&td->pmd->root_lock);

	return 0;
}

dm_thin_id dm_thin_dev_id(struct dm_thin_device *td)
{
	return td->id;
}

/*
 * Check whether @time (of block creation) is older than @td's last snapshot.
 * If so then the associated block is shared with the last snapshot device.
 * Any block on a device created *after* the device last got snapshotted is
 * necessarily not shared.
 */
static bool __snapshotted_since(struct dm_thin_device *td, uint32_t time)
{
	return td->snapshotted_time > time;
}

int dm_thin_find_block(struct dm_thin_device *td, dm_block_t block,
		       int can_block, struct dm_thin_lookup_result *result)
{
	int r = -EINVAL;
	uint64_t block_time = 0;
	__le64 value;
	struct dm_pool_metadata *pmd = td->pmd;
	dm_block_t keys[2] = { td->id, block };
	struct dm_btree_info *info;

	if (can_block) {
		down_read(&pmd->root_lock);
		info = &pmd->info;
	} else if (down_read_trylock(&pmd->root_lock))
		info = &pmd->nb_info;
	else
		return -EWOULDBLOCK;

	if (pmd->fail_io)
		goto out;

	r = dm_btree_lookup(info, pmd->root, keys, &value);
	if (!r)
		block_time = le64_to_cpu(value);

out:
	up_read(&pmd->root_lock);

	if (!r) {
		dm_block_t exception_block;
		uint32_t exception_time;
		unpack_block_time(block_time, &exception_block,
				  &exception_time);
		result->block = exception_block;
		result->shared = __snapshotted_since(td, exception_time);
	}

	return r;
}

static int __insert(struct dm_thin_device *td, dm_block_t block,
		    dm_block_t data_block)
{
	int r, inserted;
	__le64 value;
	struct dm_pool_metadata *pmd = td->pmd;
	dm_block_t keys[2] = { td->id, block };

	value = cpu_to_le64(pack_block_time(data_block, pmd->time));
	__dm_bless_for_disk(&value);

	r = dm_btree_insert_notify(&pmd->info, pmd->root, keys, &value,
				   &pmd->root, &inserted);
	if (r)
		return r;

	td->changed = 1;
	if (inserted)
		td->mapped_blocks++;

	return 0;
}

int dm_thin_insert_block(struct dm_thin_device *td, dm_block_t block,
			 dm_block_t data_block)
{
	int r = -EINVAL;

	down_write(&td->pmd->root_lock);
	if (!td->pmd->fail_io)
		r = __insert(td, block, data_block);
	up_write(&td->pmd->root_lock);

	return r;
}

static int __remove(struct dm_thin_device *td, dm_block_t block)
{
	int r;
	struct dm_pool_metadata *pmd = td->pmd;
	dm_block_t keys[2] = { td->id, block };

	r = dm_btree_remove(&pmd->info, pmd->root, keys, &pmd->root);
	if (r)
		return r;

	td->mapped_blocks--;
	td->changed = 1;

	return 0;
}

int dm_thin_remove_block(struct dm_thin_device *td, dm_block_t block)
{
	int r = -EINVAL;

	down_write(&td->pmd->root_lock);
	if (!td->pmd->fail_io)
		r = __remove(td, block);
	up_write(&td->pmd->root_lock);

	return r;
}

int dm_pool_block_is_used(struct dm_pool_metadata *pmd, dm_block_t b, bool *result)
{
	int r;
	uint32_t ref_count;

	down_read(&pmd->root_lock);
	r = dm_sm_get_count(pmd->data_sm, b, &ref_count);
	if (!r)
		*result = (ref_count != 0);
	up_read(&pmd->root_lock);

	return r;
}

bool dm_thin_changed_this_transaction(struct dm_thin_device *td)
{
	int r;

	down_read(&td->pmd->root_lock);
	r = td->changed;
	up_read(&td->pmd->root_lock);

	return r;
}

bool dm_pool_changed_this_transaction(struct dm_pool_metadata *pmd)
{
	bool r = false;
	struct dm_thin_device *td, *tmp;

	down_read(&pmd->root_lock);
	list_for_each_entry_safe(td, tmp, &pmd->thin_devices, list) {
		if (td->changed) {
			r = td->changed;
			break;
		}
	}
	up_read(&pmd->root_lock);

	return r;
}

bool dm_thin_aborted_changes(struct dm_thin_device *td)
{
	bool r;

	down_read(&td->pmd->root_lock);
	r = td->aborted_with_changes;
	up_read(&td->pmd->root_lock);

	return r;
}

int dm_pool_alloc_data_block(struct dm_pool_metadata *pmd, dm_block_t *result)
{
	int r = -EINVAL;

	down_write(&pmd->root_lock);
	if (!pmd->fail_io)
		r = dm_sm_new_block(pmd->data_sm, result);
	up_write(&pmd->root_lock);

	return r;
}

int dm_pool_commit_metadata(struct dm_pool_metadata *pmd)
{
	int r = -EINVAL;

	down_write(&pmd->root_lock);
	if (pmd->fail_io)
		goto out;

	r = __commit_transaction(pmd);
	if (r <= 0)
		goto out;

	/*
	 * Open the next transaction.
	 */
	r = __begin_transaction(pmd);
out:
	up_write(&pmd->root_lock);
	return r;
}

static void __set_abort_with_changes_flags(struct dm_pool_metadata *pmd)
{
	struct dm_thin_device *td;

	list_for_each_entry(td, &pmd->thin_devices, list)
		td->aborted_with_changes = td->changed;
}

int dm_pool_abort_metadata(struct dm_pool_metadata *pmd)
{
	int r = -EINVAL;

	down_write(&pmd->root_lock);
	if (pmd->fail_io)
		goto out;

	__set_abort_with_changes_flags(pmd);
	__destroy_persistent_data_objects(pmd);
	r = __create_persistent_data_objects(pmd, false);
	if (r)
		pmd->fail_io = true;

out:
	up_write(&pmd->root_lock);

	return r;
}

int dm_pool_get_free_block_count(struct dm_pool_metadata *pmd, dm_block_t *result)
{
	int r = -EINVAL;

	down_read(&pmd->root_lock);
	if (!pmd->fail_io)
		r = dm_sm_get_nr_free(pmd->data_sm, result);
	up_read(&pmd->root_lock);

	return r;
}

int dm_pool_get_free_metadata_block_count(struct dm_pool_metadata *pmd,
					  dm_block_t *result)
{
	int r = -EINVAL;

	down_read(&pmd->root_lock);
	if (!pmd->fail_io)
		r = dm_sm_get_nr_free(pmd->metadata_sm, result);
	up_read(&pmd->root_lock);

	return r;
}

int dm_pool_get_metadata_dev_size(struct dm_pool_metadata *pmd,
				  dm_block_t *result)
{
	int r = -EINVAL;

	down_read(&pmd->root_lock);
	if (!pmd->fail_io)
		r = dm_sm_get_nr_blocks(pmd->metadata_sm, result);
	up_read(&pmd->root_lock);

	return r;
}

int dm_pool_get_data_block_size(struct dm_pool_metadata *pmd, sector_t *result)
{
	down_read(&pmd->root_lock);
	*result = pmd->data_block_size;
	up_read(&pmd->root_lock);

	return 0;
}

int dm_pool_get_data_dev_size(struct dm_pool_metadata *pmd, dm_block_t *result)
{
	int r = -EINVAL;

	down_read(&pmd->root_lock);
	if (!pmd->fail_io)
		r = dm_sm_get_nr_blocks(pmd->data_sm, result);
	up_read(&pmd->root_lock);

	return r;
}

int dm_thin_get_mapped_count(struct dm_thin_device *td, dm_block_t *result)
{
	int r = -EINVAL;
	struct dm_pool_metadata *pmd = td->pmd;

	down_read(&pmd->root_lock);
	if (!pmd->fail_io) {
		*result = td->mapped_blocks;
		r = 0;
	}
	up_read(&pmd->root_lock);

	return r;
}

static int __highest_block(struct dm_thin_device *td, dm_block_t *result)
{
	int r;
	__le64 value_le;
	dm_block_t thin_root;
	struct dm_pool_metadata *pmd = td->pmd;

	r = dm_btree_lookup(&pmd->tl_info, pmd->root, &td->id, &value_le);
	if (r)
		return r;

	thin_root = le64_to_cpu(value_le);

	return dm_btree_find_highest_key(&pmd->bl_info, thin_root, result);
}

int dm_thin_get_highest_mapped_block(struct dm_thin_device *td,
				     dm_block_t *result)
{
	int r = -EINVAL;
	struct dm_pool_metadata *pmd = td->pmd;

	down_read(&pmd->root_lock);
	if (!pmd->fail_io)
		r = __highest_block(td, result);
	up_read(&pmd->root_lock);

	return r;
}

static int __resize_space_map(struct dm_space_map *sm, dm_block_t new_count)
{
	int r;
	dm_block_t old_count;

	r = dm_sm_get_nr_blocks(sm, &old_count);
	if (r)
		return r;

	if (new_count == old_count)
		return 0;

	if (new_count < old_count) {
		DMERR("cannot reduce size of space map");
		return -EINVAL;
	}

	return dm_sm_extend(sm, new_count - old_count);
}

int dm_pool_resize_data_dev(struct dm_pool_metadata *pmd, dm_block_t new_count)
{
	int r = -EINVAL;

	down_write(&pmd->root_lock);
	if (!pmd->fail_io)
		r = __resize_space_map(pmd->data_sm, new_count);
	up_write(&pmd->root_lock);

	return r;
}

int dm_pool_resize_metadata_dev(struct dm_pool_metadata *pmd, dm_block_t new_count)
{
	int r = -EINVAL;

	down_write(&pmd->root_lock);
	if (!pmd->fail_io)
		r = __resize_space_map(pmd->metadata_sm, new_count);
	up_write(&pmd->root_lock);

	return r;
}

void dm_pool_metadata_read_only(struct dm_pool_metadata *pmd)
{
	down_write(&pmd->root_lock);
	pmd->read_only = true;
	dm_bm_set_read_only(pmd->bm);
	up_write(&pmd->root_lock);
}

void dm_pool_metadata_read_write(struct dm_pool_metadata *pmd)
{
	down_write(&pmd->root_lock);
	pmd->read_only = false;
	dm_bm_set_read_write(pmd->bm);
	up_write(&pmd->root_lock);
}

int dm_pool_register_metadata_threshold(struct dm_pool_metadata *pmd,
					dm_block_t threshold,
					dm_sm_threshold_fn fn,
					void *context)
{
	int r;

	down_write(&pmd->root_lock);
	r = dm_sm_register_threshold_callback(pmd->metadata_sm, threshold, fn, context);
	up_write(&pmd->root_lock);

	return r;
}

int dm_pool_metadata_set_needs_check(struct dm_pool_metadata *pmd)
{
	int r;
	struct dm_block *sblock;
	struct thin_disk_superblock *disk_super;

	down_write(&pmd->root_lock);
<<<<<<< HEAD

=======
>>>>>>> 455c6fdb
	pmd->flags |= THIN_METADATA_NEEDS_CHECK_FLAG;

	r = superblock_lock(pmd, &sblock);
	if (r) {
		DMERR("couldn't read superblock");
		goto out;
	}

	disk_super = dm_block_data(sblock);
	disk_super->flags = cpu_to_le32(pmd->flags);
<<<<<<< HEAD
	dm_bm_unlock(sblock);

=======

	dm_bm_unlock(sblock);
>>>>>>> 455c6fdb
out:
	up_write(&pmd->root_lock);
	return r;
}

bool dm_pool_metadata_needs_check(struct dm_pool_metadata *pmd)
{
	bool needs_check;

	down_read(&pmd->root_lock);
	needs_check = pmd->flags & THIN_METADATA_NEEDS_CHECK_FLAG;
	up_read(&pmd->root_lock);

	return needs_check;
}<|MERGE_RESOLUTION|>--- conflicted
+++ resolved
@@ -1777,10 +1777,6 @@
 	struct thin_disk_superblock *disk_super;
 
 	down_write(&pmd->root_lock);
-<<<<<<< HEAD
-
-=======
->>>>>>> 455c6fdb
 	pmd->flags |= THIN_METADATA_NEEDS_CHECK_FLAG;
 
 	r = superblock_lock(pmd, &sblock);
@@ -1791,13 +1787,9 @@
 
 	disk_super = dm_block_data(sblock);
 	disk_super->flags = cpu_to_le32(pmd->flags);
-<<<<<<< HEAD
+
 	dm_bm_unlock(sblock);
 
-=======
-
-	dm_bm_unlock(sblock);
->>>>>>> 455c6fdb
 out:
 	up_write(&pmd->root_lock);
 	return r;
