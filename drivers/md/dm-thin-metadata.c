/*
 * Copyright (C) 2011 Red Hat, Inc.
 *
 * This file is released under the GPL.
 */

#include "dm-thin-metadata.h"
#include "persistent-data/dm-btree.h"
#include "persistent-data/dm-space-map.h"
#include "persistent-data/dm-space-map-disk.h"
#include "persistent-data/dm-transaction-manager.h"

#include <linux/list.h>
#include <linux/device-mapper.h>
#include <linux/workqueue.h>

/*--------------------------------------------------------------------------
 * As far as the metadata goes, there is:
 *
 * - A superblock in block zero, taking up fewer than 512 bytes for
 *   atomic writes.
 *
 * - A space map managing the metadata blocks.
 *
 * - A space map managing the data blocks.
 *
 * - A btree mapping our internal thin dev ids onto struct disk_device_details.
 *
 * - A hierarchical btree, with 2 levels which effectively maps (thin
 *   dev id, virtual block) -> block_time.  Block time is a 64-bit
 *   field holding the time in the low 24 bits, and block in the top 48
 *   bits.
 *
 * BTrees consist solely of btree_nodes, that fill a block.  Some are
 * internal nodes, as such their values are a __le64 pointing to other
 * nodes.  Leaf nodes can store data of any reasonable size (ie. much
 * smaller than the block size).  The nodes consist of the header,
 * followed by an array of keys, followed by an array of values.  We have
 * to binary search on the keys so they're all held together to help the
 * cpu cache.
 *
 * Space maps have 2 btrees:
 *
 * - One maps a uint64_t onto a struct index_entry.  Which points to a
 *   bitmap block, and has some details about how many free entries there
 *   are etc.
 *
 * - The bitmap blocks have a header (for the checksum).  Then the rest
 *   of the block is pairs of bits.  With the meaning being:
 *
 *   0 - ref count is 0
 *   1 - ref count is 1
 *   2 - ref count is 2
 *   3 - ref count is higher than 2
 *
 * - If the count is higher than 2 then the ref count is entered in a
 *   second btree that directly maps the block_address to a uint32_t ref
 *   count.
 *
 * The space map metadata variant doesn't have a bitmaps btree.  Instead
 * it has one single blocks worth of index_entries.  This avoids
 * recursive issues with the bitmap btree needing to allocate space in
 * order to insert.  With a small data block size such as 64k the
 * metadata support data devices that are hundreds of terrabytes.
 *
 * The space maps allocate space linearly from front to back.  Space that
 * is freed in a transaction is never recycled within that transaction.
 * To try and avoid fragmenting _free_ space the allocator always goes
 * back and fills in gaps.
 *
 * All metadata io is in THIN_METADATA_BLOCK_SIZE sized/aligned chunks
 * from the block manager.
 *--------------------------------------------------------------------------*/

#define DM_MSG_PREFIX   "thin metadata"

#define THIN_SUPERBLOCK_MAGIC 27022010
#define THIN_SUPERBLOCK_LOCATION 0
#define THIN_VERSION 1
#define THIN_METADATA_CACHE_SIZE 64
#define SECTOR_TO_BLOCK_SHIFT 3

/* This should be plenty */
#define SPACE_MAP_ROOT_SIZE 128

/*
 * Little endian on-disk superblock and device details.
 */
struct thin_disk_superblock {
	__le32 csum;	/* Checksum of superblock except for this field. */
	__le32 flags;
	__le64 blocknr;	/* This block number, dm_block_t. */

	__u8 uuid[16];
	__le64 magic;
	__le32 version;
	__le32 time;

	__le64 trans_id;

	/*
	 * Root held by userspace transactions.
	 */
	__le64 held_root;

	__u8 data_space_map_root[SPACE_MAP_ROOT_SIZE];
	__u8 metadata_space_map_root[SPACE_MAP_ROOT_SIZE];

	/*
	 * 2-level btree mapping (dev_id, (dev block, time)) -> data block
	 */
	__le64 data_mapping_root;

	/*
	 * Device detail root mapping dev_id -> device_details
	 */
	__le64 device_details_root;

	__le32 data_block_size;		/* In 512-byte sectors. */

	__le32 metadata_block_size;	/* In 512-byte sectors. */
	__le64 metadata_nr_blocks;

	__le32 compat_flags;
	__le32 compat_ro_flags;
	__le32 incompat_flags;
} __packed;

struct disk_device_details {
	__le64 mapped_blocks;
	__le64 transaction_id;		/* When created. */
	__le32 creation_time;
	__le32 snapshotted_time;
} __packed;

struct dm_pool_metadata {
	struct hlist_node hash;

	struct block_device *bdev;
	struct dm_block_manager *bm;
	struct dm_space_map *metadata_sm;
	struct dm_space_map *data_sm;
	struct dm_transaction_manager *tm;
	struct dm_transaction_manager *nb_tm;

	/*
	 * Two-level btree.
	 * First level holds thin_dev_t.
	 * Second level holds mappings.
	 */
	struct dm_btree_info info;

	/*
	 * Non-blocking version of the above.
	 */
	struct dm_btree_info nb_info;

	/*
	 * Just the top level for deleting whole devices.
	 */
	struct dm_btree_info tl_info;

	/*
	 * Just the bottom level for creating new devices.
	 */
	struct dm_btree_info bl_info;

	/*
	 * Describes the device details btree.
	 */
	struct dm_btree_info details_info;

	struct rw_semaphore root_lock;
	uint32_t time;
	dm_block_t root;
	dm_block_t details_root;
	struct list_head thin_devices;
	uint64_t trans_id;
	unsigned long flags;
	sector_t data_block_size;
	int valid_superblock;
	int read_only;
};

struct dm_thin_device {
	struct list_head list;
	struct dm_pool_metadata *pmd;
	dm_thin_id id;

	int open_count;
	int changed;
	uint64_t mapped_blocks;
	uint64_t transaction_id;
	uint32_t creation_time;
	uint32_t snapshotted_time;
};

/*----------------------------------------------------------------
 * superblock validator
 *--------------------------------------------------------------*/

#define SUPERBLOCK_CSUM_XOR 160774

static void sb_prepare_for_write(struct dm_block_validator *v,
				 struct dm_block *b,
				 size_t block_size)
{
	struct thin_disk_superblock *disk_super = dm_block_data(b);

	disk_super->blocknr = cpu_to_le64(dm_block_location(b));
	disk_super->csum = cpu_to_le32(dm_bm_checksum(&disk_super->flags,
						      block_size - sizeof(__le32),
						      SUPERBLOCK_CSUM_XOR));
}

static int sb_check(struct dm_block_validator *v,
		    struct dm_block *b,
		    size_t block_size)
{
	struct thin_disk_superblock *disk_super = dm_block_data(b);
	__le32 csum_le;

	if (dm_block_location(b) != le64_to_cpu(disk_super->blocknr)) {
		DMERR("sb_check failed: blocknr %llu: "
		      "wanted %llu", le64_to_cpu(disk_super->blocknr),
		      (unsigned long long)dm_block_location(b));
		return -ENOTBLK;
	}

	if (le64_to_cpu(disk_super->magic) != THIN_SUPERBLOCK_MAGIC) {
		DMERR("sb_check failed: magic %llu: "
		      "wanted %llu", le64_to_cpu(disk_super->magic),
		      (unsigned long long)THIN_SUPERBLOCK_MAGIC);
		return -EILSEQ;
	}

	csum_le = cpu_to_le32(dm_bm_checksum(&disk_super->flags,
					     block_size - sizeof(__le32),
					     SUPERBLOCK_CSUM_XOR));
	if (csum_le != disk_super->csum) {
		DMERR("sb_check failed: csum %u: wanted %u",
		      le32_to_cpu(csum_le), le32_to_cpu(disk_super->csum));
		return -EILSEQ;
	}

	return 0;
}

static struct dm_block_validator sb_validator = {
	.name = "superblock",
	.prepare_for_write = sb_prepare_for_write,
	.check = sb_check
};

/*----------------------------------------------------------------
 * Methods for the btree value types
 *--------------------------------------------------------------*/

static uint64_t pack_block_time(dm_block_t b, uint32_t t)
{
	return (b << 24) | t;
}

static void unpack_block_time(uint64_t v, dm_block_t *b, uint32_t *t)
{
	*b = v >> 24;
	*t = v & ((1 << 24) - 1);
}

static void data_block_inc(void *context, void *value_le)
{
	struct dm_space_map *sm = context;
	__le64 v_le;
	uint64_t b;
	uint32_t t;

	memcpy(&v_le, value_le, sizeof(v_le));
	unpack_block_time(le64_to_cpu(v_le), &b, &t);
	dm_sm_inc_block(sm, b);
}

static void data_block_dec(void *context, void *value_le)
{
	struct dm_space_map *sm = context;
	__le64 v_le;
	uint64_t b;
	uint32_t t;

	memcpy(&v_le, value_le, sizeof(v_le));
	unpack_block_time(le64_to_cpu(v_le), &b, &t);
	dm_sm_dec_block(sm, b);
}

static int data_block_equal(void *context, void *value1_le, void *value2_le)
{
	__le64 v1_le, v2_le;
	uint64_t b1, b2;
	uint32_t t;

	memcpy(&v1_le, value1_le, sizeof(v1_le));
	memcpy(&v2_le, value2_le, sizeof(v2_le));
	unpack_block_time(le64_to_cpu(v1_le), &b1, &t);
	unpack_block_time(le64_to_cpu(v2_le), &b2, &t);

	return b1 == b2;
}

static void subtree_inc(void *context, void *value)
{
	struct dm_btree_info *info = context;
	__le64 root_le;
	uint64_t root;

	memcpy(&root_le, value, sizeof(root_le));
	root = le64_to_cpu(root_le);
	dm_tm_inc(info->tm, root);
}

static void subtree_dec(void *context, void *value)
{
	struct dm_btree_info *info = context;
	__le64 root_le;
	uint64_t root;

	memcpy(&root_le, value, sizeof(root_le));
	root = le64_to_cpu(root_le);
	if (dm_btree_del(info, root))
		DMERR("btree delete failed\n");
}

static int subtree_equal(void *context, void *value1_le, void *value2_le)
{
	__le64 v1_le, v2_le;
	memcpy(&v1_le, value1_le, sizeof(v1_le));
	memcpy(&v2_le, value2_le, sizeof(v2_le));

	return v1_le == v2_le;
}

/*----------------------------------------------------------------*/

static int superblock_lock(struct dm_pool_metadata *pmd, struct dm_block **sblock)
{
	int r;

	if (pmd->valid_superblock)
		r = dm_bm_write_lock(pmd->bm, THIN_SUPERBLOCK_LOCATION, &sb_validator, sblock);
	else {
		pmd->valid_superblock = 1;
		r = dm_bm_write_lock_zero(pmd->bm, THIN_SUPERBLOCK_LOCATION, &sb_validator, sblock);
	}

	return r;
}

static int superblock_all_zeroes(struct dm_block_manager *bm, int *result)
{
	int r;
	unsigned i;
	struct dm_block *b;
	__le64 *data_le, zero = cpu_to_le64(0);
	unsigned block_size = dm_bm_block_size(bm) / sizeof(__le64);

	/*
	 * We can't use a validator here - it may be all zeroes.
	 */
	r = dm_bm_read_lock(bm, THIN_SUPERBLOCK_LOCATION, NULL, &b);
	if (r)
		return r;

	data_le = dm_block_data(b);
	*result = 1;
	for (i = 0; i < block_size; i++) {
		if (data_le[i] != zero) {
			*result = 0;
			break;
		}
	}

	return dm_bm_unlock(b);
}

static int init_pmd(struct dm_pool_metadata *pmd,
		    struct dm_block_manager *bm,
		    dm_block_t nr_blocks, int create)
{
	int r;
	struct dm_space_map *sm, *data_sm;
	struct dm_transaction_manager *tm;
	struct dm_block *sblock;

	if (create) {
		r = dm_tm_create_with_sm(bm, THIN_SUPERBLOCK_LOCATION, &tm, &sm);
		if (r < 0) {
			DMERR("tm_create_with_sm failed");
			return r;
		}

		data_sm = dm_sm_disk_create(tm, nr_blocks);
		if (IS_ERR(data_sm)) {
			DMERR("sm_disk_create failed");
			r = PTR_ERR(data_sm);
			goto bad;
		}

		pmd->valid_superblock = 0;

	} else {
		struct thin_disk_superblock *disk_super;

		r = dm_bm_read_lock(bm, THIN_SUPERBLOCK_LOCATION, &sb_validator, &sblock);
		if (r < 0) {
			DMERR("couldn't read superblock");
			return r;
		}

		disk_super = dm_block_data(sblock);
		r = dm_tm_open_with_sm(bm, THIN_SUPERBLOCK_LOCATION,
				       disk_super->metadata_space_map_root,
				       sizeof(disk_super->metadata_space_map_root),
				       &tm, &sm);
		if (r < 0) {
			DMERR("tm_open_with_sm failed");
			dm_bm_unlock(sblock);
			return r;
		}

		data_sm = dm_sm_disk_open(tm, disk_super->data_space_map_root,
					  sizeof(disk_super->data_space_map_root));
		if (IS_ERR(data_sm)) {
			DMERR("sm_disk_open failed");
			dm_bm_unlock(sblock);
			r = PTR_ERR(data_sm);
			goto bad;
		}

		dm_bm_unlock(sblock);
		pmd->valid_superblock = 1;
	}

	pmd->bm = bm;
	pmd->metadata_sm = sm;
	pmd->data_sm = data_sm;
	pmd->tm = tm;
	pmd->nb_tm = dm_tm_create_non_blocking_clone(tm);
	if (!pmd->nb_tm) {
		DMERR("could not create clone tm");
		r = -ENOMEM;
		goto bad_data_sm;
	}

	pmd->info.tm = tm;
	pmd->info.levels = 2;
	pmd->info.value_type.context = pmd->data_sm;
	pmd->info.value_type.size = sizeof(__le64);
	pmd->info.value_type.inc = data_block_inc;
	pmd->info.value_type.dec = data_block_dec;
	pmd->info.value_type.equal = data_block_equal;

	memcpy(&pmd->nb_info, &pmd->info, sizeof(pmd->nb_info));
	pmd->nb_info.tm = pmd->nb_tm;

	pmd->tl_info.tm = tm;
	pmd->tl_info.levels = 1;
	pmd->tl_info.value_type.context = &pmd->info;
	pmd->tl_info.value_type.size = sizeof(__le64);
	pmd->tl_info.value_type.inc = subtree_inc;
	pmd->tl_info.value_type.dec = subtree_dec;
	pmd->tl_info.value_type.equal = subtree_equal;

	pmd->bl_info.tm = tm;
	pmd->bl_info.levels = 1;
	pmd->bl_info.value_type.context = pmd->data_sm;
	pmd->bl_info.value_type.size = sizeof(__le64);
	pmd->bl_info.value_type.inc = data_block_inc;
	pmd->bl_info.value_type.dec = data_block_dec;
	pmd->bl_info.value_type.equal = data_block_equal;

	pmd->details_info.tm = tm;
	pmd->details_info.levels = 1;
	pmd->details_info.value_type.context = NULL;
	pmd->details_info.value_type.size = sizeof(struct disk_device_details);
	pmd->details_info.value_type.inc = NULL;
	pmd->details_info.value_type.dec = NULL;
	pmd->details_info.value_type.equal = NULL;

	pmd->root = 0;

	init_rwsem(&pmd->root_lock);
	pmd->time = 0;
	pmd->details_root = 0;
	pmd->trans_id = 0;
	pmd->flags = 0;
	INIT_LIST_HEAD(&pmd->thin_devices);
	pmd->read_only = 0;

	return 0;

bad_data_sm:
	dm_sm_destroy(data_sm);
bad:
	dm_tm_destroy(tm);
	dm_sm_destroy(sm);

	return r;
}

static int __begin_transaction(struct dm_pool_metadata *pmd)
{
	int r;
	u32 features;
	struct thin_disk_superblock *disk_super;
	struct dm_block *sblock;

	/*
	 * We re-read the superblock every time.  Shouldn't need to do this
	 * really.
	 */
	r = dm_bm_read_lock(pmd->bm, THIN_SUPERBLOCK_LOCATION,
			    &sb_validator, &sblock);
	if (r)
		return r;

	disk_super = dm_block_data(sblock);
	pmd->time = le32_to_cpu(disk_super->time);
	pmd->root = le64_to_cpu(disk_super->data_mapping_root);
	pmd->details_root = le64_to_cpu(disk_super->device_details_root);
	pmd->trans_id = le64_to_cpu(disk_super->trans_id);
	pmd->flags = le32_to_cpu(disk_super->flags);
	pmd->data_block_size = le32_to_cpu(disk_super->data_block_size);

	features = le32_to_cpu(disk_super->incompat_flags) & ~THIN_FEATURE_INCOMPAT_SUPP;
	if (features) {
		DMERR("could not access metadata due to "
		      "unsupported optional features (%lx).",
		      (unsigned long)features);
		r = -EINVAL;
		goto out;
	}

	/*
	 * Check for read-only metadata to skip the following RDWR checks.
	 */
	if (get_disk_ro(pmd->bdev->bd_disk))
		goto out;

	features = le32_to_cpu(disk_super->compat_ro_flags) & ~THIN_FEATURE_COMPAT_RO_SUPP;
	if (features) {
		DMERR("could not access metadata RDWR due to "
		      "unsupported optional features (%lx).",
		      (unsigned long)features);
		r = -EINVAL;
	}

out:
	dm_bm_unlock(sblock);
	return r;
}

static int __write_changed_details(struct dm_pool_metadata *pmd)
{
	int r;
	struct dm_thin_device *td, *tmp;
	struct disk_device_details details;
	uint64_t key;

	list_for_each_entry_safe(td, tmp, &pmd->thin_devices, list) {
		if (!td->changed)
			continue;

		key = td->id;

		details.mapped_blocks = cpu_to_le64(td->mapped_blocks);
		details.transaction_id = cpu_to_le64(td->transaction_id);
		details.creation_time = cpu_to_le32(td->creation_time);
		details.snapshotted_time = cpu_to_le32(td->snapshotted_time);
		__dm_bless_for_disk(&details);

		r = dm_btree_insert(&pmd->details_info, pmd->details_root,
				    &key, &details, &pmd->details_root);
		if (r)
			return r;

		if (td->open_count)
			td->changed = 0;
		else {
			list_del(&td->list);
			kfree(td);
		}
	}

	return 0;
}

static int __commit_transaction(struct dm_pool_metadata *pmd)
{
	/*
	 * FIXME: Associated pool should be made read-only on failure.
	 */
	int r;
	size_t metadata_len, data_len;
	struct thin_disk_superblock *disk_super;
	struct dm_block *sblock;

	/*
	 * We need to know if the thin_disk_superblock exceeds a 512-byte sector.
	 */
	BUILD_BUG_ON(sizeof(struct thin_disk_superblock) > 512);

	r = __write_changed_details(pmd);
	if (r < 0)
		goto out;

	r = dm_sm_commit(pmd->data_sm);
	if (r < 0)
		goto out;

	r = dm_tm_pre_commit(pmd->tm);
	if (r < 0)
		goto out;

	r = dm_sm_root_size(pmd->metadata_sm, &metadata_len);
	if (r < 0)
		goto out;

	r = dm_sm_root_size(pmd->data_sm, &data_len);
	if (r < 0)
		goto out;

	r = superblock_lock(pmd, &sblock);
	if (r)
		goto out;

	disk_super = dm_block_data(sblock);
	disk_super->time = cpu_to_le32(pmd->time);
	disk_super->data_mapping_root = cpu_to_le64(pmd->root);
	disk_super->device_details_root = cpu_to_le64(pmd->details_root);
	disk_super->trans_id = cpu_to_le64(pmd->trans_id);
	disk_super->flags = cpu_to_le32(pmd->flags);

	r = dm_sm_copy_root(pmd->metadata_sm, &disk_super->metadata_space_map_root,
			    metadata_len);
	if (r < 0)
		goto out_locked;

	r = dm_sm_copy_root(pmd->data_sm, &disk_super->data_space_map_root,
			    data_len);
	if (r < 0)
		goto out_locked;

	r = dm_tm_commit(pmd->tm, sblock);

out:
	return r;

out_locked:
	dm_bm_unlock(sblock);
	return r;
}

struct dm_pool_metadata *dm_pool_metadata_open(struct block_device *bdev,
					       sector_t data_block_size,
					       int may_create)
{
	int r;
	struct thin_disk_superblock *disk_super;
	struct dm_pool_metadata *pmd;
	sector_t bdev_size = i_size_read(bdev->bd_inode) >> SECTOR_SHIFT;
	struct dm_block_manager *bm;
	int create;
	struct dm_block *sblock;

	pmd = kmalloc(sizeof(*pmd), GFP_KERNEL);
	if (!pmd) {
		DMERR("could not allocate metadata struct");
		return ERR_PTR(-ENOMEM);
	}

	/*
	 * Max hex locks:
	 *  3 for btree insert +
	 *  2 for btree lookup used within space map
	 */
	bm = dm_block_manager_create(bdev, THIN_METADATA_BLOCK_SIZE,
				     THIN_METADATA_CACHE_SIZE, 5);
	if (!bm) {
		DMERR("could not create block manager");
		kfree(pmd);
		return ERR_PTR(-ENOMEM);
	}

	r = superblock_all_zeroes(bm, &create);
	if (r) {
		dm_block_manager_destroy(bm);
		kfree(pmd);
		return ERR_PTR(r);
	}

	if (create && !may_create) {
		dm_block_manager_destroy(bm);
		kfree(pmd);
		return ERR_PTR(-EPERM);
	}

	r = init_pmd(pmd, bm, 0, create);
	if (r) {
		dm_block_manager_destroy(bm);
		kfree(pmd);
		return ERR_PTR(r);
	}
	pmd->bdev = bdev;

	if (!create) {
		r = __begin_transaction(pmd);
		if (r < 0)
			goto bad;
		return pmd;
	}

	/*
	 * Create.
	 */
	r = superblock_lock(pmd, &sblock);
	if (r)
		goto bad;

	if (bdev_size > THIN_METADATA_MAX_SECTORS)
		bdev_size = THIN_METADATA_MAX_SECTORS;

	disk_super = dm_block_data(sblock);
	disk_super->magic = cpu_to_le64(THIN_SUPERBLOCK_MAGIC);
	disk_super->version = cpu_to_le32(THIN_VERSION);
	disk_super->time = 0;
	disk_super->metadata_block_size = cpu_to_le32(THIN_METADATA_BLOCK_SIZE >> SECTOR_SHIFT);
	disk_super->metadata_nr_blocks = cpu_to_le64(bdev_size >> SECTOR_TO_BLOCK_SHIFT);
	disk_super->data_block_size = cpu_to_le32(data_block_size);

	r = dm_bm_unlock(sblock);
	if (r < 0)
		goto bad;

	r = dm_btree_empty(&pmd->info, &pmd->root);
	if (r < 0)
		goto bad;

	r = dm_btree_empty(&pmd->details_info, &pmd->details_root);
	if (r < 0) {
		DMERR("couldn't create devices root");
		goto bad;
	}

	pmd->flags = 0;
	r = dm_pool_commit_metadata(pmd);
	if (r < 0) {
		DMERR("%s: dm_pool_commit_metadata() failed, error = %d",
		      __func__, r);
		goto bad;
	}

	return pmd;

bad:
	if (dm_pool_metadata_close(pmd) < 0)
		DMWARN("%s: dm_pool_metadata_close() failed.", __func__);
	return ERR_PTR(r);
}

int dm_pool_metadata_close(struct dm_pool_metadata *pmd)
{
	int r;
	unsigned open_devices = 0;
	struct dm_thin_device *td, *tmp;

	down_read(&pmd->root_lock);
	list_for_each_entry_safe(td, tmp, &pmd->thin_devices, list) {
		if (td->open_count)
			open_devices++;
		else {
			list_del(&td->list);
			kfree(td);
		}
	}
	up_read(&pmd->root_lock);

	if (open_devices) {
		DMERR("attempt to close pmd when %u device(s) are still open",
		       open_devices);
		return -EBUSY;
	}

	if (!pmd->read_only) {
		r = __commit_transaction(pmd);
		if (r < 0)
			DMWARN("%s: __commit_transaction() failed, error = %d",
			       __func__, r);
	}

	dm_tm_destroy(pmd->tm);
	dm_tm_destroy(pmd->nb_tm);
	dm_block_manager_destroy(pmd->bm);
	dm_sm_destroy(pmd->metadata_sm);
	dm_sm_destroy(pmd->data_sm);
	kfree(pmd);

	return 0;
}

/*
 * __open_device: Returns @td corresponding to device with id @dev,
 * creating it if @create is set and incrementing @td->open_count.
 * On failure, @td is undefined.
 */
static int __open_device(struct dm_pool_metadata *pmd,
			 dm_thin_id dev, int create,
			 struct dm_thin_device **td)
{
	int r, changed = 0;
	struct dm_thin_device *td2;
	uint64_t key = dev;
	struct disk_device_details details_le;

	/*
	 * If the device is already open, return it.
	 */
	list_for_each_entry(td2, &pmd->thin_devices, list)
		if (td2->id == dev) {
			/*
			 * May not create an already-open device.
			 */
			if (create)
				return -EEXIST;

			td2->open_count++;
			*td = td2;
			return 0;
		}

	/*
	 * Check the device exists.
	 */
	r = dm_btree_lookup(&pmd->details_info, pmd->details_root,
			    &key, &details_le);
	if (r) {
		if (r != -ENODATA || !create)
			return r;

		/*
		 * Create new device.
		 */
		changed = 1;
		details_le.mapped_blocks = 0;
		details_le.transaction_id = cpu_to_le64(pmd->trans_id);
		details_le.creation_time = cpu_to_le32(pmd->time);
		details_le.snapshotted_time = cpu_to_le32(pmd->time);
	}

	*td = kmalloc(sizeof(**td), GFP_NOIO);
	if (!*td)
		return -ENOMEM;

	(*td)->pmd = pmd;
	(*td)->id = dev;
	(*td)->open_count = 1;
	(*td)->changed = changed;
	(*td)->mapped_blocks = le64_to_cpu(details_le.mapped_blocks);
	(*td)->transaction_id = le64_to_cpu(details_le.transaction_id);
	(*td)->creation_time = le32_to_cpu(details_le.creation_time);
	(*td)->snapshotted_time = le32_to_cpu(details_le.snapshotted_time);

	list_add(&(*td)->list, &pmd->thin_devices);

	return 0;
}

static void __close_device(struct dm_thin_device *td)
{
	--td->open_count;
}

static int __create_thin(struct dm_pool_metadata *pmd,
			 dm_thin_id dev)
{
	int r;
	dm_block_t dev_root;
	uint64_t key = dev;
	struct disk_device_details details_le;
	struct dm_thin_device *td;
	__le64 value;

	r = dm_btree_lookup(&pmd->details_info, pmd->details_root,
			    &key, &details_le);
	if (!r)
		return -EEXIST;

	/*
	 * Create an empty btree for the mappings.
	 */
	r = dm_btree_empty(&pmd->bl_info, &dev_root);
	if (r)
		return r;

	/*
	 * Insert it into the main mapping tree.
	 */
	value = cpu_to_le64(dev_root);
	__dm_bless_for_disk(&value);
	r = dm_btree_insert(&pmd->tl_info, pmd->root, &key, &value, &pmd->root);
	if (r) {
		dm_btree_del(&pmd->bl_info, dev_root);
		return r;
	}

	r = __open_device(pmd, dev, 1, &td);
	if (r) {
		dm_btree_remove(&pmd->tl_info, pmd->root, &key, &pmd->root);
		dm_btree_del(&pmd->bl_info, dev_root);
		return r;
	}
	__close_device(td);

	return r;
}

int dm_pool_create_thin(struct dm_pool_metadata *pmd, dm_thin_id dev)
{
	int r;

	down_write(&pmd->root_lock);
	r = __create_thin(pmd, dev);
	up_write(&pmd->root_lock);

	return r;
}

static int __set_snapshot_details(struct dm_pool_metadata *pmd,
				  struct dm_thin_device *snap,
				  dm_thin_id origin, uint32_t time)
{
	int r;
	struct dm_thin_device *td;

	r = __open_device(pmd, origin, 0, &td);
	if (r)
		return r;

	td->changed = 1;
	td->snapshotted_time = time;

	snap->mapped_blocks = td->mapped_blocks;
	snap->snapshotted_time = time;
	__close_device(td);

	return 0;
}

static int __create_snap(struct dm_pool_metadata *pmd,
			 dm_thin_id dev, dm_thin_id origin)
{
	int r;
	dm_block_t origin_root;
	uint64_t key = origin, dev_key = dev;
	struct dm_thin_device *td;
	struct disk_device_details details_le;
	__le64 value;

	/* check this device is unused */
	r = dm_btree_lookup(&pmd->details_info, pmd->details_root,
			    &dev_key, &details_le);
	if (!r)
		return -EEXIST;

	/* find the mapping tree for the origin */
	r = dm_btree_lookup(&pmd->tl_info, pmd->root, &key, &value);
	if (r)
		return r;
	origin_root = le64_to_cpu(value);

	/* clone the origin, an inc will do */
	dm_tm_inc(pmd->tm, origin_root);

	/* insert into the main mapping tree */
	value = cpu_to_le64(origin_root);
	__dm_bless_for_disk(&value);
	key = dev;
	r = dm_btree_insert(&pmd->tl_info, pmd->root, &key, &value, &pmd->root);
	if (r) {
		dm_tm_dec(pmd->tm, origin_root);
		return r;
	}

	pmd->time++;

	r = __open_device(pmd, dev, 1, &td);
	if (r)
		goto bad;

	r = __set_snapshot_details(pmd, td, origin, pmd->time);
	__close_device(td);

	if (r)
		goto bad;

	return 0;

bad:
	dm_btree_remove(&pmd->tl_info, pmd->root, &key, &pmd->root);
	dm_btree_remove(&pmd->details_info, pmd->details_root,
			&key, &pmd->details_root);
	return r;
}

int dm_pool_create_snap(struct dm_pool_metadata *pmd,
				 dm_thin_id dev,
				 dm_thin_id origin)
{
	int r;

	down_write(&pmd->root_lock);
	r = __create_snap(pmd, dev, origin);
	up_write(&pmd->root_lock);

	return r;
}

static int __delete_device(struct dm_pool_metadata *pmd, dm_thin_id dev)
{
	int r;
	uint64_t key = dev;
	struct dm_thin_device *td;

	/* TODO: failure should mark the transaction invalid */
	r = __open_device(pmd, dev, 0, &td);
	if (r)
		return r;

	if (td->open_count > 1) {
		__close_device(td);
		return -EBUSY;
	}

	list_del(&td->list);
	kfree(td);
	r = dm_btree_remove(&pmd->details_info, pmd->details_root,
			    &key, &pmd->details_root);
	if (r)
		return r;

	r = dm_btree_remove(&pmd->tl_info, pmd->root, &key, &pmd->root);
	if (r)
		return r;

	return 0;
}

int dm_pool_delete_thin_device(struct dm_pool_metadata *pmd,
			       dm_thin_id dev)
{
	int r;

	down_write(&pmd->root_lock);
	r = __delete_device(pmd, dev);
	up_write(&pmd->root_lock);

	return r;
}

int dm_pool_set_metadata_transaction_id(struct dm_pool_metadata *pmd,
					uint64_t current_id,
					uint64_t new_id)
{
	down_write(&pmd->root_lock);
	if (pmd->trans_id != current_id) {
		up_write(&pmd->root_lock);
		DMERR("mismatched transaction id");
		return -EINVAL;
	}

	pmd->trans_id = new_id;
	up_write(&pmd->root_lock);

	return 0;
}

int dm_pool_get_metadata_transaction_id(struct dm_pool_metadata *pmd,
					uint64_t *result)
{
	down_read(&pmd->root_lock);
	*result = pmd->trans_id;
	up_read(&pmd->root_lock);

	return 0;
}

static int __reserve_metadata_snap(struct dm_pool_metadata *pmd)
{
	int r, inc;
	struct thin_disk_superblock *disk_super;
	struct dm_block *copy, *sblock;
	dm_block_t held_root;

	/*
	 * Copy the superblock.
	 */
	dm_sm_inc_block(pmd->metadata_sm, THIN_SUPERBLOCK_LOCATION);
<<<<<<< HEAD
	r = dm_tm_shadow_block(pmd->tm, THIN_SUPERBLOCK_LOCATION, &sb_validator, &copy, &inc);
	if (r)
		return r;
=======
	r = dm_tm_shadow_block(pmd->tm, THIN_SUPERBLOCK_LOCATION,
			       &sb_validator, &copy, &inc);
	if (r)
		return r;

>>>>>>> fc49c2d3
	BUG_ON(!inc);

	held_root = dm_block_location(copy);
	disk_super = dm_block_data(copy);
<<<<<<< HEAD
	if (le64_to_cpu(disk_super->held_root)) {
		DMWARN("pool already has a metadata snapshot");
		dm_tm_dec(pmd->tm, held_root);
		dm_tm_unlock(pmd->tm, copy);
=======

	if (le64_to_cpu(disk_super->held_root)) {
		DMWARN("Pool metadata snapshot already exists: release this before taking another.");

		dm_tm_dec(pmd->tm, held_root);
		dm_tm_unlock(pmd->tm, copy);
		pmd->need_commit = 1;

>>>>>>> fc49c2d3
		return -EBUSY;
	}

	/*
	 * Wipe the spacemap since we're not publishing this.
	 */
<<<<<<< HEAD
	memset(&disk_super->data_space_map_root, 0, sizeof(disk_super->data_space_map_root));
=======
	memset(&disk_super->data_space_map_root, 0,
	       sizeof(disk_super->data_space_map_root));
>>>>>>> fc49c2d3
	memset(&disk_super->metadata_space_map_root, 0,
	       sizeof(disk_super->metadata_space_map_root));

	/*
	 * Increment the data structures that need to be preserved.
	 */
	dm_tm_inc(pmd->tm, le64_to_cpu(disk_super->data_mapping_root));
	dm_tm_inc(pmd->tm, le64_to_cpu(disk_super->device_details_root));
	dm_tm_unlock(pmd->tm, copy);

	/*
	 * Write the held root into the superblock.
	 */
<<<<<<< HEAD
	r = superblock_lock(pmd, &sblock);
	if (r) {
		dm_tm_dec(pmd->tm, held_root);
=======
	r = dm_bm_write_lock(pmd->bm, THIN_SUPERBLOCK_LOCATION,
			     &sb_validator, &sblock);
	if (r) {
		dm_tm_dec(pmd->tm, held_root);
		pmd->need_commit = 1;
>>>>>>> fc49c2d3
		return r;
	}

	disk_super = dm_block_data(sblock);
	disk_super->held_root = cpu_to_le64(held_root);
<<<<<<< HEAD
	dm_tm_unlock(pmd->tm, sblock);
=======
	dm_bm_unlock(sblock);

	pmd->need_commit = 1;
>>>>>>> fc49c2d3

	return 0;
}

int dm_pool_reserve_metadata_snap(struct dm_pool_metadata *pmd)
{
	int r;

	down_write(&pmd->root_lock);
	r = __reserve_metadata_snap(pmd);
	up_write(&pmd->root_lock);

	return r;
}

static int __release_metadata_snap(struct dm_pool_metadata *pmd)
<<<<<<< HEAD
{
	int r;
	struct thin_disk_superblock *disk_super;
	struct dm_block *sblock, *copy;
	dm_block_t held_root;

	r = superblock_lock(pmd, &sblock);
	if (r)
		return r;

	disk_super = dm_block_data(sblock);
	held_root = le64_to_cpu(disk_super->held_root);
	disk_super->held_root = cpu_to_le64(0);

	dm_tm_unlock(pmd->tm, sblock);

	if (!held_root) {
		DMWARN("pool has no metadata snap");
		return -EINVAL;
	}

	r = dm_tm_read_lock(pmd->tm, held_root, &sb_validator, &copy);
	if (r)
		return r;

	disk_super = dm_block_data(copy);
	dm_sm_dec_block(pmd->metadata_sm, le64_to_cpu(disk_super->data_mapping_root));
	dm_sm_dec_block(pmd->metadata_sm, le64_to_cpu(disk_super->device_details_root));
	dm_sm_dec_block(pmd->metadata_sm, held_root);
	return dm_tm_unlock(pmd->tm, copy);
}

int dm_pool_release_metadata_snap(struct dm_pool_metadata *pmd)
{
	int r;

	down_write(&pmd->root_lock);
	r = __release_metadata_snap(pmd);
	up_write(&pmd->root_lock);

	return r;
}

static int __get_metadata_snap(struct dm_pool_metadata *pmd,
			       dm_block_t *result)
=======
>>>>>>> fc49c2d3
{
	int r;
	struct thin_disk_superblock *disk_super;
	struct dm_block *sblock, *copy;
	dm_block_t held_root;

	r = dm_bm_read_lock(pmd->bm, THIN_SUPERBLOCK_LOCATION,
			    &sb_validator, &sblock);
	if (r)
		return r;

	disk_super = dm_block_data(sblock);
	held_root = le64_to_cpu(disk_super->held_root);
	disk_super->held_root = cpu_to_le64(0);
	pmd->need_commit = 1;

	dm_bm_unlock(sblock);

	if (!held_root) {
		DMWARN("No pool metadata snapshot found: nothing to release.");
		return -EINVAL;
	}

	r = dm_tm_read_lock(pmd->tm, held_root, &sb_validator, &copy);
	if (r)
		return r;

	disk_super = dm_block_data(copy);
	dm_sm_dec_block(pmd->metadata_sm, le64_to_cpu(disk_super->data_mapping_root));
	dm_sm_dec_block(pmd->metadata_sm, le64_to_cpu(disk_super->device_details_root));
	dm_sm_dec_block(pmd->metadata_sm, held_root);

	return dm_tm_unlock(pmd->tm, copy);
}

int dm_pool_release_metadata_snap(struct dm_pool_metadata *pmd)
{
	int r;

	down_write(&pmd->root_lock);
	r = __release_metadata_snap(pmd);
	up_write(&pmd->root_lock);

	return r;
}

static int __get_metadata_snap(struct dm_pool_metadata *pmd,
			       dm_block_t *result)
{
	int r;
	struct thin_disk_superblock *disk_super;
	struct dm_block *sblock;

	r = dm_bm_read_lock(pmd->bm, THIN_SUPERBLOCK_LOCATION,
			    &sb_validator, &sblock);
	if (r)
		return r;

	disk_super = dm_block_data(sblock);
	*result = le64_to_cpu(disk_super->held_root);

	return dm_bm_unlock(sblock);
}

int dm_pool_get_metadata_snap(struct dm_pool_metadata *pmd,
			      dm_block_t *result)
{
	int r;

	down_read(&pmd->root_lock);
	r = __get_metadata_snap(pmd, result);
	up_read(&pmd->root_lock);

	return r;
}

int dm_pool_open_thin_device(struct dm_pool_metadata *pmd, dm_thin_id dev,
			     struct dm_thin_device **td)
{
	int r;

	down_write(&pmd->root_lock);
	r = __open_device(pmd, dev, 0, td);
	up_write(&pmd->root_lock);

	return r;
}

int dm_pool_close_thin_device(struct dm_thin_device *td)
{
	down_write(&td->pmd->root_lock);
	__close_device(td);
	up_write(&td->pmd->root_lock);

	return 0;
}

dm_thin_id dm_thin_dev_id(struct dm_thin_device *td)
{
	return td->id;
}

static int __snapshotted_since(struct dm_thin_device *td, uint32_t time)
{
	return td->snapshotted_time > time;
}

int dm_thin_find_block(struct dm_thin_device *td, dm_block_t block,
		       int can_block, struct dm_thin_lookup_result *result)
{
	int r;
	uint64_t block_time = 0;
	__le64 value;
	struct dm_pool_metadata *pmd = td->pmd;
	dm_block_t keys[2] = { td->id, block };

	if (can_block) {
		down_read(&pmd->root_lock);
		r = dm_btree_lookup(&pmd->info, pmd->root, keys, &value);
		if (!r)
			block_time = le64_to_cpu(value);
		up_read(&pmd->root_lock);

	} else if (down_read_trylock(&pmd->root_lock)) {
		r = dm_btree_lookup(&pmd->nb_info, pmd->root, keys, &value);
		if (!r)
			block_time = le64_to_cpu(value);
		up_read(&pmd->root_lock);

	} else
		return -EWOULDBLOCK;

	if (!r) {
		dm_block_t exception_block;
		uint32_t exception_time;
		unpack_block_time(block_time, &exception_block,
				  &exception_time);
		result->block = exception_block;
		result->shared = __snapshotted_since(td, exception_time);
	}

	return r;
}

static int __insert(struct dm_thin_device *td, dm_block_t block,
		    dm_block_t data_block)
{
	int r, inserted;
	__le64 value;
	struct dm_pool_metadata *pmd = td->pmd;
	dm_block_t keys[2] = { td->id, block };

	value = cpu_to_le64(pack_block_time(data_block, pmd->time));
	__dm_bless_for_disk(&value);

	r = dm_btree_insert_notify(&pmd->info, pmd->root, keys, &value,
				   &pmd->root, &inserted);
	if (r)
		return r;

	if (inserted) {
		td->mapped_blocks++;
		td->changed = 1;
	}

	return 0;
}

int dm_thin_insert_block(struct dm_thin_device *td, dm_block_t block,
			 dm_block_t data_block)
{
	int r;

	down_write(&td->pmd->root_lock);
	r = __insert(td, block, data_block);
	up_write(&td->pmd->root_lock);

	return r;
}

static int __remove(struct dm_thin_device *td, dm_block_t block)
{
	int r;
	struct dm_pool_metadata *pmd = td->pmd;
	dm_block_t keys[2] = { td->id, block };

	r = dm_btree_remove(&pmd->info, pmd->root, keys, &pmd->root);
	if (r)
		return r;

	td->mapped_blocks--;
	td->changed = 1;

	return 0;
}

int dm_thin_remove_block(struct dm_thin_device *td, dm_block_t block)
{
	int r;

	down_write(&td->pmd->root_lock);
	r = __remove(td, block);
	up_write(&td->pmd->root_lock);

	return r;
}

int dm_pool_alloc_data_block(struct dm_pool_metadata *pmd, dm_block_t *result)
{
	int r;

	down_write(&pmd->root_lock);
	r = dm_sm_new_block(pmd->data_sm, result);
	up_write(&pmd->root_lock);

	return r;
}

int dm_pool_commit_metadata(struct dm_pool_metadata *pmd)
{
	int r;

	down_write(&pmd->root_lock);

	r = __commit_transaction(pmd);
	if (r <= 0)
		goto out;

	/*
	 * Open the next transaction.
	 */
	r = __begin_transaction(pmd);
out:
	up_write(&pmd->root_lock);
	return r;
}

int dm_pool_get_free_block_count(struct dm_pool_metadata *pmd, dm_block_t *result)
{
	int r;

	down_read(&pmd->root_lock);
	r = dm_sm_get_nr_free(pmd->data_sm, result);
	up_read(&pmd->root_lock);

	return r;
}

int dm_pool_get_free_metadata_block_count(struct dm_pool_metadata *pmd,
					  dm_block_t *result)
{
	int r;

	down_read(&pmd->root_lock);
	r = dm_sm_get_nr_free(pmd->metadata_sm, result);
	up_read(&pmd->root_lock);

	return r;
}

int dm_pool_get_metadata_dev_size(struct dm_pool_metadata *pmd,
				  dm_block_t *result)
{
	int r;

	down_read(&pmd->root_lock);
	r = dm_sm_get_nr_blocks(pmd->metadata_sm, result);
	up_read(&pmd->root_lock);

	return r;
}

int dm_pool_get_data_block_size(struct dm_pool_metadata *pmd, sector_t *result)
{
	down_read(&pmd->root_lock);
	*result = pmd->data_block_size;
	up_read(&pmd->root_lock);

	return 0;
}

int dm_pool_get_data_dev_size(struct dm_pool_metadata *pmd, dm_block_t *result)
{
	int r;

	down_read(&pmd->root_lock);
	r = dm_sm_get_nr_blocks(pmd->data_sm, result);
	up_read(&pmd->root_lock);

	return r;
}

int dm_thin_get_mapped_count(struct dm_thin_device *td, dm_block_t *result)
{
	struct dm_pool_metadata *pmd = td->pmd;

	down_read(&pmd->root_lock);
	*result = td->mapped_blocks;
	up_read(&pmd->root_lock);

	return 0;
}

static int __highest_block(struct dm_thin_device *td, dm_block_t *result)
{
	int r;
	__le64 value_le;
	dm_block_t thin_root;
	struct dm_pool_metadata *pmd = td->pmd;

	r = dm_btree_lookup(&pmd->tl_info, pmd->root, &td->id, &value_le);
	if (r)
		return r;

	thin_root = le64_to_cpu(value_le);

	return dm_btree_find_highest_key(&pmd->bl_info, thin_root, result);
}

int dm_thin_get_highest_mapped_block(struct dm_thin_device *td,
				     dm_block_t *result)
{
	int r;
	struct dm_pool_metadata *pmd = td->pmd;

	down_read(&pmd->root_lock);
	r = __highest_block(td, result);
	up_read(&pmd->root_lock);

	return r;
}

static int __resize_data_dev(struct dm_pool_metadata *pmd, dm_block_t new_count)
{
	int r;
	dm_block_t old_count;

	r = dm_sm_get_nr_blocks(pmd->data_sm, &old_count);
	if (r)
		return r;

	if (new_count == old_count)
		return 0;

	if (new_count < old_count) {
		DMERR("cannot reduce size of data device");
		return -EINVAL;
	}

	return dm_sm_extend(pmd->data_sm, new_count - old_count);
}

int dm_pool_resize_data_dev(struct dm_pool_metadata *pmd, dm_block_t new_count)
{
	int r;

	down_write(&pmd->root_lock);
	r = __resize_data_dev(pmd, new_count);
	up_write(&pmd->root_lock);

	return r;
}

void dm_pool_metadata_read_only(struct dm_pool_metadata *pmd)
{
	down_write(&pmd->root_lock);
	pmd->read_only = 1;
	dm_bm_read_only(pmd->bm);
	up_write(&pmd->root_lock);
}<|MERGE_RESOLUTION|>--- conflicted
+++ resolved
@@ -1102,48 +1102,27 @@
 	 * Copy the superblock.
 	 */
 	dm_sm_inc_block(pmd->metadata_sm, THIN_SUPERBLOCK_LOCATION);
-<<<<<<< HEAD
-	r = dm_tm_shadow_block(pmd->tm, THIN_SUPERBLOCK_LOCATION, &sb_validator, &copy, &inc);
-	if (r)
-		return r;
-=======
 	r = dm_tm_shadow_block(pmd->tm, THIN_SUPERBLOCK_LOCATION,
 			       &sb_validator, &copy, &inc);
 	if (r)
 		return r;
 
->>>>>>> fc49c2d3
 	BUG_ON(!inc);
 
 	held_root = dm_block_location(copy);
 	disk_super = dm_block_data(copy);
-<<<<<<< HEAD
 	if (le64_to_cpu(disk_super->held_root)) {
-		DMWARN("pool already has a metadata snapshot");
+		DMWARN("Pool metadata snapshot already exists: release this before taking another.");
 		dm_tm_dec(pmd->tm, held_root);
 		dm_tm_unlock(pmd->tm, copy);
-=======
-
-	if (le64_to_cpu(disk_super->held_root)) {
-		DMWARN("Pool metadata snapshot already exists: release this before taking another.");
-
-		dm_tm_dec(pmd->tm, held_root);
-		dm_tm_unlock(pmd->tm, copy);
-		pmd->need_commit = 1;
-
->>>>>>> fc49c2d3
 		return -EBUSY;
 	}
 
 	/*
 	 * Wipe the spacemap since we're not publishing this.
 	 */
-<<<<<<< HEAD
-	memset(&disk_super->data_space_map_root, 0, sizeof(disk_super->data_space_map_root));
-=======
 	memset(&disk_super->data_space_map_root, 0,
 	       sizeof(disk_super->data_space_map_root));
->>>>>>> fc49c2d3
 	memset(&disk_super->metadata_space_map_root, 0,
 	       sizeof(disk_super->metadata_space_map_root));
 
@@ -1157,29 +1136,15 @@
 	/*
 	 * Write the held root into the superblock.
 	 */
-<<<<<<< HEAD
 	r = superblock_lock(pmd, &sblock);
 	if (r) {
 		dm_tm_dec(pmd->tm, held_root);
-=======
-	r = dm_bm_write_lock(pmd->bm, THIN_SUPERBLOCK_LOCATION,
-			     &sb_validator, &sblock);
-	if (r) {
-		dm_tm_dec(pmd->tm, held_root);
-		pmd->need_commit = 1;
->>>>>>> fc49c2d3
 		return r;
 	}
 
 	disk_super = dm_block_data(sblock);
 	disk_super->held_root = cpu_to_le64(held_root);
-<<<<<<< HEAD
 	dm_tm_unlock(pmd->tm, sblock);
-=======
-	dm_bm_unlock(sblock);
-
-	pmd->need_commit = 1;
->>>>>>> fc49c2d3
 
 	return 0;
 }
@@ -1196,7 +1161,6 @@
 }
 
 static int __release_metadata_snap(struct dm_pool_metadata *pmd)
-<<<<<<< HEAD
 {
 	int r;
 	struct thin_disk_superblock *disk_super;
@@ -1226,56 +1190,6 @@
 	dm_sm_dec_block(pmd->metadata_sm, le64_to_cpu(disk_super->data_mapping_root));
 	dm_sm_dec_block(pmd->metadata_sm, le64_to_cpu(disk_super->device_details_root));
 	dm_sm_dec_block(pmd->metadata_sm, held_root);
-	return dm_tm_unlock(pmd->tm, copy);
-}
-
-int dm_pool_release_metadata_snap(struct dm_pool_metadata *pmd)
-{
-	int r;
-
-	down_write(&pmd->root_lock);
-	r = __release_metadata_snap(pmd);
-	up_write(&pmd->root_lock);
-
-	return r;
-}
-
-static int __get_metadata_snap(struct dm_pool_metadata *pmd,
-			       dm_block_t *result)
-=======
->>>>>>> fc49c2d3
-{
-	int r;
-	struct thin_disk_superblock *disk_super;
-	struct dm_block *sblock, *copy;
-	dm_block_t held_root;
-
-	r = dm_bm_read_lock(pmd->bm, THIN_SUPERBLOCK_LOCATION,
-			    &sb_validator, &sblock);
-	if (r)
-		return r;
-
-	disk_super = dm_block_data(sblock);
-	held_root = le64_to_cpu(disk_super->held_root);
-	disk_super->held_root = cpu_to_le64(0);
-	pmd->need_commit = 1;
-
-	dm_bm_unlock(sblock);
-
-	if (!held_root) {
-		DMWARN("No pool metadata snapshot found: nothing to release.");
-		return -EINVAL;
-	}
-
-	r = dm_tm_read_lock(pmd->tm, held_root, &sb_validator, &copy);
-	if (r)
-		return r;
-
-	disk_super = dm_block_data(copy);
-	dm_sm_dec_block(pmd->metadata_sm, le64_to_cpu(disk_super->data_mapping_root));
-	dm_sm_dec_block(pmd->metadata_sm, le64_to_cpu(disk_super->device_details_root));
-	dm_sm_dec_block(pmd->metadata_sm, held_root);
-
 	return dm_tm_unlock(pmd->tm, copy);
 }
 
