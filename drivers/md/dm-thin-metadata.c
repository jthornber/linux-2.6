/*
 * Copyright (C) 2011-2012 Red Hat, Inc.
 *
 * This file is released under the GPL.
 */

#include "dm-thin-metadata.h"
#include "persistent-data/dm-btree.h"
#include "persistent-data/dm-space-map.h"
#include "persistent-data/dm-space-map-disk.h"
#include "persistent-data/dm-transaction-manager.h"

#include <linux/list.h>
#include <linux/device-mapper.h>
#include <linux/workqueue.h>

/*--------------------------------------------------------------------------
 * As far as the metadata goes, there is:
 *
 * - A superblock in block zero, taking up fewer than 512 bytes for
 *   atomic writes.
 *
 * - A space map managing the metadata blocks.
 *
 * - A space map managing the data blocks.
 *
 * - A btree mapping our internal thin dev ids onto struct disk_device_details.
 *
 * - A hierarchical btree, with 2 levels which effectively maps (thin
 *   dev id, virtual block) -> block_time.  Block time is a 64-bit
 *   field holding the time in the low 24 bits, and block in the top 48
 *   bits.
 *
 * BTrees consist solely of btree_nodes, that fill a block.  Some are
 * internal nodes, as such their values are a __le64 pointing to other
 * nodes.  Leaf nodes can store data of any reasonable size (ie. much
 * smaller than the block size).  The nodes consist of the header,
 * followed by an array of keys, followed by an array of values.  We have
 * to binary search on the keys so they're all held together to help the
 * cpu cache.
 *
 * Space maps have 2 btrees:
 *
 * - One maps a uint64_t onto a struct index_entry.  Which points to a
 *   bitmap block, and has some details about how many free entries there
 *   are etc.
 *
 * - The bitmap blocks have a header (for the checksum).  Then the rest
 *   of the block is pairs of bits.  With the meaning being:
 *
 *   0 - ref count is 0
 *   1 - ref count is 1
 *   2 - ref count is 2
 *   3 - ref count is higher than 2
 *
 * - If the count is higher than 2 then the ref count is entered in a
 *   second btree that directly maps the block_address to a uint32_t ref
 *   count.
 *
 * The space map metadata variant doesn't have a bitmaps btree.  Instead
 * it has one single blocks worth of index_entries.  This avoids
 * recursive issues with the bitmap btree needing to allocate space in
 * order to insert.  With a small data block size such as 64k the
 * metadata support data devices that are hundreds of terrabytes.
 *
 * The space maps allocate space linearly from front to back.  Space that
 * is freed in a transaction is never recycled within that transaction.
 * To try and avoid fragmenting _free_ space the allocator always goes
 * back and fills in gaps.
 *
 * All metadata io is in THIN_METADATA_BLOCK_SIZE sized/aligned chunks
 * from the block manager.
 *--------------------------------------------------------------------------*/

#define DM_MSG_PREFIX   "thin metadata"

#define THIN_SUPERBLOCK_MAGIC 27022010
#define THIN_SUPERBLOCK_LOCATION 0
#define THIN_VERSION 1
#define THIN_METADATA_CACHE_SIZE 64
#define SECTOR_TO_BLOCK_SHIFT 3

/*
 *  3 for btree insert +
 *  2 for btree lookup used within space map
 */
#define THIN_MAX_CONCURRENT_LOCKS 5

/* This should be plenty */
#define SPACE_MAP_ROOT_SIZE 128

/*
 * Little endian on-disk superblock and device details.
 */
struct thin_disk_superblock {
	__le32 csum;	/* Checksum of superblock except for this field. */
	__le32 flags;
	__le64 blocknr;	/* This block number, dm_block_t. */

	__u8 uuid[16];
	__le64 magic;
	__le32 version;
	__le32 time;

	__le64 trans_id;

	/*
	 * Root held by userspace transactions.
	 */
	__le64 held_root;

	__u8 data_space_map_root[SPACE_MAP_ROOT_SIZE];
	__u8 metadata_space_map_root[SPACE_MAP_ROOT_SIZE];

	/*
	 * 2-level btree mapping (dev_id, (dev block, time)) -> data block
	 */
	__le64 data_mapping_root;

	/*
	 * Device detail root mapping dev_id -> device_details
	 */
	__le64 device_details_root;

	__le32 data_block_size;		/* In 512-byte sectors. */

	__le32 metadata_block_size;	/* In 512-byte sectors. */
	__le64 metadata_nr_blocks;

	__le32 compat_flags;
	__le32 compat_ro_flags;
	__le32 incompat_flags;
} __packed;

struct disk_device_details {
	__le64 mapped_blocks;
	__le64 transaction_id;		/* When created. */
	__le32 creation_time;
	__le32 snapshotted_time;
} __packed;

struct dm_pool_metadata {
	struct hlist_node hash;

	struct block_device *bdev;
	struct dm_block_manager *bm;
	struct dm_space_map *metadata_sm;
	struct dm_space_map *data_sm;
	struct dm_transaction_manager *tm;
	struct dm_transaction_manager *nb_tm;

	/*
	 * Two-level btree.
	 * First level holds thin_dev_t.
	 * Second level holds mappings.
	 */
	struct dm_btree_info info;

	/*
	 * Non-blocking version of the above.
	 */
	struct dm_btree_info nb_info;

	/*
	 * Just the top level for deleting whole devices.
	 */
	struct dm_btree_info tl_info;

	/*
	 * Just the bottom level for creating new devices.
	 */
	struct dm_btree_info bl_info;

	/*
	 * Describes the device details btree.
	 */
	struct dm_btree_info details_info;

	struct rw_semaphore root_lock;
	uint32_t time;
	dm_block_t root;
	dm_block_t details_root;
	struct list_head thin_devices;
	uint64_t trans_id;
	unsigned long flags;
	sector_t data_block_size;
	bool read_only:1;

	/*
	 * Set if a transaction has to be aborted but the attempt to roll back
	 * to the previous (good) transaction failed.  The only pool metadata
	 * operation possible in this state is the closing of the device.
	 */
	bool fail_io:1;
};

struct dm_thin_device {
	struct list_head list;
	struct dm_pool_metadata *pmd;
	dm_thin_id id;

	int open_count;
	bool changed:1;
	bool aborted_with_changes:1;
	uint64_t mapped_blocks;
	uint64_t transaction_id;
	uint32_t creation_time;
	uint32_t snapshotted_time;
};

/*----------------------------------------------------------------
 * superblock validator
 *--------------------------------------------------------------*/

#define SUPERBLOCK_CSUM_XOR 160774

static void sb_prepare_for_write(struct dm_block_validator *v,
				 struct dm_block *b,
				 size_t block_size)
{
	struct thin_disk_superblock *disk_super = dm_block_data(b);

	disk_super->blocknr = cpu_to_le64(dm_block_location(b));
	disk_super->csum = cpu_to_le32(dm_bm_checksum(&disk_super->flags,
						      block_size - sizeof(__le32),
						      SUPERBLOCK_CSUM_XOR));
}

static int sb_check(struct dm_block_validator *v,
		    struct dm_block *b,
		    size_t block_size)
{
	struct thin_disk_superblock *disk_super = dm_block_data(b);
	__le32 csum_le;

	if (dm_block_location(b) != le64_to_cpu(disk_super->blocknr)) {
		DMERR("sb_check failed: blocknr %llu: "
		      "wanted %llu", le64_to_cpu(disk_super->blocknr),
		      (unsigned long long)dm_block_location(b));
		return -ENOTBLK;
	}

	if (le64_to_cpu(disk_super->magic) != THIN_SUPERBLOCK_MAGIC) {
		DMERR("sb_check failed: magic %llu: "
		      "wanted %llu", le64_to_cpu(disk_super->magic),
		      (unsigned long long)THIN_SUPERBLOCK_MAGIC);
		return -EILSEQ;
	}

	csum_le = cpu_to_le32(dm_bm_checksum(&disk_super->flags,
					     block_size - sizeof(__le32),
					     SUPERBLOCK_CSUM_XOR));
	if (csum_le != disk_super->csum) {
		DMERR("sb_check failed: csum %u: wanted %u",
		      le32_to_cpu(csum_le), le32_to_cpu(disk_super->csum));
		return -EILSEQ;
	}

	return 0;
}

static struct dm_block_validator sb_validator = {
	.name = "superblock",
	.prepare_for_write = sb_prepare_for_write,
	.check = sb_check
};

/*----------------------------------------------------------------
 * Methods for the btree value types
 *--------------------------------------------------------------*/

static uint64_t pack_block_time(dm_block_t b, uint32_t t)
{
	return (b << 24) | t;
}

static void unpack_block_time(uint64_t v, dm_block_t *b, uint32_t *t)
{
	*b = v >> 24;
	*t = v & ((1 << 24) - 1);
}

static void data_block_inc(void *context, const void *value_le)
{
	struct dm_space_map *sm = context;
	__le64 v_le;
	uint64_t b;
	uint32_t t;

	memcpy(&v_le, value_le, sizeof(v_le));
	unpack_block_time(le64_to_cpu(v_le), &b, &t);
	dm_sm_inc_block(sm, b);
}

static void data_block_dec(void *context, const void *value_le)
{
	struct dm_space_map *sm = context;
	__le64 v_le;
	uint64_t b;
	uint32_t t;

	memcpy(&v_le, value_le, sizeof(v_le));
	unpack_block_time(le64_to_cpu(v_le), &b, &t);
	dm_sm_dec_block(sm, b);
}

static int data_block_equal(void *context, const void *value1_le, const void *value2_le)
{
	__le64 v1_le, v2_le;
	uint64_t b1, b2;
	uint32_t t;

	memcpy(&v1_le, value1_le, sizeof(v1_le));
	memcpy(&v2_le, value2_le, sizeof(v2_le));
	unpack_block_time(le64_to_cpu(v1_le), &b1, &t);
	unpack_block_time(le64_to_cpu(v2_le), &b2, &t);

	return b1 == b2;
}

static void subtree_inc(void *context, const void *value)
{
	struct dm_btree_info *info = context;
	__le64 root_le;
	uint64_t root;

	memcpy(&root_le, value, sizeof(root_le));
	root = le64_to_cpu(root_le);
	dm_tm_inc(info->tm, root);
}

static void subtree_dec(void *context, const void *value)
{
	struct dm_btree_info *info = context;
	__le64 root_le;
	uint64_t root;

	memcpy(&root_le, value, sizeof(root_le));
	root = le64_to_cpu(root_le);
	if (dm_btree_del(info, root))
		DMERR("btree delete failed\n");
}

static int subtree_equal(void *context, const void *value1_le, const void *value2_le)
{
	__le64 v1_le, v2_le;
	memcpy(&v1_le, value1_le, sizeof(v1_le));
	memcpy(&v2_le, value2_le, sizeof(v2_le));

	return v1_le == v2_le;
}

/*----------------------------------------------------------------*/

static int superblock_lock_zero(struct dm_pool_metadata *pmd,
				struct dm_block **sblock)
{
	return dm_bm_write_lock_zero(pmd->bm, THIN_SUPERBLOCK_LOCATION,
				     &sb_validator, sblock);
}

static int superblock_lock(struct dm_pool_metadata *pmd,
			   struct dm_block **sblock)
{
	return dm_bm_write_lock(pmd->bm, THIN_SUPERBLOCK_LOCATION,
				&sb_validator, sblock);
}

static int __superblock_all_zeroes(struct dm_block_manager *bm, int *result)
{
	int r;
	unsigned i;
	struct dm_block *b;
	__le64 *data_le, zero = cpu_to_le64(0);
	unsigned block_size = dm_bm_block_size(bm) / sizeof(__le64);

	/*
	 * We can't use a validator here - it may be all zeroes.
	 */
	r = dm_bm_read_lock(bm, THIN_SUPERBLOCK_LOCATION, NULL, &b);
	if (r)
		return r;

	data_le = dm_block_data(b);
	*result = 1;
	for (i = 0; i < block_size; i++) {
		if (data_le[i] != zero) {
			*result = 0;
			break;
		}
	}

	return dm_bm_unlock(b);
}

static void __setup_btree_details(struct dm_pool_metadata *pmd)
{
	pmd->info.tm = pmd->tm;
	pmd->info.levels = 2;
	pmd->info.value_type.context = pmd->data_sm;
	pmd->info.value_type.size = sizeof(__le64);
	pmd->info.value_type.inc = data_block_inc;
	pmd->info.value_type.dec = data_block_dec;
	pmd->info.value_type.equal = data_block_equal;

	memcpy(&pmd->nb_info, &pmd->info, sizeof(pmd->nb_info));
	pmd->nb_info.tm = pmd->nb_tm;

	pmd->tl_info.tm = pmd->tm;
	pmd->tl_info.levels = 1;
	pmd->tl_info.value_type.context = &pmd->bl_info;
	pmd->tl_info.value_type.size = sizeof(__le64);
	pmd->tl_info.value_type.inc = subtree_inc;
	pmd->tl_info.value_type.dec = subtree_dec;
	pmd->tl_info.value_type.equal = subtree_equal;

	pmd->bl_info.tm = pmd->tm;
	pmd->bl_info.levels = 1;
	pmd->bl_info.value_type.context = pmd->data_sm;
	pmd->bl_info.value_type.size = sizeof(__le64);
	pmd->bl_info.value_type.inc = data_block_inc;
	pmd->bl_info.value_type.dec = data_block_dec;
	pmd->bl_info.value_type.equal = data_block_equal;

	pmd->details_info.tm = pmd->tm;
	pmd->details_info.levels = 1;
	pmd->details_info.value_type.context = NULL;
	pmd->details_info.value_type.size = sizeof(struct disk_device_details);
	pmd->details_info.value_type.inc = NULL;
	pmd->details_info.value_type.dec = NULL;
	pmd->details_info.value_type.equal = NULL;
}

static int __write_initial_superblock(struct dm_pool_metadata *pmd)
{
	int r;
	struct dm_block *sblock;
	size_t metadata_len, data_len;
	struct thin_disk_superblock *disk_super;
	sector_t bdev_size = i_size_read(pmd->bdev->bd_inode) >> SECTOR_SHIFT;

	if (bdev_size > THIN_METADATA_MAX_SECTORS)
		bdev_size = THIN_METADATA_MAX_SECTORS;

	r = dm_sm_root_size(pmd->metadata_sm, &metadata_len);
	if (r < 0)
		return r;

	r = dm_sm_root_size(pmd->data_sm, &data_len);
	if (r < 0)
		return r;

	r = dm_sm_commit(pmd->data_sm);
	if (r < 0)
		return r;

	r = dm_tm_pre_commit(pmd->tm);
	if (r < 0)
		return r;

	r = superblock_lock_zero(pmd, &sblock);
	if (r)
		return r;

	disk_super = dm_block_data(sblock);
	disk_super->flags = 0;
	memset(disk_super->uuid, 0, sizeof(disk_super->uuid));
	disk_super->magic = cpu_to_le64(THIN_SUPERBLOCK_MAGIC);
	disk_super->version = cpu_to_le32(THIN_VERSION);
	disk_super->time = 0;
	disk_super->trans_id = 0;
	disk_super->held_root = 0;

	r = dm_sm_copy_root(pmd->metadata_sm, &disk_super->metadata_space_map_root,
			    metadata_len);
	if (r < 0)
		goto bad_locked;

	r = dm_sm_copy_root(pmd->data_sm, &disk_super->data_space_map_root,
			    data_len);
	if (r < 0)
		goto bad_locked;

	disk_super->data_mapping_root = cpu_to_le64(pmd->root);
	disk_super->device_details_root = cpu_to_le64(pmd->details_root);
	disk_super->metadata_block_size = cpu_to_le32(THIN_METADATA_BLOCK_SIZE >> SECTOR_SHIFT);
	disk_super->metadata_nr_blocks = cpu_to_le64(bdev_size >> SECTOR_TO_BLOCK_SHIFT);
	disk_super->data_block_size = cpu_to_le32(pmd->data_block_size);

	return dm_tm_commit(pmd->tm, sblock);

bad_locked:
	dm_bm_unlock(sblock);
	return r;
}

static int __format_metadata(struct dm_pool_metadata *pmd)
{
	int r;

	r = dm_tm_create_with_sm(pmd->bm, THIN_SUPERBLOCK_LOCATION,
				 &pmd->tm, &pmd->metadata_sm);
	if (r < 0) {
		DMERR("tm_create_with_sm failed");
		return r;
	}

	pmd->data_sm = dm_sm_disk_create(pmd->tm, 0);
	if (IS_ERR(pmd->data_sm)) {
		DMERR("sm_disk_create failed");
		r = PTR_ERR(pmd->data_sm);
		goto bad_cleanup_tm;
	}

	pmd->nb_tm = dm_tm_create_non_blocking_clone(pmd->tm);
	if (!pmd->nb_tm) {
		DMERR("could not create non-blocking clone tm");
		r = -ENOMEM;
		goto bad_cleanup_data_sm;
	}

	__setup_btree_details(pmd);

	r = dm_btree_empty(&pmd->info, &pmd->root);
	if (r < 0)
		goto bad_cleanup_nb_tm;

	r = dm_btree_empty(&pmd->details_info, &pmd->details_root);
	if (r < 0) {
		DMERR("couldn't create devices root");
		goto bad_cleanup_nb_tm;
	}

	r = __write_initial_superblock(pmd);
	if (r)
		goto bad_cleanup_nb_tm;

	return 0;

bad_cleanup_nb_tm:
	dm_tm_destroy(pmd->nb_tm);
bad_cleanup_data_sm:
	dm_sm_destroy(pmd->data_sm);
bad_cleanup_tm:
	dm_tm_destroy(pmd->tm);
	dm_sm_destroy(pmd->metadata_sm);

	return r;
}

static int __check_incompat_features(struct thin_disk_superblock *disk_super,
				     struct dm_pool_metadata *pmd)
{
	uint32_t features;

	features = le32_to_cpu(disk_super->incompat_flags) & ~THIN_FEATURE_INCOMPAT_SUPP;
	if (features) {
		DMERR("could not access metadata due to unsupported optional features (%lx).",
		      (unsigned long)features);
		return -EINVAL;
	}

	/*
	 * Check for read-only metadata to skip the following RDWR checks.
	 */
	if (get_disk_ro(pmd->bdev->bd_disk))
		return 0;

	features = le32_to_cpu(disk_super->compat_ro_flags) & ~THIN_FEATURE_COMPAT_RO_SUPP;
	if (features) {
		DMERR("could not access metadata RDWR due to unsupported optional features (%lx).",
		      (unsigned long)features);
		return -EINVAL;
	}

	return 0;
}

static int __open_metadata(struct dm_pool_metadata *pmd)
{
	int r;
	struct dm_block *sblock;
	struct thin_disk_superblock *disk_super;

	r = dm_bm_read_lock(pmd->bm, THIN_SUPERBLOCK_LOCATION,
			    &sb_validator, &sblock);
	if (r < 0) {
		DMERR("couldn't read superblock");
		return r;
	}

	disk_super = dm_block_data(sblock);

	r = __check_incompat_features(disk_super, pmd);
	if (r < 0)
		goto bad_unlock_sblock;

	r = dm_tm_open_with_sm(pmd->bm, THIN_SUPERBLOCK_LOCATION,
			       disk_super->metadata_space_map_root,
			       sizeof(disk_super->metadata_space_map_root),
			       &pmd->tm, &pmd->metadata_sm);
	if (r < 0) {
		DMERR("tm_open_with_sm failed");
		goto bad_unlock_sblock;
	}

	pmd->data_sm = dm_sm_disk_open(pmd->tm, disk_super->data_space_map_root,
				       sizeof(disk_super->data_space_map_root));
	if (IS_ERR(pmd->data_sm)) {
		DMERR("sm_disk_open failed");
		r = PTR_ERR(pmd->data_sm);
		goto bad_cleanup_tm;
	}

	pmd->nb_tm = dm_tm_create_non_blocking_clone(pmd->tm);
	if (!pmd->nb_tm) {
		DMERR("could not create non-blocking clone tm");
		r = -ENOMEM;
		goto bad_cleanup_data_sm;
	}

	__setup_btree_details(pmd);
	return dm_bm_unlock(sblock);

bad_cleanup_data_sm:
	dm_sm_destroy(pmd->data_sm);
bad_cleanup_tm:
	dm_tm_destroy(pmd->tm);
	dm_sm_destroy(pmd->metadata_sm);
bad_unlock_sblock:
	dm_bm_unlock(sblock);

	return r;
}

static int __open_or_format_metadata(struct dm_pool_metadata *pmd, bool format_device)
{
	int r, unformatted;

	r = __superblock_all_zeroes(pmd->bm, &unformatted);
	if (r)
		return r;

	if (unformatted)
		return format_device ? __format_metadata(pmd) : -EPERM;

	return __open_metadata(pmd);
}

static int __create_persistent_data_objects(struct dm_pool_metadata *pmd, bool format_device)
{
	int r;

	pmd->bm = dm_block_manager_create(pmd->bdev, THIN_METADATA_BLOCK_SIZE,
					  THIN_METADATA_CACHE_SIZE,
					  THIN_MAX_CONCURRENT_LOCKS);
	if (IS_ERR(pmd->bm)) {
		DMERR("could not create block manager");
		return PTR_ERR(pmd->bm);
	}

	r = __open_or_format_metadata(pmd, format_device);
	if (r)
		dm_block_manager_destroy(pmd->bm);

	return r;
}

static void __destroy_persistent_data_objects(struct dm_pool_metadata *pmd)
{
	dm_sm_destroy(pmd->data_sm);
	dm_sm_destroy(pmd->metadata_sm);
	dm_tm_destroy(pmd->nb_tm);
	dm_tm_destroy(pmd->tm);
	dm_block_manager_destroy(pmd->bm);
}

static int __begin_transaction(struct dm_pool_metadata *pmd)
{
	int r;
	struct thin_disk_superblock *disk_super;
	struct dm_block *sblock;

	/*
	 * We re-read the superblock every time.  Shouldn't need to do this
	 * really.
	 */
	r = dm_bm_read_lock(pmd->bm, THIN_SUPERBLOCK_LOCATION,
			    &sb_validator, &sblock);
	if (r)
		return r;

	disk_super = dm_block_data(sblock);
	pmd->time = le32_to_cpu(disk_super->time);
	pmd->root = le64_to_cpu(disk_super->data_mapping_root);
	pmd->details_root = le64_to_cpu(disk_super->device_details_root);
	pmd->trans_id = le64_to_cpu(disk_super->trans_id);
	pmd->flags = le32_to_cpu(disk_super->flags);
	pmd->data_block_size = le32_to_cpu(disk_super->data_block_size);

	dm_bm_unlock(sblock);
	return 0;
}

static int __write_changed_details(struct dm_pool_metadata *pmd)
{
	int r;
	struct dm_thin_device *td, *tmp;
	struct disk_device_details details;
	uint64_t key;

	list_for_each_entry_safe(td, tmp, &pmd->thin_devices, list) {
		if (!td->changed)
			continue;

		key = td->id;

		details.mapped_blocks = cpu_to_le64(td->mapped_blocks);
		details.transaction_id = cpu_to_le64(td->transaction_id);
		details.creation_time = cpu_to_le32(td->creation_time);
		details.snapshotted_time = cpu_to_le32(td->snapshotted_time);
		__dm_bless_for_disk(&details);

		r = dm_btree_insert(&pmd->details_info, pmd->details_root,
				    &key, &details, &pmd->details_root);
		if (r)
			return r;

		if (td->open_count)
			td->changed = 0;
		else {
			list_del(&td->list);
			kfree(td);
		}
	}

	return 0;
}

static int __commit_transaction(struct dm_pool_metadata *pmd)
{
	int r;
	size_t metadata_len, data_len;
	struct thin_disk_superblock *disk_super;
	struct dm_block *sblock;

	/*
	 * We need to know if the thin_disk_superblock exceeds a 512-byte sector.
	 */
	BUILD_BUG_ON(sizeof(struct thin_disk_superblock) > 512);

	r = __write_changed_details(pmd);
	if (r < 0)
		return r;

	r = dm_sm_commit(pmd->data_sm);
	if (r < 0)
		return r;

	r = dm_tm_pre_commit(pmd->tm);
	if (r < 0)
		return r;

	r = dm_sm_root_size(pmd->metadata_sm, &metadata_len);
	if (r < 0)
		return r;

	r = dm_sm_root_size(pmd->data_sm, &data_len);
	if (r < 0)
		return r;

	r = superblock_lock(pmd, &sblock);
	if (r)
		return r;

	disk_super = dm_block_data(sblock);
	disk_super->time = cpu_to_le32(pmd->time);
	disk_super->data_mapping_root = cpu_to_le64(pmd->root);
	disk_super->device_details_root = cpu_to_le64(pmd->details_root);
	disk_super->trans_id = cpu_to_le64(pmd->trans_id);
	disk_super->flags = cpu_to_le32(pmd->flags);

	r = dm_sm_copy_root(pmd->metadata_sm, &disk_super->metadata_space_map_root,
			    metadata_len);
	if (r < 0)
		goto out_locked;

	r = dm_sm_copy_root(pmd->data_sm, &disk_super->data_space_map_root,
			    data_len);
	if (r < 0)
		goto out_locked;

	return dm_tm_commit(pmd->tm, sblock);

out_locked:
	dm_bm_unlock(sblock);
	return r;
}

struct dm_pool_metadata *dm_pool_metadata_open(struct block_device *bdev,
					       sector_t data_block_size,
					       bool format_device)
{
	int r;
	struct dm_pool_metadata *pmd;

	pmd = kmalloc(sizeof(*pmd), GFP_KERNEL);
	if (!pmd) {
		DMERR("could not allocate metadata struct");
		return ERR_PTR(-ENOMEM);
	}

	init_rwsem(&pmd->root_lock);
	pmd->time = 0;
	INIT_LIST_HEAD(&pmd->thin_devices);
	pmd->read_only = false;
	pmd->fail_io = false;
	pmd->bdev = bdev;
	pmd->data_block_size = data_block_size;

	r = __create_persistent_data_objects(pmd, format_device);
	if (r) {
		kfree(pmd);
		return ERR_PTR(r);
	}

	r = __begin_transaction(pmd);
	if (r < 0) {
		if (dm_pool_metadata_close(pmd) < 0)
			DMWARN("%s: dm_pool_metadata_close() failed.", __func__);
		return ERR_PTR(r);
	}

	return pmd;
}

int dm_pool_metadata_close(struct dm_pool_metadata *pmd)
{
	int r;
	unsigned open_devices = 0;
	struct dm_thin_device *td, *tmp;

	down_read(&pmd->root_lock);
	list_for_each_entry_safe(td, tmp, &pmd->thin_devices, list) {
		if (td->open_count)
			open_devices++;
		else {
			list_del(&td->list);
			kfree(td);
		}
	}
	up_read(&pmd->root_lock);

	if (open_devices) {
		DMERR("attempt to close pmd when %u device(s) are still open",
		       open_devices);
		return -EBUSY;
	}

	if (!pmd->read_only && !pmd->fail_io) {
		r = __commit_transaction(pmd);
		if (r < 0)
			DMWARN("%s: __commit_transaction() failed, error = %d",
			       __func__, r);
	}

	if (!pmd->fail_io)
		__destroy_persistent_data_objects(pmd);

	kfree(pmd);
	return 0;
}

/*
 * __open_device: Returns @td corresponding to device with id @dev,
 * creating it if @create is set and incrementing @td->open_count.
 * On failure, @td is undefined.
 */
static int __open_device(struct dm_pool_metadata *pmd,
			 dm_thin_id dev, int create,
			 struct dm_thin_device **td)
{
	int r, changed = 0;
	struct dm_thin_device *td2;
	uint64_t key = dev;
	struct disk_device_details details_le;

	/*
	 * If the device is already open, return it.
	 */
	list_for_each_entry(td2, &pmd->thin_devices, list)
		if (td2->id == dev) {
			/*
			 * May not create an already-open device.
			 */
			if (create)
				return -EEXIST;

			td2->open_count++;
			*td = td2;
			return 0;
		}

	/*
	 * Check the device exists.
	 */
	r = dm_btree_lookup(&pmd->details_info, pmd->details_root,
			    &key, &details_le);
	if (r) {
		if (r != -ENODATA || !create)
			return r;

		/*
		 * Create new device.
		 */
		changed = 1;
		details_le.mapped_blocks = 0;
		details_le.transaction_id = cpu_to_le64(pmd->trans_id);
		details_le.creation_time = cpu_to_le32(pmd->time);
		details_le.snapshotted_time = cpu_to_le32(pmd->time);
	}

	*td = kmalloc(sizeof(**td), GFP_NOIO);
	if (!*td)
		return -ENOMEM;

	(*td)->pmd = pmd;
	(*td)->id = dev;
	(*td)->open_count = 1;
	(*td)->changed = changed;
	(*td)->aborted_with_changes = false;
	(*td)->mapped_blocks = le64_to_cpu(details_le.mapped_blocks);
	(*td)->transaction_id = le64_to_cpu(details_le.transaction_id);
	(*td)->creation_time = le32_to_cpu(details_le.creation_time);
	(*td)->snapshotted_time = le32_to_cpu(details_le.snapshotted_time);

	list_add(&(*td)->list, &pmd->thin_devices);

	return 0;
}

static void __close_device(struct dm_thin_device *td)
{
	--td->open_count;
}

static int __create_thin(struct dm_pool_metadata *pmd,
			 dm_thin_id dev)
{
	int r;
	dm_block_t dev_root;
	uint64_t key = dev;
	struct disk_device_details details_le;
	struct dm_thin_device *td;
	__le64 value;

	r = dm_btree_lookup(&pmd->details_info, pmd->details_root,
			    &key, &details_le);
	if (!r)
		return -EEXIST;

	/*
	 * Create an empty btree for the mappings.
	 */
	r = dm_btree_empty(&pmd->bl_info, &dev_root);
	if (r)
		return r;

	/*
	 * Insert it into the main mapping tree.
	 */
	value = cpu_to_le64(dev_root);
	__dm_bless_for_disk(&value);
	r = dm_btree_insert(&pmd->tl_info, pmd->root, &key, &value, &pmd->root);
	if (r) {
		dm_btree_del(&pmd->bl_info, dev_root);
		return r;
	}

	r = __open_device(pmd, dev, 1, &td);
	if (r) {
		dm_btree_remove(&pmd->tl_info, pmd->root, &key, &pmd->root);
		dm_btree_del(&pmd->bl_info, dev_root);
		return r;
	}
	__close_device(td);

	return r;
}

int dm_pool_create_thin(struct dm_pool_metadata *pmd, dm_thin_id dev)
{
	int r = -EINVAL;

	down_write(&pmd->root_lock);
	if (!pmd->fail_io)
		r = __create_thin(pmd, dev);
	up_write(&pmd->root_lock);

	return r;
}

static int __set_snapshot_details(struct dm_pool_metadata *pmd,
				  struct dm_thin_device *snap,
				  dm_thin_id origin, uint32_t time)
{
	int r;
	struct dm_thin_device *td;

	r = __open_device(pmd, origin, 0, &td);
	if (r)
		return r;

	td->changed = 1;
	td->snapshotted_time = time;

	snap->mapped_blocks = td->mapped_blocks;
	snap->snapshotted_time = time;
	__close_device(td);

	return 0;
}

static int __create_snap(struct dm_pool_metadata *pmd,
			 dm_thin_id dev, dm_thin_id origin)
{
	int r;
	dm_block_t origin_root;
	uint64_t key = origin, dev_key = dev;
	struct dm_thin_device *td;
	struct disk_device_details details_le;
	__le64 value;

	/* check this device is unused */
	r = dm_btree_lookup(&pmd->details_info, pmd->details_root,
			    &dev_key, &details_le);
	if (!r)
		return -EEXIST;

	/* find the mapping tree for the origin */
	r = dm_btree_lookup(&pmd->tl_info, pmd->root, &key, &value);
	if (r)
		return r;
	origin_root = le64_to_cpu(value);

	/* clone the origin, an inc will do */
	dm_tm_inc(pmd->tm, origin_root);

	/* insert into the main mapping tree */
	value = cpu_to_le64(origin_root);
	__dm_bless_for_disk(&value);
	key = dev;
	r = dm_btree_insert(&pmd->tl_info, pmd->root, &key, &value, &pmd->root);
	if (r) {
		dm_tm_dec(pmd->tm, origin_root);
		return r;
	}

	pmd->time++;

	r = __open_device(pmd, dev, 1, &td);
	if (r)
		goto bad;

	r = __set_snapshot_details(pmd, td, origin, pmd->time);
	__close_device(td);

	if (r)
		goto bad;

	return 0;

bad:
	dm_btree_remove(&pmd->tl_info, pmd->root, &key, &pmd->root);
	dm_btree_remove(&pmd->details_info, pmd->details_root,
			&key, &pmd->details_root);
	return r;
}

int dm_pool_create_snap(struct dm_pool_metadata *pmd,
				 dm_thin_id dev,
				 dm_thin_id origin)
{
	int r = -EINVAL;

	down_write(&pmd->root_lock);
	if (!pmd->fail_io)
		r = __create_snap(pmd, dev, origin);
	up_write(&pmd->root_lock);

	return r;
}

static int __delete_device(struct dm_pool_metadata *pmd, dm_thin_id dev)
{
	int r;
	uint64_t key = dev;
	struct dm_thin_device *td;

	/* TODO: failure should mark the transaction invalid */
	r = __open_device(pmd, dev, 0, &td);
	if (r)
		return r;

	if (td->open_count > 1) {
		__close_device(td);
		return -EBUSY;
	}

	list_del(&td->list);
	kfree(td);
	r = dm_btree_remove(&pmd->details_info, pmd->details_root,
			    &key, &pmd->details_root);
	if (r)
		return r;

	r = dm_btree_remove(&pmd->tl_info, pmd->root, &key, &pmd->root);
	if (r)
		return r;

	return 0;
}

int dm_pool_delete_thin_device(struct dm_pool_metadata *pmd,
			       dm_thin_id dev)
{
	int r = -EINVAL;

	down_write(&pmd->root_lock);
	if (!pmd->fail_io)
		r = __delete_device(pmd, dev);
	up_write(&pmd->root_lock);

	return r;
}

int dm_pool_set_metadata_transaction_id(struct dm_pool_metadata *pmd,
					uint64_t current_id,
					uint64_t new_id)
{
	int r = -EINVAL;

	down_write(&pmd->root_lock);

	if (pmd->fail_io)
		goto out;

	if (pmd->trans_id != current_id) {
		DMERR("mismatched transaction id");
		goto out;
	}

	pmd->trans_id = new_id;
	r = 0;

out:
	up_write(&pmd->root_lock);

	return r;
}

int dm_pool_get_metadata_transaction_id(struct dm_pool_metadata *pmd,
					uint64_t *result)
{
	int r = -EINVAL;

	down_read(&pmd->root_lock);
	if (!pmd->fail_io) {
		*result = pmd->trans_id;
		r = 0;
	}
	up_read(&pmd->root_lock);

	return r;
}

static int __reserve_metadata_snap(struct dm_pool_metadata *pmd)
{
	int r, inc;
	struct thin_disk_superblock *disk_super;
	struct dm_block *copy, *sblock;
	dm_block_t held_root;

	/*
	 * Copy the superblock.
	 */
	dm_sm_inc_block(pmd->metadata_sm, THIN_SUPERBLOCK_LOCATION);
	r = dm_tm_shadow_block(pmd->tm, THIN_SUPERBLOCK_LOCATION,
			       &sb_validator, &copy, &inc);
	if (r)
		return r;

	BUG_ON(!inc);

	held_root = dm_block_location(copy);
	disk_super = dm_block_data(copy);

	if (le64_to_cpu(disk_super->held_root)) {
		DMWARN("Pool metadata snapshot already exists: release this before taking another.");

		dm_tm_dec(pmd->tm, held_root);
		dm_tm_unlock(pmd->tm, copy);
		return -EBUSY;
	}

	/*
	 * Wipe the spacemap since we're not publishing this.
	 */
	memset(&disk_super->data_space_map_root, 0,
	       sizeof(disk_super->data_space_map_root));
	memset(&disk_super->metadata_space_map_root, 0,
	       sizeof(disk_super->metadata_space_map_root));

	/*
	 * Increment the data structures that need to be preserved.
	 */
	dm_tm_inc(pmd->tm, le64_to_cpu(disk_super->data_mapping_root));
	dm_tm_inc(pmd->tm, le64_to_cpu(disk_super->device_details_root));
	dm_tm_unlock(pmd->tm, copy);

	/*
	 * Write the held root into the superblock.
	 */
	r = superblock_lock(pmd, &sblock);
	if (r) {
		dm_tm_dec(pmd->tm, held_root);
		return r;
	}

	disk_super = dm_block_data(sblock);
	disk_super->held_root = cpu_to_le64(held_root);
	dm_bm_unlock(sblock);
	return 0;
}

int dm_pool_reserve_metadata_snap(struct dm_pool_metadata *pmd)
{
	int r = -EINVAL;

	down_write(&pmd->root_lock);
	if (!pmd->fail_io)
		r = __reserve_metadata_snap(pmd);
	up_write(&pmd->root_lock);

	return r;
}

static int __release_metadata_snap(struct dm_pool_metadata *pmd)
{
	int r;
	struct thin_disk_superblock *disk_super;
	struct dm_block *sblock, *copy;
	dm_block_t held_root;

	r = superblock_lock(pmd, &sblock);
	if (r)
		return r;

	disk_super = dm_block_data(sblock);
	held_root = le64_to_cpu(disk_super->held_root);
	disk_super->held_root = cpu_to_le64(0);

	dm_bm_unlock(sblock);

	if (!held_root) {
		DMWARN("No pool metadata snapshot found: nothing to release.");
		return -EINVAL;
	}

	r = dm_tm_read_lock(pmd->tm, held_root, &sb_validator, &copy);
	if (r)
		return r;

	disk_super = dm_block_data(copy);
	dm_sm_dec_block(pmd->metadata_sm, le64_to_cpu(disk_super->data_mapping_root));
	dm_sm_dec_block(pmd->metadata_sm, le64_to_cpu(disk_super->device_details_root));
	dm_sm_dec_block(pmd->metadata_sm, held_root);

	return dm_tm_unlock(pmd->tm, copy);
}

int dm_pool_release_metadata_snap(struct dm_pool_metadata *pmd)
{
	int r = -EINVAL;

	down_write(&pmd->root_lock);
	if (!pmd->fail_io)
		r = __release_metadata_snap(pmd);
	up_write(&pmd->root_lock);

	return r;
}

static int __get_metadata_snap(struct dm_pool_metadata *pmd,
			       dm_block_t *result)
{
	int r;
	struct thin_disk_superblock *disk_super;
	struct dm_block *sblock;

	r = dm_bm_read_lock(pmd->bm, THIN_SUPERBLOCK_LOCATION,
			    &sb_validator, &sblock);
	if (r)
		return r;

	disk_super = dm_block_data(sblock);
	*result = le64_to_cpu(disk_super->held_root);

	return dm_bm_unlock(sblock);
}

int dm_pool_get_metadata_snap(struct dm_pool_metadata *pmd,
			      dm_block_t *result)
{
	int r = -EINVAL;

	down_read(&pmd->root_lock);
	if (!pmd->fail_io)
		r = __get_metadata_snap(pmd, result);
	up_read(&pmd->root_lock);

	return r;
}

int dm_pool_open_thin_device(struct dm_pool_metadata *pmd, dm_thin_id dev,
			     struct dm_thin_device **td)
{
	int r = -EINVAL;

	down_write(&pmd->root_lock);
	if (!pmd->fail_io)
		r = __open_device(pmd, dev, 0, td);
	up_write(&pmd->root_lock);

	return r;
}

int dm_pool_close_thin_device(struct dm_thin_device *td)
{
	down_write(&td->pmd->root_lock);
	__close_device(td);
	up_write(&td->pmd->root_lock);

	return 0;
}

dm_thin_id dm_thin_dev_id(struct dm_thin_device *td)
{
	return td->id;
}

static bool __snapshotted_since(struct dm_thin_device *td, uint32_t time)
{
	return td->snapshotted_time > time;
}

int dm_thin_find_block(struct dm_thin_device *td, dm_block_t block,
		       int can_block, struct dm_thin_lookup_result *result)
{
	int r = -EINVAL;
	uint64_t block_time = 0;
	__le64 value;
	struct dm_pool_metadata *pmd = td->pmd;
	dm_block_t keys[2] = { td->id, block };
	struct dm_btree_info *info;

	if (can_block) {
		down_read(&pmd->root_lock);
		info = &pmd->info;
	} else if (down_read_trylock(&pmd->root_lock))
		info = &pmd->nb_info;
	else
		return -EWOULDBLOCK;

	if (pmd->fail_io)
		goto out;

	r = dm_btree_lookup(info, pmd->root, keys, &value);
	if (!r)
		block_time = le64_to_cpu(value);

out:
	up_read(&pmd->root_lock);

	if (!r) {
		dm_block_t exception_block;
		uint32_t exception_time;
		unpack_block_time(block_time, &exception_block,
				  &exception_time);
		result->block = exception_block;
		result->shared = __snapshotted_since(td, exception_time);
	}

	return r;
}

static int __insert(struct dm_thin_device *td, dm_block_t block,
		    dm_block_t data_block)
{
	int r, inserted;
	__le64 value;
	struct dm_pool_metadata *pmd = td->pmd;
	dm_block_t keys[2] = { td->id, block };

	value = cpu_to_le64(pack_block_time(data_block, pmd->time));
	__dm_bless_for_disk(&value);

	r = dm_btree_insert_notify(&pmd->info, pmd->root, keys, &value,
				   &pmd->root, &inserted);
	if (r)
		return r;

	td->changed = 1;
	if (inserted)
		td->mapped_blocks++;

	return 0;
}

int dm_thin_insert_block(struct dm_thin_device *td, dm_block_t block,
			 dm_block_t data_block)
{
	int r = -EINVAL;

	down_write(&td->pmd->root_lock);
	if (!td->pmd->fail_io)
		r = __insert(td, block, data_block);
	up_write(&td->pmd->root_lock);

	return r;
}

static int __remove(struct dm_thin_device *td, dm_block_t block)
{
	int r;
	struct dm_pool_metadata *pmd = td->pmd;
	dm_block_t keys[2] = { td->id, block };

	r = dm_btree_remove(&pmd->info, pmd->root, keys, &pmd->root);
	if (r)
		return r;

	td->mapped_blocks--;
	td->changed = 1;

	return 0;
}

int dm_thin_remove_block(struct dm_thin_device *td, dm_block_t block)
{
	int r = -EINVAL;

	down_write(&td->pmd->root_lock);
	if (!td->pmd->fail_io)
		r = __remove(td, block);
	up_write(&td->pmd->root_lock);

	return r;
}

bool dm_thin_changed_this_transaction(struct dm_thin_device *td)
{
	int r;

	down_read(&td->pmd->root_lock);
	r = td->changed;
	up_read(&td->pmd->root_lock);

	return r;
}

bool dm_thin_aborted_changes(struct dm_thin_device *td)
{
	bool r;

	down_read(&td->pmd->root_lock);
	r = td->aborted_with_changes;
	up_read(&td->pmd->root_lock);

	return r;
}

int dm_pool_alloc_data_block(struct dm_pool_metadata *pmd, dm_block_t *result)
{
	int r = -EINVAL;

	down_write(&pmd->root_lock);
	if (!pmd->fail_io)
		r = dm_sm_new_block(pmd->data_sm, result);
	up_write(&pmd->root_lock);

	return r;
}

int dm_pool_commit_metadata(struct dm_pool_metadata *pmd)
{
	int r = -EINVAL;

	down_write(&pmd->root_lock);
	if (pmd->fail_io)
		goto out;

	r = __commit_transaction(pmd);
	if (r <= 0)
		goto out;

	/*
	 * Open the next transaction.
	 */
	r = __begin_transaction(pmd);
out:
	up_write(&pmd->root_lock);
	return r;
}

static void __set_abort_with_changes_flags(struct dm_pool_metadata *pmd)
{
	struct dm_thin_device *td;

	list_for_each_entry(td, &pmd->thin_devices, list)
		td->aborted_with_changes = td->changed;
}

int dm_pool_abort_metadata(struct dm_pool_metadata *pmd)
{
	int r = -EINVAL;

	down_write(&pmd->root_lock);
	if (pmd->fail_io)
		goto out;

	__set_abort_with_changes_flags(pmd);
	__destroy_persistent_data_objects(pmd);
	r = __create_persistent_data_objects(pmd, false);
	if (r)
		pmd->fail_io = true;

out:
	up_write(&pmd->root_lock);

	return r;
}

int dm_pool_get_free_block_count(struct dm_pool_metadata *pmd, dm_block_t *result)
{
	int r = -EINVAL;

	down_read(&pmd->root_lock);
	if (!pmd->fail_io)
		r = dm_sm_get_nr_free(pmd->data_sm, result);
	up_read(&pmd->root_lock);

	return r;
}

int dm_pool_get_free_metadata_block_count(struct dm_pool_metadata *pmd,
					  dm_block_t *result)
{
	int r = -EINVAL;

	down_read(&pmd->root_lock);
	if (!pmd->fail_io)
		r = dm_sm_get_nr_free(pmd->metadata_sm, result);
	up_read(&pmd->root_lock);

	return r;
}

int dm_pool_get_metadata_dev_size(struct dm_pool_metadata *pmd,
				  dm_block_t *result)
{
	int r = -EINVAL;

	down_read(&pmd->root_lock);
	if (!pmd->fail_io)
		r = dm_sm_get_nr_blocks(pmd->metadata_sm, result);
	up_read(&pmd->root_lock);

	return r;
}

int dm_pool_get_data_block_size(struct dm_pool_metadata *pmd, sector_t *result)
{
	down_read(&pmd->root_lock);
	*result = pmd->data_block_size;
	up_read(&pmd->root_lock);

	return 0;
}

int dm_pool_get_data_dev_size(struct dm_pool_metadata *pmd, dm_block_t *result)
{
	int r = -EINVAL;

	down_read(&pmd->root_lock);
	if (!pmd->fail_io)
		r = dm_sm_get_nr_blocks(pmd->data_sm, result);
	up_read(&pmd->root_lock);

	return r;
}

int dm_thin_get_mapped_count(struct dm_thin_device *td, dm_block_t *result)
{
	int r = -EINVAL;
	struct dm_pool_metadata *pmd = td->pmd;

	down_read(&pmd->root_lock);
	if (!pmd->fail_io) {
		*result = td->mapped_blocks;
		r = 0;
	}
	up_read(&pmd->root_lock);

	return r;
}

static int __highest_block(struct dm_thin_device *td, dm_block_t *result)
{
	int r;
	__le64 value_le;
	dm_block_t thin_root;
	struct dm_pool_metadata *pmd = td->pmd;

	r = dm_btree_lookup(&pmd->tl_info, pmd->root, &td->id, &value_le);
	if (r)
		return r;

	thin_root = le64_to_cpu(value_le);

	return dm_btree_find_highest_key(&pmd->bl_info, thin_root, result);
}

int dm_thin_get_highest_mapped_block(struct dm_thin_device *td,
				     dm_block_t *result)
{
	int r = -EINVAL;
	struct dm_pool_metadata *pmd = td->pmd;

	down_read(&pmd->root_lock);
	if (!pmd->fail_io)
		r = __highest_block(td, result);
	up_read(&pmd->root_lock);

	return r;
}

static int __resize_space_map(struct dm_space_map *sm, dm_block_t new_count)
{
	int r;
	dm_block_t old_count;

	r = dm_sm_get_nr_blocks(sm, &old_count);
	if (r)
		return r;

	if (new_count == old_count)
		return 0;

	if (new_count < old_count) {
		DMERR("cannot reduce size of space map");
		return -EINVAL;
	}

	return dm_sm_extend(sm, new_count - old_count);
}

int dm_pool_resize_data_dev(struct dm_pool_metadata *pmd, dm_block_t new_count)
{
	int r = -EINVAL;

	down_write(&pmd->root_lock);
	if (!pmd->fail_io)
		r = __resize_space_map(pmd->data_sm, new_count);
	up_write(&pmd->root_lock);

	return r;
}

int dm_pool_resize_metadata_dev(struct dm_pool_metadata *pmd, dm_block_t new_count)
{
	int r = -EINVAL;

	down_write(&pmd->root_lock);
	if (!pmd->fail_io)
		r = __resize_space_map(pmd->metadata_sm, new_count);
	up_write(&pmd->root_lock);

	return r;
}

void dm_pool_metadata_read_only(struct dm_pool_metadata *pmd)
{
	down_write(&pmd->root_lock);
	pmd->read_only = true;
	dm_bm_set_read_only(pmd->bm);
	up_write(&pmd->root_lock);
}

<<<<<<< HEAD

=======
>>>>>>> 2bed30c4
int dm_pool_register_metadata_threshold(struct dm_pool_metadata *pmd,
					dm_block_t threshold,
					dm_sm_threshold_fn fn,
					void *context)
{
	int r;

	down_write(&pmd->root_lock);
	r = dm_sm_register_threshold_callback(pmd->metadata_sm, threshold, fn, context);
	up_write(&pmd->root_lock);

	return r;
}<|MERGE_RESOLUTION|>--- conflicted
+++ resolved
@@ -1697,10 +1697,6 @@
 	up_write(&pmd->root_lock);
 }
 
-<<<<<<< HEAD
-
-=======
->>>>>>> 2bed30c4
 int dm_pool_register_metadata_threshold(struct dm_pool_metadata *pmd,
 					dm_block_t threshold,
 					dm_sm_threshold_fn fn,
