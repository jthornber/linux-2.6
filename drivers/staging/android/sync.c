/*
 * drivers/base/sync.c
 *
 * Copyright (C) 2012 Google, Inc.
 *
 * This software is licensed under the terms of the GNU General Public
 * License version 2, as published by the Free Software Foundation, and
 * may be copied, distributed, and modified under those terms.
 *
 * This program is distributed in the hope that it will be useful,
 * but WITHOUT ANY WARRANTY; without even the implied warranty of
 * MERCHANTABILITY or FITNESS FOR A PARTICULAR PURPOSE.  See the
 * GNU General Public License for more details.
 *
 */

#include <linux/debugfs.h>
#include <linux/export.h>
#include <linux/file.h>
#include <linux/fs.h>
#include <linux/kernel.h>
#include <linux/poll.h>
#include <linux/sched.h>
#include <linux/seq_file.h>
#include <linux/slab.h>
#include <linux/uaccess.h>
#include <linux/anon_inodes.h>

#include "sync.h"

#define CREATE_TRACE_POINTS
#include "trace/sync.h"

static const struct fence_ops android_fence_ops;
static const struct file_operations sync_fence_fops;

struct sync_timeline *sync_timeline_create(const struct sync_timeline_ops *ops,
					   int size, const char *name)
{
	struct sync_timeline *obj;

	if (size < sizeof(struct sync_timeline))
		return NULL;

	obj = kzalloc(size, GFP_KERNEL);
	if (obj == NULL)
		return NULL;

	kref_init(&obj->kref);
	obj->ops = ops;
	obj->context = fence_context_alloc(1);
	strlcpy(obj->name, name, sizeof(obj->name));

	INIT_LIST_HEAD(&obj->child_list_head);
	INIT_LIST_HEAD(&obj->active_list_head);
	spin_lock_init(&obj->child_list_lock);

	sync_timeline_debug_add(obj);

	return obj;
}
EXPORT_SYMBOL(sync_timeline_create);

static void sync_timeline_free(struct kref *kref)
{
	struct sync_timeline *obj =
		container_of(kref, struct sync_timeline, kref);

	sync_timeline_debug_remove(obj);

	if (obj->ops->release_obj)
		obj->ops->release_obj(obj);

	kfree(obj);
}

static void sync_timeline_get(struct sync_timeline *obj)
{
	kref_get(&obj->kref);
}

static void sync_timeline_put(struct sync_timeline *obj)
{
	kref_put(&obj->kref, sync_timeline_free);
}

void sync_timeline_destroy(struct sync_timeline *obj)
{
	obj->destroyed = true;
	/*
	 * Ensure timeline is marked as destroyed before
	 * changing timeline's fences status.
	 */
	smp_wmb();

	/*
	 * signal any children that their parent is going away.
	 */
	sync_timeline_signal(obj);
	sync_timeline_put(obj);
}
EXPORT_SYMBOL(sync_timeline_destroy);

void sync_timeline_signal(struct sync_timeline *obj)
{
	unsigned long flags;
	LIST_HEAD(signaled_pts);
	struct sync_pt *pt, *next;

	trace_sync_timeline(obj);

	spin_lock_irqsave(&obj->child_list_lock, flags);

	list_for_each_entry_safe(pt, next, &obj->active_list_head,
				 active_list) {
		if (fence_is_signaled_locked(&pt->base))
			list_del(&pt->active_list);
	}

	spin_unlock_irqrestore(&obj->child_list_lock, flags);
}
EXPORT_SYMBOL(sync_timeline_signal);

struct sync_pt *sync_pt_create(struct sync_timeline *obj, int size)
{
	unsigned long flags;
	struct sync_pt *pt;

	if (size < sizeof(struct sync_pt))
		return NULL;

	pt = kzalloc(size, GFP_KERNEL);
	if (pt == NULL)
		return NULL;

	spin_lock_irqsave(&obj->child_list_lock, flags);
	sync_timeline_get(obj);
	fence_init(&pt->base, &android_fence_ops, &obj->child_list_lock,
		   obj->context, ++obj->value);
	list_add_tail(&pt->child_list, &obj->child_list_head);
	INIT_LIST_HEAD(&pt->active_list);
	spin_unlock_irqrestore(&obj->child_list_lock, flags);
	return pt;
}
EXPORT_SYMBOL(sync_pt_create);

void sync_pt_free(struct sync_pt *pt)
{
	fence_put(&pt->base);
}
EXPORT_SYMBOL(sync_pt_free);

static struct sync_fence *sync_fence_alloc(int size, const char *name)
{
	struct sync_fence *fence;

	fence = kzalloc(size, GFP_KERNEL);
	if (fence == NULL)
		return NULL;

	fence->file = anon_inode_getfile("sync_fence", &sync_fence_fops,
					 fence, 0);
	if (IS_ERR(fence->file))
		goto err;

	kref_init(&fence->kref);
	strlcpy(fence->name, name, sizeof(fence->name));

	init_waitqueue_head(&fence->wq);

	return fence;

err:
	kfree(fence);
	return NULL;
}

static void fence_check_cb_func(struct fence *f, struct fence_cb *cb)
{
	struct sync_fence_cb *check;
	struct sync_fence *fence;

	check = container_of(cb, struct sync_fence_cb, cb);
	fence = check->fence;

	if (atomic_dec_and_test(&fence->status))
		wake_up_all(&fence->wq);
}

/* TODO: implement a create which takes more that one sync_pt */
struct sync_fence *sync_fence_create(const char *name, struct sync_pt *pt)
{
	struct sync_fence *fence;

	fence = sync_fence_alloc(offsetof(struct sync_fence, cbs[1]), name);
	if (fence == NULL)
		return NULL;

	fence->num_fences = 1;
	atomic_set(&fence->status, 1);

<<<<<<< HEAD
	fence_get(&pt->base);
=======
>>>>>>> 9e82bf01
	fence->cbs[0].sync_pt = &pt->base;
	fence->cbs[0].fence = fence;
	if (fence_add_callback(&pt->base, &fence->cbs[0].cb,
			       fence_check_cb_func))
		atomic_dec(&fence->status);

	sync_fence_debug_add(fence);

	return fence;
}
EXPORT_SYMBOL(sync_fence_create);

struct sync_fence *sync_fence_fdget(int fd)
{
	struct file *file = fget(fd);

	if (file == NULL)
		return NULL;

	if (file->f_op != &sync_fence_fops)
		goto err;

	return file->private_data;

err:
	fput(file);
	return NULL;
}
EXPORT_SYMBOL(sync_fence_fdget);

void sync_fence_put(struct sync_fence *fence)
{
	fput(fence->file);
}
EXPORT_SYMBOL(sync_fence_put);

void sync_fence_install(struct sync_fence *fence, int fd)
{
	fd_install(fd, fence->file);
}
EXPORT_SYMBOL(sync_fence_install);

static void sync_fence_add_pt(struct sync_fence *fence,
			      int *i, struct fence *pt)
{
	fence->cbs[*i].sync_pt = pt;
	fence->cbs[*i].fence = fence;

	if (!fence_add_callback(pt, &fence->cbs[*i].cb, fence_check_cb_func)) {
		fence_get(pt);
		(*i)++;
	}
}

struct sync_fence *sync_fence_merge(const char *name,
				    struct sync_fence *a, struct sync_fence *b)
{
	int num_fences = a->num_fences + b->num_fences;
	struct sync_fence *fence;
	int i, i_a, i_b;
	unsigned long size = offsetof(struct sync_fence, cbs[num_fences]);

	fence = sync_fence_alloc(size, name);
	if (fence == NULL)
		return NULL;

	atomic_set(&fence->status, num_fences);

	/*
	 * Assume sync_fence a and b are both ordered and have no
	 * duplicates with the same context.
	 *
	 * If a sync_fence can only be created with sync_fence_merge
	 * and sync_fence_create, this is a reasonable assumption.
	 */
	for (i = i_a = i_b = 0; i_a < a->num_fences && i_b < b->num_fences; ) {
		struct fence *pt_a = a->cbs[i_a].sync_pt;
		struct fence *pt_b = b->cbs[i_b].sync_pt;

		if (pt_a->context < pt_b->context) {
			sync_fence_add_pt(fence, &i, pt_a);

			i_a++;
		} else if (pt_a->context > pt_b->context) {
			sync_fence_add_pt(fence, &i, pt_b);

			i_b++;
		} else {
			if (pt_a->seqno - pt_b->seqno <= INT_MAX)
				sync_fence_add_pt(fence, &i, pt_a);
			else
				sync_fence_add_pt(fence, &i, pt_b);

			i_a++;
			i_b++;
		}
	}

	for (; i_a < a->num_fences; i_a++)
		sync_fence_add_pt(fence, &i, a->cbs[i_a].sync_pt);

	for (; i_b < b->num_fences; i_b++)
		sync_fence_add_pt(fence, &i, b->cbs[i_b].sync_pt);

	if (num_fences > i)
		atomic_sub(num_fences - i, &fence->status);
	fence->num_fences = i;

	sync_fence_debug_add(fence);
	return fence;
}
EXPORT_SYMBOL(sync_fence_merge);

int sync_fence_wake_up_wq(wait_queue_t *curr, unsigned mode,
				 int wake_flags, void *key)
{
	struct sync_fence_waiter *wait;

	wait = container_of(curr, struct sync_fence_waiter, work);
	list_del_init(&wait->work.task_list);

	wait->callback(wait->work.private, wait);
	return 1;
}

int sync_fence_wait_async(struct sync_fence *fence,
			  struct sync_fence_waiter *waiter)
{
	int err = atomic_read(&fence->status);
	unsigned long flags;

	if (err < 0)
		return err;

	if (!err)
		return 1;

	init_waitqueue_func_entry(&waiter->work, sync_fence_wake_up_wq);
	waiter->work.private = fence;

	spin_lock_irqsave(&fence->wq.lock, flags);
	err = atomic_read(&fence->status);
	if (err > 0)
		__add_wait_queue_tail(&fence->wq, &waiter->work);
	spin_unlock_irqrestore(&fence->wq.lock, flags);

	if (err < 0)
		return err;

	return !err;
}
EXPORT_SYMBOL(sync_fence_wait_async);

int sync_fence_cancel_async(struct sync_fence *fence,
			     struct sync_fence_waiter *waiter)
{
	unsigned long flags;
	int ret = 0;

	spin_lock_irqsave(&fence->wq.lock, flags);
	if (!list_empty(&waiter->work.task_list))
		list_del_init(&waiter->work.task_list);
	else
		ret = -ENOENT;
	spin_unlock_irqrestore(&fence->wq.lock, flags);
	return ret;
}
EXPORT_SYMBOL(sync_fence_cancel_async);

int sync_fence_wait(struct sync_fence *fence, long timeout)
{
	long ret;
	int i;

	if (timeout < 0)
		timeout = MAX_SCHEDULE_TIMEOUT;
	else
		timeout = msecs_to_jiffies(timeout);

	trace_sync_wait(fence, 1);
	for (i = 0; i < fence->num_fences; ++i)
		trace_sync_pt(fence->cbs[i].sync_pt);
	ret = wait_event_interruptible_timeout(fence->wq,
					       atomic_read(&fence->status) <= 0,
					       timeout);
	trace_sync_wait(fence, 0);

	if (ret < 0)
		return ret;
	else if (ret == 0) {
		if (timeout) {
			pr_info("fence timeout on [%p] after %dms\n", fence,
				jiffies_to_msecs(timeout));
			sync_dump();
		}
		return -ETIME;
	}

	ret = atomic_read(&fence->status);
	if (ret) {
		pr_info("fence error %ld on [%p]\n", ret, fence);
		sync_dump();
	}
	return ret;
}
EXPORT_SYMBOL(sync_fence_wait);

static const char *android_fence_get_driver_name(struct fence *fence)
{
	struct sync_pt *pt = container_of(fence, struct sync_pt, base);
	struct sync_timeline *parent = sync_pt_parent(pt);

	return parent->ops->driver_name;
}

static const char *android_fence_get_timeline_name(struct fence *fence)
{
	struct sync_pt *pt = container_of(fence, struct sync_pt, base);
	struct sync_timeline *parent = sync_pt_parent(pt);

	return parent->name;
}

static void android_fence_release(struct fence *fence)
{
	struct sync_pt *pt = container_of(fence, struct sync_pt, base);
	struct sync_timeline *parent = sync_pt_parent(pt);
	unsigned long flags;

	spin_lock_irqsave(fence->lock, flags);
	list_del(&pt->child_list);
	if (WARN_ON_ONCE(!list_empty(&pt->active_list)))
		list_del(&pt->active_list);
	spin_unlock_irqrestore(fence->lock, flags);

	if (parent->ops->free_pt)
		parent->ops->free_pt(pt);

	sync_timeline_put(parent);
	fence_free(&pt->base);
}

static bool android_fence_signaled(struct fence *fence)
{
	struct sync_pt *pt = container_of(fence, struct sync_pt, base);
	struct sync_timeline *parent = sync_pt_parent(pt);
	int ret;

	ret = parent->ops->has_signaled(pt);
	if (ret < 0)
		fence->status = ret;
	return ret;
}

static bool android_fence_enable_signaling(struct fence *fence)
{
	struct sync_pt *pt = container_of(fence, struct sync_pt, base);
	struct sync_timeline *parent = sync_pt_parent(pt);

	if (android_fence_signaled(fence))
		return false;

	list_add_tail(&pt->active_list, &parent->active_list_head);
	return true;
}

static int android_fence_fill_driver_data(struct fence *fence,
					  void *data, int size)
{
	struct sync_pt *pt = container_of(fence, struct sync_pt, base);
	struct sync_timeline *parent = sync_pt_parent(pt);

	if (!parent->ops->fill_driver_data)
		return 0;
	return parent->ops->fill_driver_data(pt, data, size);
}

static void android_fence_value_str(struct fence *fence,
				    char *str, int size)
{
	struct sync_pt *pt = container_of(fence, struct sync_pt, base);
	struct sync_timeline *parent = sync_pt_parent(pt);

	if (!parent->ops->pt_value_str) {
		if (size)
			*str = 0;
		return;
	}
	parent->ops->pt_value_str(pt, str, size);
}

static void android_fence_timeline_value_str(struct fence *fence,
					     char *str, int size)
{
	struct sync_pt *pt = container_of(fence, struct sync_pt, base);
	struct sync_timeline *parent = sync_pt_parent(pt);

	if (!parent->ops->timeline_value_str) {
		if (size)
			*str = 0;
		return;
	}
	parent->ops->timeline_value_str(parent, str, size);
}

static const struct fence_ops android_fence_ops = {
	.get_driver_name = android_fence_get_driver_name,
	.get_timeline_name = android_fence_get_timeline_name,
	.enable_signaling = android_fence_enable_signaling,
	.signaled = android_fence_signaled,
	.wait = fence_default_wait,
	.release = android_fence_release,
	.fill_driver_data = android_fence_fill_driver_data,
	.fence_value_str = android_fence_value_str,
	.timeline_value_str = android_fence_timeline_value_str,
};

static void sync_fence_free(struct kref *kref)
{
	struct sync_fence *fence = container_of(kref, struct sync_fence, kref);
	int i, status = atomic_read(&fence->status);

	for (i = 0; i < fence->num_fences; ++i) {
		if (status)
			fence_remove_callback(fence->cbs[i].sync_pt,
					      &fence->cbs[i].cb);
		fence_put(fence->cbs[i].sync_pt);
	}

	kfree(fence);
}

static int sync_fence_release(struct inode *inode, struct file *file)
{
	struct sync_fence *fence = file->private_data;

	sync_fence_debug_remove(fence);

	kref_put(&fence->kref, sync_fence_free);
	return 0;
}

static unsigned int sync_fence_poll(struct file *file, poll_table *wait)
{
	struct sync_fence *fence = file->private_data;
	int status;

	poll_wait(file, &fence->wq, wait);

	status = atomic_read(&fence->status);

	if (!status)
		return POLLIN;
	else if (status < 0)
		return POLLERR;
	return 0;
}

static long sync_fence_ioctl_wait(struct sync_fence *fence, unsigned long arg)
{
	__s32 value;

	if (copy_from_user(&value, (void __user *)arg, sizeof(value)))
		return -EFAULT;

	return sync_fence_wait(fence, value);
}

static long sync_fence_ioctl_merge(struct sync_fence *fence, unsigned long arg)
{
	int fd = get_unused_fd_flags(O_CLOEXEC);
	int err;
	struct sync_fence *fence2, *fence3;
	struct sync_merge_data data;

	if (fd < 0)
		return fd;

	if (copy_from_user(&data, (void __user *)arg, sizeof(data))) {
		err = -EFAULT;
		goto err_put_fd;
	}

	fence2 = sync_fence_fdget(data.fd2);
	if (fence2 == NULL) {
		err = -ENOENT;
		goto err_put_fd;
	}

	data.name[sizeof(data.name) - 1] = '\0';
	fence3 = sync_fence_merge(data.name, fence, fence2);
	if (fence3 == NULL) {
		err = -ENOMEM;
		goto err_put_fence2;
	}

	data.fence = fd;
	if (copy_to_user((void __user *)arg, &data, sizeof(data))) {
		err = -EFAULT;
		goto err_put_fence3;
	}

	sync_fence_install(fence3, fd);
	sync_fence_put(fence2);
	return 0;

err_put_fence3:
	sync_fence_put(fence3);

err_put_fence2:
	sync_fence_put(fence2);

err_put_fd:
	put_unused_fd(fd);
	return err;
}

static int sync_fill_pt_info(struct fence *fence, void *data, int size)
{
	struct sync_pt_info *info = data;
	int ret;

	if (size < sizeof(struct sync_pt_info))
		return -ENOMEM;

	info->len = sizeof(struct sync_pt_info);

	if (fence->ops->fill_driver_data) {
		ret = fence->ops->fill_driver_data(fence, info->driver_data,
						   size - sizeof(*info));
		if (ret < 0)
			return ret;

		info->len += ret;
	}

	strlcpy(info->obj_name, fence->ops->get_timeline_name(fence),
		sizeof(info->obj_name));
	strlcpy(info->driver_name, fence->ops->get_driver_name(fence),
		sizeof(info->driver_name));
	if (fence_is_signaled(fence))
		info->status = fence->status >= 0 ? 1 : fence->status;
	else
		info->status = 0;
	info->timestamp_ns = ktime_to_ns(fence->timestamp);

	return info->len;
}

static long sync_fence_ioctl_fence_info(struct sync_fence *fence,
					unsigned long arg)
{
	struct sync_fence_info_data *data;
	__u32 size;
	__u32 len = 0;
	int ret, i;

	if (copy_from_user(&size, (void __user *)arg, sizeof(size)))
		return -EFAULT;

	if (size < sizeof(struct sync_fence_info_data))
		return -EINVAL;

	if (size > 4096)
		size = 4096;

	data = kzalloc(size, GFP_KERNEL);
	if (data == NULL)
		return -ENOMEM;

	strlcpy(data->name, fence->name, sizeof(data->name));
	data->status = atomic_read(&fence->status);
	if (data->status >= 0)
		data->status = !data->status;

	len = sizeof(struct sync_fence_info_data);

	for (i = 0; i < fence->num_fences; ++i) {
		struct fence *pt = fence->cbs[i].sync_pt;

		ret = sync_fill_pt_info(pt, (u8 *)data + len, size - len);

		if (ret < 0)
			goto out;

		len += ret;
	}

	data->len = len;

	if (copy_to_user((void __user *)arg, data, len))
		ret = -EFAULT;
	else
		ret = 0;

out:
	kfree(data);

	return ret;
}

static long sync_fence_ioctl(struct file *file, unsigned int cmd,
			     unsigned long arg)
{
	struct sync_fence *fence = file->private_data;
	switch (cmd) {
	case SYNC_IOC_WAIT:
		return sync_fence_ioctl_wait(fence, arg);

	case SYNC_IOC_MERGE:
		return sync_fence_ioctl_merge(fence, arg);

	case SYNC_IOC_FENCE_INFO:
		return sync_fence_ioctl_fence_info(fence, arg);

	default:
		return -ENOTTY;
	}
}

static const struct file_operations sync_fence_fops = {
	.release = sync_fence_release,
	.poll = sync_fence_poll,
	.unlocked_ioctl = sync_fence_ioctl,
	.compat_ioctl = sync_fence_ioctl,
};
<|MERGE_RESOLUTION|>--- conflicted
+++ resolved
@@ -199,10 +199,6 @@
 	fence->num_fences = 1;
 	atomic_set(&fence->status, 1);
 
-<<<<<<< HEAD
-	fence_get(&pt->base);
-=======
->>>>>>> 9e82bf01
 	fence->cbs[0].sync_pt = &pt->base;
 	fence->cbs[0].fence = fence;
 	if (fence_add_callback(&pt->base, &fence->cbs[0].cb,
