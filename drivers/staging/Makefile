# Makefile for staging directory

# fix for build system bug...
obj-$(CONFIG_STAGING)		+= staging.o

obj-$(CONFIG_ET131X)		+= et131x/
obj-$(CONFIG_SLICOSS)		+= slicoss/
obj-$(CONFIG_VIDEO_GO7007)	+= go7007/
obj-$(CONFIG_VIDEO_CX25821)	+= cx25821/
obj-$(CONFIG_USB_IP_COMMON)	+= usbip/
obj-$(CONFIG_W35UND)		+= winbond/
obj-$(CONFIG_PRISM2_USB)	+= wlan-ng/
obj-$(CONFIG_ECHO)		+= echo/
obj-$(CONFIG_POCH)		+= poch/
obj-$(CONFIG_OTUS)		+= otus/
obj-$(CONFIG_RT2860)		+= rt2860/
obj-$(CONFIG_RT2870)		+= rt2870/
obj-$(CONFIG_RT3090)		+= rt3090/
obj-$(CONFIG_COMEDI)		+= comedi/
obj-$(CONFIG_ASUS_OLED)		+= asus_oled/
obj-$(CONFIG_PANEL)		+= panel/
obj-$(CONFIG_ALTERA_PCIE_CHDMA)	+= altpciechdma/
obj-$(CONFIG_RTL8187SE)		+= rtl8187se/
obj-$(CONFIG_RTL8192SU)		+= rtl8192su/
obj-$(CONFIG_RTL8192E)		+= rtl8192e/
obj-$(CONFIG_INPUT_MIMIO)	+= mimio/
obj-$(CONFIG_TRANZPORT)		+= frontier/
obj-$(CONFIG_ANDROID)		+= android/
obj-$(CONFIG_ANDROID)		+= dream/
obj-$(CONFIG_DST)		+= dst/
obj-$(CONFIG_POHMELFS)		+= pohmelfs/
obj-$(CONFIG_B3DFG)		+= b3dfg/
obj-$(CONFIG_IDE_PHISON)	+= phison/
obj-$(CONFIG_PLAN9AUTH)		+= p9auth/
obj-$(CONFIG_LINE6_USB)		+= line6/
obj-$(CONFIG_USB_SERIAL_QUATECH2)	+= serqt_usb2/
obj-$(CONFIG_USB_SERIAL_QUATECH_USB2)	+= quatech_usb2/
obj-$(CONFIG_OCTEON_ETHERNET)	+= octeon/
obj-$(CONFIG_VT6655)		+= vt6655/
obj-$(CONFIG_VT6656)		+= vt6656/
obj-$(CONFIG_FB_UDL)		+= udlfb/
obj-$(CONFIG_HYPERV)		+= hv/
obj-$(CONFIG_VME_BUS)		+= vme/
obj-$(CONFIG_RAR_REGISTER)	+= rar/
obj-$(CONFIG_DX_SEP)		+= sep/
<<<<<<< HEAD
obj-$(CONFIG_IIO)		+= iio/
obj-$(CONFIG_COWLOOP)		+= cowloop/
obj-$(CONFIG_STRIP)		+= strip/
obj-$(CONFIG_ARLAN)		+= arlan/
obj-$(CONFIG_WAVELAN)		+= wavelan/
obj-$(CONFIG_PCMCIA_WAVELAN)	+= wavelan/
obj-$(CONFIG_PCMCIA_NETWAVE)	+= netwave/
=======
obj-$(CONFIG_IIO)		+= iio/
>>>>>>> 66b00a7c
<|MERGE_RESOLUTION|>--- conflicted
+++ resolved
@@ -43,14 +43,9 @@
 obj-$(CONFIG_VME_BUS)		+= vme/
 obj-$(CONFIG_RAR_REGISTER)	+= rar/
 obj-$(CONFIG_DX_SEP)		+= sep/
-<<<<<<< HEAD
 obj-$(CONFIG_IIO)		+= iio/
-obj-$(CONFIG_COWLOOP)		+= cowloop/
 obj-$(CONFIG_STRIP)		+= strip/
 obj-$(CONFIG_ARLAN)		+= arlan/
 obj-$(CONFIG_WAVELAN)		+= wavelan/
 obj-$(CONFIG_PCMCIA_WAVELAN)	+= wavelan/
-obj-$(CONFIG_PCMCIA_NETWAVE)	+= netwave/
-=======
-obj-$(CONFIG_IIO)		+= iio/
->>>>>>> 66b00a7c
+obj-$(CONFIG_PCMCIA_NETWAVE)	+= netwave/