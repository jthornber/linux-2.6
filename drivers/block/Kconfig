#
# Block device driver configuration
#

menuconfig BLK_DEV
	bool "Block devices"
	depends on BLOCK
	default y
	---help---
	  Say Y here to get to see options for various different block device
	  drivers. This option alone does not add any kernel code.

	  If you say N, all options in this submenu will be skipped and disabled;
	  only do this if you know what you are doing.

if BLK_DEV

config BLK_DEV_FD
	tristate "Normal floppy disk support"
	depends on ARCH_MAY_HAVE_PC_FDC
	---help---
	  If you want to use the floppy disk drive(s) of your PC under Linux,
	  say Y. Information about this driver, especially important for IBM
	  Thinkpad users, is contained in
	  <file:Documentation/blockdev/floppy.txt>.
	  That file also contains the location of the Floppy driver FAQ as
	  well as location of the fdutils package used to configure additional
	  parameters of the driver at run time.

	  To compile this driver as a module, choose M here: the
	  module will be called floppy.

config AMIGA_FLOPPY
	tristate "Amiga floppy support"
	depends on AMIGA

config ATARI_FLOPPY
	tristate "Atari floppy support"
	depends on ATARI

config MAC_FLOPPY
	tristate "Support for PowerMac floppy"
	depends on PPC_PMAC && !PPC_PMAC64
	help
	  If you have a SWIM-3 (Super Woz Integrated Machine 3; from Apple)
	  floppy controller, say Y here. Most commonly found in PowerMacs.

config BLK_DEV_SWIM
	tristate "Support for SWIM Macintosh floppy"
	depends on M68K && MAC
	help
	  You should select this option if you want floppy support
	  and you don't have a II, IIfx, Q900, Q950 or AV series.

config AMIGA_Z2RAM
	tristate "Amiga Zorro II ramdisk support"
	depends on ZORRO
	help
	  This enables support for using Chip RAM and Zorro II RAM as a
	  ramdisk or as a swap partition. Say Y if you want to include this
	  driver in the kernel.

	  To compile this driver as a module, choose M here: the
	  module will be called z2ram.

config GDROM
	tristate "SEGA Dreamcast GD-ROM drive"
	depends on SH_DREAMCAST
	help
	  A standard SEGA Dreamcast comes with a modified CD ROM drive called a
	  "GD-ROM" by SEGA to signify it is capable of reading special disks
	  with up to 1 GB of data. This drive will also read standard CD ROM
	  disks. Select this option to access any disks in your GD ROM drive.
	  Most users will want to say "Y" here.
	  You can also build this as a module which will be called gdrom.

config PARIDE
	tristate "Parallel port IDE device support"
	depends on PARPORT_PC
	---help---
	  There are many external CD-ROM and disk devices that connect through
	  your computer's parallel port. Most of them are actually IDE devices
	  using a parallel port IDE adapter. This option enables the PARIDE
	  subsystem which contains drivers for many of these external drives.
	  Read <file:Documentation/blockdev/paride.txt> for more information.

	  If you have said Y to the "Parallel-port support" configuration
	  option, you may share a single port between your printer and other
	  parallel port devices. Answer Y to build PARIDE support into your
	  kernel, or M if you would like to build it as a loadable module. If
	  your parallel port support is in a loadable module, you must build
	  PARIDE as a module. If you built PARIDE support into your kernel,
	  you may still build the individual protocol modules and high-level
	  drivers as loadable modules. If you build this support as a module,
	  it will be called paride.

	  To use the PARIDE support, you must say Y or M here and also to at
	  least one high-level driver (e.g. "Parallel port IDE disks",
	  "Parallel port ATAPI CD-ROMs", "Parallel port ATAPI disks" etc.) and
	  to at least one protocol driver (e.g. "ATEN EH-100 protocol",
	  "MicroSolutions backpack protocol", "DataStor Commuter protocol"
	  etc.).

source "drivers/block/paride/Kconfig"

source "drivers/block/mtip32xx/Kconfig"

config BLK_CPQ_DA
	tristate "Compaq SMART2 support"
	depends on PCI && VIRT_TO_BUS
	help
	  This is the driver for Compaq Smart Array controllers.  Everyone
	  using these boards should say Y here.  See the file
	  <file:Documentation/blockdev/cpqarray.txt> for the current list of
	  boards supported by this driver, and for further information on the
	  use of this driver.

config BLK_CPQ_CISS_DA
	tristate "Compaq Smart Array 5xxx support"
	depends on PCI
	select CHECK_SIGNATURE
	help
	  This is the driver for Compaq Smart Array 5xxx controllers.
	  Everyone using these boards should say Y here.
	  See <file:Documentation/blockdev/cciss.txt> for the current list of
	  boards supported by this driver, and for further information
	  on the use of this driver.

config CISS_SCSI_TAPE
	bool "SCSI tape drive support for Smart Array 5xxx"
	depends on BLK_CPQ_CISS_DA && PROC_FS
	depends on SCSI=y || SCSI=BLK_CPQ_CISS_DA
	help
	  When enabled (Y), this option allows SCSI tape drives and SCSI medium
	  changers (tape robots) to be accessed via a Compaq 5xxx array 
	  controller.  (See <file:Documentation/blockdev/cciss.txt> for more details.)

	  "SCSI support" and "SCSI tape support" must also be enabled for this 
	  option to work.

	  When this option is disabled (N), the SCSI portion of the driver 
	  is not compiled.

config BLK_DEV_DAC960
	tristate "Mylex DAC960/DAC1100 PCI RAID Controller support"
	depends on PCI
	help
	  This driver adds support for the Mylex DAC960, AcceleRAID, and
	  eXtremeRAID PCI RAID controllers.  See the file
	  <file:Documentation/blockdev/README.DAC960> for further information
	  about this driver.

	  To compile this driver as a module, choose M here: the
	  module will be called DAC960.

config BLK_DEV_UMEM
	tristate "Micro Memory MM5415 Battery Backed RAM support"
	depends on PCI
	---help---
	  Saying Y here will include support for the MM5415 family of
	  battery backed (Non-volatile) RAM cards.
	  <http://www.umem.com/>

	  The cards appear as block devices that can be partitioned into
	  as many as 15 partitions.

	  To compile this driver as a module, choose M here: the
	  module will be called umem.

	  The umem driver has not yet been allocated a MAJOR number, so
	  one is chosen dynamically.

config BLK_DEV_UBD
	bool "Virtual block device"
	depends on UML
	---help---
          The User-Mode Linux port includes a driver called UBD which will let
          you access arbitrary files on the host computer as block devices.
          Unless you know that you do not need such virtual block devices say
          Y here.

config BLK_DEV_UBD_SYNC
	bool "Always do synchronous disk IO for UBD"
	depends on BLK_DEV_UBD
	---help---
	  Writes to the virtual block device are not immediately written to the
	  host's disk; this may cause problems if, for example, the User-Mode
	  Linux 'Virtual Machine' uses a journalling filesystem and the host
	  computer crashes.

          Synchronous operation (i.e. always writing data to the host's disk
          immediately) is configurable on a per-UBD basis by using a special
          kernel command line option.  Alternatively, you can say Y here to
          turn on synchronous operation by default for all block devices.

          If you're running a journalling file system (like reiserfs, for
          example) in your virtual machine, you will want to say Y here.  If
          you care for the safety of the data in your virtual machine, Y is a
          wise choice too.  In all other cases (for example, if you're just
          playing around with User-Mode Linux) you can choose N.

config BLK_DEV_COW_COMMON
	bool
	default BLK_DEV_UBD

config BLK_DEV_LOOP
	tristate "Loopback device support"
	---help---
	  Saying Y here will allow you to use a regular file as a block
	  device; you can then create a file system on that block device and
	  mount it just as you would mount other block devices such as hard
	  drive partitions, CD-ROM drives or floppy drives. The loop devices
	  are block special device files with major number 7 and typically
	  called /dev/loop0, /dev/loop1 etc.

	  This is useful if you want to check an ISO 9660 file system before
	  burning the CD, or if you want to use floppy images without first
	  writing them to floppy. Furthermore, some Linux distributions avoid
	  the need for a dedicated Linux partition by keeping their complete
	  root file system inside a DOS FAT file using this loop device
	  driver.

	  To use the loop device, you need the losetup utility, found in the
	  util-linux package, see
	  <ftp://ftp.kernel.org/pub/linux/utils/util-linux/>.

	  The loop device driver can also be used to "hide" a file system in
	  a disk partition, floppy, or regular file, either using encryption
	  (scrambling the data) or steganography (hiding the data in the low
	  bits of, say, a sound file). This is also safe if the file resides
	  on a remote file server.

	  There are several ways of encrypting disks. Some of these require
	  kernel patches. The vanilla kernel offers the cryptoloop option
	  and a Device Mapper target (which is superior, as it supports all
	  file systems). If you want to use the cryptoloop, say Y to both
	  LOOP and CRYPTOLOOP, and make sure you have a recent (version 2.12
	  or later) version of util-linux. Additionally, be aware that
	  the cryptoloop is not safe for storing journaled filesystems.

	  Note that this loop device has nothing to do with the loopback
	  device used for network connections from the machine to itself.

	  To compile this driver as a module, choose M here: the
	  module will be called loop.

	  Most users will answer N here.

config BLK_DEV_LOOP_MIN_COUNT
	int "Number of loop devices to pre-create at init time"
	depends on BLK_DEV_LOOP
	default 8
	help
	  Static number of loop devices to be unconditionally pre-created
	  at init time.

	  This default value can be overwritten on the kernel command
	  line or with module-parameter loop.max_loop.

	  The historic default is 8. If a late 2011 version of losetup(8)
	  is used, it can be set to 0, since needed loop devices can be
	  dynamically allocated with the /dev/loop-control interface.

config BLK_DEV_CRYPTOLOOP
	tristate "Cryptoloop Support"
	select CRYPTO
	select CRYPTO_CBC
	depends on BLK_DEV_LOOP
	---help---
	  Say Y here if you want to be able to use the ciphers that are 
	  provided by the CryptoAPI as loop transformation. This might be
	  used as hard disk encryption.

	  WARNING: This device is not safe for journaled file systems like
	  ext3 or Reiserfs. Please use the Device Mapper crypto module
	  instead, which can be configured to be on-disk compatible with the
	  cryptoloop device.

source "drivers/block/drbd/Kconfig"

config BLK_DEV_NBD
	tristate "Network block device support"
	depends on NET
	---help---
	  Saying Y here will allow your computer to be a client for network
	  block devices, i.e. it will be able to use block devices exported by
	  servers (mount file systems on them etc.). Communication between
	  client and server works over TCP/IP networking, but to the client
	  program this is hidden: it looks like a regular local file access to
	  a block device special file such as /dev/nd0.

	  Network block devices also allows you to run a block-device in
	  userland (making server and client physically the same computer,
	  communicating using the loopback network device).

	  Read <file:Documentation/blockdev/nbd.txt> for more information,
	  especially about where to find the server code, which runs in user
	  space and does not need special kernel support.

	  Note that this has nothing to do with the network file systems NFS
	  or Coda; you can say N here even if you intend to use NFS or Coda.

	  To compile this driver as a module, choose M here: the
	  module will be called nbd.

	  If unsure, say N.

config BLK_DEV_NVME
	tristate "NVM Express block device"
	depends on PCI
	---help---
	  The NVM Express driver is for solid state drives directly
	  connected to the PCI or PCI Express bus.  If you know you
	  don't have one of these, it is safe to answer N.

	  To compile this driver as a module, choose M here: the
	  module will be called nvme.

config BLK_DEV_OSD
	tristate "OSD object-as-blkdev support"
	depends on SCSI_OSD_ULD
	---help---
	  Saying Y or M here will allow the exporting of a single SCSI
	  OSD (object-based storage) object as a Linux block device.

	  For example, if you create a 2G object on an OSD device,
	  you can then use this module to present that 2G object as
	  a Linux block device.

	  To compile this driver as a module, choose M here: the
	  module will be called osdblk.

	  If unsure, say N.

config BLK_DEV_SX8
	tristate "Promise SATA SX8 support"
	depends on PCI
	---help---
	  Saying Y or M here will enable support for the 
	  Promise SATA SX8 controllers.

	  Use devices /dev/sx8/$N and /dev/sx8/$Np$M.

config BLK_DEV_RAM
	tristate "RAM block device support"
	---help---
	  Saying Y here will allow you to use a portion of your RAM memory as
	  a block device, so that you can make file systems on it, read and
	  write to it and do all the other things that you can do with normal
	  block devices (such as hard drives). It is usually used to load and
	  store a copy of a minimal root file system off of a floppy into RAM
	  during the initial install of Linux.

	  Note that the kernel command line option "ramdisk=XX" is now obsolete.
	  For details, read <file:Documentation/blockdev/ramdisk.txt>.

	  To compile this driver as a module, choose M here: the
	  module will be called rd.

	  Most normal users won't need the RAM disk functionality, and can
	  thus say N here.

config BLK_DEV_RAM_COUNT
	int "Default number of RAM disks"
	default "16"
	depends on BLK_DEV_RAM
	help
	  The default value is 16 RAM disks. Change this if you know what you
	  are doing. If you boot from a filesystem that needs to be extracted
	  in memory, you will need at least one RAM disk (e.g. root on cramfs).

config BLK_DEV_RAM_SIZE
	int "Default RAM disk size (kbytes)"
	depends on BLK_DEV_RAM
	default "4096"
	help
	  The default value is 4096 kilobytes. Only change this if you know
	  what you are doing.

config BLK_DEV_XIP
	bool "Support XIP filesystems on RAM block device"
	depends on BLK_DEV_RAM
	default n
	help
	  Support XIP filesystems (such as ext2 with XIP support on) on
	  top of block ram device. This will slightly enlarge the kernel, and
	  will prevent RAM block device backing store memory from being
	  allocated from highmem (only a problem for highmem systems).

config CDROM_PKTCDVD
	tristate "Packet writing on CD/DVD media"
	depends on !UML
	help
	  If you have a CDROM/DVD drive that supports packet writing, say
	  Y to include support. It should work with any MMC/Mt Fuji
	  compliant ATAPI or SCSI drive, which is just about any newer
	  DVD/CD writer.

	  Currently only writing to CD-RW, DVD-RW, DVD+RW and DVDRAM discs
	  is possible.
	  DVD-RW disks must be in restricted overwrite mode.

	  See the file <file:Documentation/cdrom/packet-writing.txt>
	  for further information on the use of this driver.

	  To compile this driver as a module, choose M here: the
	  module will be called pktcdvd.

config CDROM_PKTCDVD_BUFFERS
	int "Free buffers for data gathering"
	depends on CDROM_PKTCDVD
	default "8"
	help
	  This controls the maximum number of active concurrent packets. More
	  concurrent packets can increase write performance, but also require
	  more memory. Each concurrent packet will require approximately 64Kb
	  of non-swappable kernel memory, memory which will be allocated when
	  a disc is opened for writing.

config CDROM_PKTCDVD_WCACHE
	bool "Enable write caching"
	depends on CDROM_PKTCDVD
	help
	  If enabled, write caching will be set for the CD-R/W device. For now
	  this option is dangerous unless the CD-RW media is known good, as we
	  don't do deferred write error handling yet.

config ATA_OVER_ETH
	tristate "ATA over Ethernet support"
	depends on NET
	help
	This driver provides Support for ATA over Ethernet block
	devices like the Coraid EtherDrive (R) Storage Blade.

config MG_DISK
	tristate "mGine mflash, gflash support"
	depends on ARM && GPIOLIB
	help
	  mGine mFlash(gFlash) block device driver

config MG_DISK_RES
	int "Size of reserved area before MBR"
	depends on MG_DISK
	default 0
	help
	  Define size of reserved area that usually used for boot. Unit is KB.
	  All of the block device operation will be taken this value as start
	  offset
	  Examples:
			1024 => 1 MB

config SUNVDC
	tristate "Sun Virtual Disk Client support"
	depends on SUN_LDOMS
	help
	  Support for virtual disk devices as a client under Sun
	  Logical Domains.

source "drivers/s390/block/Kconfig"

config XILINX_SYSACE
	tristate "Xilinx SystemACE support"
	depends on 4xx || MICROBLAZE
	help
	  Include support for the Xilinx SystemACE CompactFlash interface

config XEN_BLKDEV_FRONTEND
	tristate "Xen virtual block device support"
	depends on XEN
	default y
	select XEN_XENBUS_FRONTEND
	help
	  This driver implements the front-end of the Xen virtual
	  block device driver.  It communicates with a back-end driver
	  in another domain which drives the actual block device.

config XEN_BLKDEV_BACKEND
	tristate "Xen block-device backend driver"
	depends on XEN_BACKEND
	help
	  The block-device backend driver allows the kernel to export its
	  block devices to other guests via a high-performance shared-memory
	  interface.

	  The corresponding Linux frontend driver is enabled by the
	  CONFIG_XEN_BLKDEV_FRONTEND configuration option.

	  The backend driver attaches itself to a any block device specified
	  in the XenBus configuration. There are no limits to what the block
	  device as long as it has a major and minor.

	  If you are compiling a kernel to run in a Xen block backend driver
	  domain (often this is domain 0) you should say Y here. To
	  compile this driver as a module, chose M here: the module
	  will be called xen-blkback.


config VIRTIO_BLK
	tristate "Virtio block driver"
	depends on VIRTIO
	---help---
	  This is the virtual block driver for virtio.  It can be used with
          lguest or QEMU based VMMs (like KVM or Xen).  Say Y or M.

config BLK_DEV_HD
	bool "Very old hard disk (MFM/RLL/IDE) driver"
	depends on HAVE_IDE
	depends on !ARM || ARCH_RPC || ARCH_SHARK || BROKEN
	help
	  This is a very old hard disk driver that lacks the enhanced
	  functionality of the newer ones.

	  It is required for systems with ancient MFM/RLL/ESDI drives.

	  If unsure, say N.

config BLK_DEV_RBD
	tristate "Rados block device (RBD)"
	depends on INET && BLOCK
	select CEPH_LIB
	select LIBCRC32C
	select CRYPTO_AES
	select CRYPTO
	default n
	help
	  Say Y here if you want include the Rados block device, which stripes
	  a block device over objects stored in the Ceph distributed object
	  store.

	  More information at http://ceph.newdream.net/.

	  If unsure, say N.

<<<<<<< HEAD
source "drivers/block/enhanceio/Kconfig"
=======
config BLK_DEV_RSXX
	tristate "RamSam PCIe Flash SSD Device Driver"
	depends on PCI
	help
	  Device driver for IBM's high speed PCIe SSD
	  storage devices: RamSan-70 and RamSan-80.

	  To compile this driver as a module, choose M here: the
	  module will be called rsxx.
>>>>>>> 184500ae

endif # BLK_DEV<|MERGE_RESOLUTION|>--- conflicted
+++ resolved
@@ -531,9 +531,6 @@
 
 	  If unsure, say N.
 
-<<<<<<< HEAD
-source "drivers/block/enhanceio/Kconfig"
-=======
 config BLK_DEV_RSXX
 	tristate "RamSam PCIe Flash SSD Device Driver"
 	depends on PCI
@@ -543,6 +540,7 @@
 
 	  To compile this driver as a module, choose M here: the
 	  module will be called rsxx.
->>>>>>> 184500ae
+
+source "drivers/block/enhanceio/Kconfig"
 
 endif # BLK_DEV