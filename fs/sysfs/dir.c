/*
 * fs/sysfs/dir.c - sysfs core and dir operation implementation
 *
 * Copyright (c) 2001-3 Patrick Mochel
 * Copyright (c) 2007 SUSE Linux Products GmbH
 * Copyright (c) 2007 Tejun Heo <teheo@suse.de>
 *
 * This file is released under the GPLv2.
 *
 * Please see Documentation/filesystems/sysfs.txt for more information.
 */

#undef DEBUG

#include <linux/fs.h>
#include <linux/mount.h>
#include <linux/module.h>
#include <linux/kobject.h>
#include <linux/namei.h>
#include <linux/idr.h>
#include <linux/completion.h>
#include <linux/mutex.h>
#include <linux/slab.h>
#include <linux/security.h>
#include "sysfs.h"

DEFINE_MUTEX(sysfs_mutex);
DEFINE_SPINLOCK(sysfs_assoc_lock);

static DEFINE_SPINLOCK(sysfs_ino_lock);
static DEFINE_IDA(sysfs_ino_ida);

/**
 *	sysfs_link_sibling - link sysfs_dirent into sibling list
 *	@sd: sysfs_dirent of interest
 *
 *	Link @sd into its sibling list which starts from
 *	sd->s_parent->s_dir.children.
 *
 *	Locking:
 *	mutex_lock(sysfs_mutex)
 */
static void sysfs_link_sibling(struct sysfs_dirent *sd)
{
	struct sysfs_dirent *parent_sd = sd->s_parent;

	struct rb_node **p;
	struct rb_node *parent;

	if (sysfs_type(sd) == SYSFS_DIR)
		parent_sd->s_dir.subdirs++;

	p = &parent_sd->s_dir.inode_tree.rb_node;
	parent = NULL;
	while (*p) {
		parent = *p;
#define node	rb_entry(parent, struct sysfs_dirent, inode_node)
		if (sd->s_ino < node->s_ino) {
			p = &node->inode_node.rb_left;
		} else if (sd->s_ino > node->s_ino) {
			p = &node->inode_node.rb_right;
		} else {
<<<<<<< HEAD
			printk(KERN_CRIT "sysfs: inserting duplicate inode '%lx'\n", sd->s_ino);
			BUG();
		}
#undef node
	}
	rb_link_node(&sd->inode_node, parent, p);
	rb_insert_color(&sd->inode_node, &parent_sd->s_dir.inode_tree);

	p = &parent_sd->s_dir.name_tree.rb_node;
	parent = NULL;
	while (*p) {
		int c;
		parent = *p;
#define node	rb_entry(parent, struct sysfs_dirent, name_node)
		c = strcmp(sd->s_name, node->s_name);
		if (c < 0) {
			p = &node->name_node.rb_left;
		} else if (c > 0) {
			p = &node->name_node.rb_right;
		} else {
			printk(KERN_CRIT "sysfs: inserting duplicate filename '%s'\n", sd->s_name);
=======
			printk(KERN_CRIT "sysfs: inserting duplicate inode '%lx'\n",
			       (unsigned long) sd->s_ino);
>>>>>>> a34815b9
			BUG();
		}
#undef node
	}
<<<<<<< HEAD
=======
	rb_link_node(&sd->inode_node, parent, p);
	rb_insert_color(&sd->inode_node, &parent_sd->s_dir.inode_tree);

	p = &parent_sd->s_dir.name_tree.rb_node;
	parent = NULL;
	while (*p) {
		int c;
		parent = *p;
#define node	rb_entry(parent, struct sysfs_dirent, name_node)
		c = strcmp(sd->s_name, node->s_name);
		if (c < 0) {
			p = &node->name_node.rb_left;
		} else {
			p = &node->name_node.rb_right;
		}
#undef node
	}
>>>>>>> a34815b9
	rb_link_node(&sd->name_node, parent, p);
	rb_insert_color(&sd->name_node, &parent_sd->s_dir.name_tree);
}

/**
 *	sysfs_unlink_sibling - unlink sysfs_dirent from sibling list
 *	@sd: sysfs_dirent of interest
 *
 *	Unlink @sd from its sibling list which starts from
 *	sd->s_parent->s_dir.children.
 *
 *	Locking:
 *	mutex_lock(sysfs_mutex)
 */
static void sysfs_unlink_sibling(struct sysfs_dirent *sd)
{
	if (sysfs_type(sd) == SYSFS_DIR)
		sd->s_parent->s_dir.subdirs--;

	rb_erase(&sd->inode_node, &sd->s_parent->s_dir.inode_tree);
	rb_erase(&sd->name_node, &sd->s_parent->s_dir.name_tree);
}

/**
 *	sysfs_get_active - get an active reference to sysfs_dirent
 *	@sd: sysfs_dirent to get an active reference to
 *
 *	Get an active reference of @sd.  This function is noop if @sd
 *	is NULL.
 *
 *	RETURNS:
 *	Pointer to @sd on success, NULL on failure.
 */
struct sysfs_dirent *sysfs_get_active(struct sysfs_dirent *sd)
{
	if (unlikely(!sd))
		return NULL;

	while (1) {
		int v, t;

		v = atomic_read(&sd->s_active);
		if (unlikely(v < 0))
			return NULL;

		t = atomic_cmpxchg(&sd->s_active, v, v + 1);
		if (likely(t == v)) {
			rwsem_acquire_read(&sd->dep_map, 0, 1, _RET_IP_);
			return sd;
		}
		if (t < 0)
			return NULL;

		cpu_relax();
	}
}

/**
 *	sysfs_put_active - put an active reference to sysfs_dirent
 *	@sd: sysfs_dirent to put an active reference to
 *
 *	Put an active reference to @sd.  This function is noop if @sd
 *	is NULL.
 */
void sysfs_put_active(struct sysfs_dirent *sd)
{
	int v;

	if (unlikely(!sd))
		return;

	rwsem_release(&sd->dep_map, 1, _RET_IP_);
	v = atomic_dec_return(&sd->s_active);
	if (likely(v != SD_DEACTIVATED_BIAS))
		return;

	/* atomic_dec_return() is a mb(), we'll always see the updated
	 * sd->u.completion.
	 */
	complete(sd->u.completion);
}

/**
 *	sysfs_deactivate - deactivate sysfs_dirent
 *	@sd: sysfs_dirent to deactivate
 *
 *	Deny new active references and drain existing ones.
 */
static void sysfs_deactivate(struct sysfs_dirent *sd)
{
	DECLARE_COMPLETION_ONSTACK(wait);
	int v;

	BUG_ON(!(sd->s_flags & SYSFS_FLAG_REMOVED));

	if (!(sysfs_type(sd) & SYSFS_ACTIVE_REF))
		return;

	sd->u.completion = (void *)&wait;

	rwsem_acquire(&sd->dep_map, 0, 0, _RET_IP_);
	/* atomic_add_return() is a mb(), put_active() will always see
	 * the updated sd->u.completion.
	 */
	v = atomic_add_return(SD_DEACTIVATED_BIAS, &sd->s_active);

	if (v != SD_DEACTIVATED_BIAS) {
		lock_contended(&sd->dep_map, _RET_IP_);
		wait_for_completion(&wait);
	}

	lock_acquired(&sd->dep_map, _RET_IP_);
	rwsem_release(&sd->dep_map, 1, _RET_IP_);
}

static int sysfs_alloc_ino(ino_t *pino)
{
	int ino, rc;

 retry:
	spin_lock(&sysfs_ino_lock);
	rc = ida_get_new_above(&sysfs_ino_ida, 2, &ino);
	spin_unlock(&sysfs_ino_lock);

	if (rc == -EAGAIN) {
		if (ida_pre_get(&sysfs_ino_ida, GFP_KERNEL))
			goto retry;
		rc = -ENOMEM;
	}

	*pino = ino;
	return rc;
}

static void sysfs_free_ino(ino_t ino)
{
	spin_lock(&sysfs_ino_lock);
	ida_remove(&sysfs_ino_ida, ino);
	spin_unlock(&sysfs_ino_lock);
}

void release_sysfs_dirent(struct sysfs_dirent * sd)
{
	struct sysfs_dirent *parent_sd;

 repeat:
	/* Moving/renaming is always done while holding reference.
	 * sd->s_parent won't change beneath us.
	 */
	parent_sd = sd->s_parent;

	if (sysfs_type(sd) == SYSFS_KOBJ_LINK)
		sysfs_put(sd->s_symlink.target_sd);
	if (sysfs_type(sd) & SYSFS_COPY_NAME)
		kfree(sd->s_name);
	if (sd->s_iattr && sd->s_iattr->ia_secdata)
		security_release_secctx(sd->s_iattr->ia_secdata,
					sd->s_iattr->ia_secdata_len);
	kfree(sd->s_iattr);
	sysfs_free_ino(sd->s_ino);
	kmem_cache_free(sysfs_dir_cachep, sd);

	sd = parent_sd;
	if (sd && atomic_dec_and_test(&sd->s_count))
		goto repeat;
}

static int sysfs_dentry_delete(const struct dentry *dentry)
{
	struct sysfs_dirent *sd = dentry->d_fsdata;
	return !!(sd->s_flags & SYSFS_FLAG_REMOVED);
}

static int sysfs_dentry_revalidate(struct dentry *dentry, struct nameidata *nd)
{
	struct sysfs_dirent *sd;
	int is_dir;

	if (nd->flags & LOOKUP_RCU)
		return -ECHILD;

	sd = dentry->d_fsdata;
	mutex_lock(&sysfs_mutex);

	/* The sysfs dirent has been deleted */
	if (sd->s_flags & SYSFS_FLAG_REMOVED)
		goto out_bad;

	/* The sysfs dirent has been moved? */
	if (dentry->d_parent->d_fsdata != sd->s_parent)
		goto out_bad;

	/* The sysfs dirent has been renamed */
	if (strcmp(dentry->d_name.name, sd->s_name) != 0)
		goto out_bad;

	mutex_unlock(&sysfs_mutex);
out_valid:
	return 1;
out_bad:
	/* Remove the dentry from the dcache hashes.
	 * If this is a deleted dentry we use d_drop instead of d_delete
	 * so sysfs doesn't need to cope with negative dentries.
	 *
	 * If this is a dentry that has simply been renamed we
	 * use d_drop to remove it from the dcache lookup on its
	 * old parent.  If this dentry persists later when a lookup
	 * is performed at its new name the dentry will be readded
	 * to the dcache hashes.
	 */
	is_dir = (sysfs_type(sd) == SYSFS_DIR);
	mutex_unlock(&sysfs_mutex);
	if (is_dir) {
		/* If we have submounts we must allow the vfs caches
		 * to lie about the state of the filesystem to prevent
		 * leaks and other nasty things.
		 */
		if (have_submounts(dentry))
			goto out_valid;
		shrink_dcache_parent(dentry);
	}
	d_drop(dentry);
	return 0;
}

static void sysfs_dentry_iput(struct dentry *dentry, struct inode *inode)
{
	struct sysfs_dirent * sd = dentry->d_fsdata;

	sysfs_put(sd);
	iput(inode);
}

static const struct dentry_operations sysfs_dentry_ops = {
	.d_revalidate	= sysfs_dentry_revalidate,
	.d_delete	= sysfs_dentry_delete,
	.d_iput		= sysfs_dentry_iput,
};

struct sysfs_dirent *sysfs_new_dirent(const char *name, umode_t mode, int type)
{
	char *dup_name = NULL;
	struct sysfs_dirent *sd;

	if (type & SYSFS_COPY_NAME) {
		name = dup_name = kstrdup(name, GFP_KERNEL);
		if (!name)
			return NULL;
	}

	sd = kmem_cache_zalloc(sysfs_dir_cachep, GFP_KERNEL);
	if (!sd)
		goto err_out1;

	if (sysfs_alloc_ino(&sd->s_ino))
		goto err_out2;

	atomic_set(&sd->s_count, 1);
	atomic_set(&sd->s_active, 0);

	sd->s_name = name;
	sd->s_mode = mode;
	sd->s_flags = type;

	return sd;

 err_out2:
	kmem_cache_free(sysfs_dir_cachep, sd);
 err_out1:
	kfree(dup_name);
	return NULL;
}

/**
 *	sysfs_addrm_start - prepare for sysfs_dirent add/remove
 *	@acxt: pointer to sysfs_addrm_cxt to be used
 *	@parent_sd: parent sysfs_dirent
 *
 *	This function is called when the caller is about to add or
 *	remove sysfs_dirent under @parent_sd.  This function acquires
 *	sysfs_mutex.  @acxt is used to keep and pass context to
 *	other addrm functions.
 *
 *	LOCKING:
 *	Kernel thread context (may sleep).  sysfs_mutex is locked on
 *	return.
 */
void sysfs_addrm_start(struct sysfs_addrm_cxt *acxt,
		       struct sysfs_dirent *parent_sd)
{
	memset(acxt, 0, sizeof(*acxt));
	acxt->parent_sd = parent_sd;

	mutex_lock(&sysfs_mutex);
}

/**
 *	__sysfs_add_one - add sysfs_dirent to parent without warning
 *	@acxt: addrm context to use
 *	@sd: sysfs_dirent to be added
 *
 *	Get @acxt->parent_sd and set sd->s_parent to it and increment
 *	nlink of parent inode if @sd is a directory and link into the
 *	children list of the parent.
 *
 *	This function should be called between calls to
 *	sysfs_addrm_start() and sysfs_addrm_finish() and should be
 *	passed the same @acxt as passed to sysfs_addrm_start().
 *
 *	LOCKING:
 *	Determined by sysfs_addrm_start().
 *
 *	RETURNS:
 *	0 on success, -EEXIST if entry with the given name already
 *	exists.
 */
int __sysfs_add_one(struct sysfs_addrm_cxt *acxt, struct sysfs_dirent *sd)
{
	struct sysfs_inode_attrs *ps_iattr;

	if (!!sysfs_ns_type(acxt->parent_sd) != !!sd->s_ns) {
		WARN(1, KERN_WARNING "sysfs: ns %s in '%s' for '%s'\n",
			sysfs_ns_type(acxt->parent_sd)? "required": "invalid",
			acxt->parent_sd->s_name, sd->s_name);
		return -EINVAL;
	}

	if (sysfs_find_dirent(acxt->parent_sd, sd->s_ns, sd->s_name))
		return -EEXIST;

	sd->s_parent = sysfs_get(acxt->parent_sd);

	sysfs_link_sibling(sd);

	/* Update timestamps on the parent */
	ps_iattr = acxt->parent_sd->s_iattr;
	if (ps_iattr) {
		struct iattr *ps_iattrs = &ps_iattr->ia_iattr;
		ps_iattrs->ia_ctime = ps_iattrs->ia_mtime = CURRENT_TIME;
	}

	return 0;
}

/**
 *	sysfs_pathname - return full path to sysfs dirent
 *	@sd: sysfs_dirent whose path we want
 *	@path: caller allocated buffer
 *
 *	Gives the name "/" to the sysfs_root entry; any path returned
 *	is relative to wherever sysfs is mounted.
 *
 *	XXX: does no error checking on @path size
 */
static char *sysfs_pathname(struct sysfs_dirent *sd, char *path)
{
	if (sd->s_parent) {
		sysfs_pathname(sd->s_parent, path);
		strcat(path, "/");
	}
	strcat(path, sd->s_name);
	return path;
}

/**
 *	sysfs_add_one - add sysfs_dirent to parent
 *	@acxt: addrm context to use
 *	@sd: sysfs_dirent to be added
 *
 *	Get @acxt->parent_sd and set sd->s_parent to it and increment
 *	nlink of parent inode if @sd is a directory and link into the
 *	children list of the parent.
 *
 *	This function should be called between calls to
 *	sysfs_addrm_start() and sysfs_addrm_finish() and should be
 *	passed the same @acxt as passed to sysfs_addrm_start().
 *
 *	LOCKING:
 *	Determined by sysfs_addrm_start().
 *
 *	RETURNS:
 *	0 on success, -EEXIST if entry with the given name already
 *	exists.
 */
int sysfs_add_one(struct sysfs_addrm_cxt *acxt, struct sysfs_dirent *sd)
{
	int ret;

	ret = __sysfs_add_one(acxt, sd);
	if (ret == -EEXIST) {
		char *path = kzalloc(PATH_MAX, GFP_KERNEL);
		WARN(1, KERN_WARNING
		     "sysfs: cannot create duplicate filename '%s'\n",
		     (path == NULL) ? sd->s_name :
		     strcat(strcat(sysfs_pathname(acxt->parent_sd, path), "/"),
		            sd->s_name));
		kfree(path);
	}

	return ret;
}

/**
 *	sysfs_remove_one - remove sysfs_dirent from parent
 *	@acxt: addrm context to use
 *	@sd: sysfs_dirent to be removed
 *
 *	Mark @sd removed and drop nlink of parent inode if @sd is a
 *	directory.  @sd is unlinked from the children list.
 *
 *	This function should be called between calls to
 *	sysfs_addrm_start() and sysfs_addrm_finish() and should be
 *	passed the same @acxt as passed to sysfs_addrm_start().
 *
 *	LOCKING:
 *	Determined by sysfs_addrm_start().
 */
void sysfs_remove_one(struct sysfs_addrm_cxt *acxt, struct sysfs_dirent *sd)
{
	struct sysfs_inode_attrs *ps_iattr;

	BUG_ON(sd->s_flags & SYSFS_FLAG_REMOVED);

	sysfs_unlink_sibling(sd);

	/* Update timestamps on the parent */
	ps_iattr = acxt->parent_sd->s_iattr;
	if (ps_iattr) {
		struct iattr *ps_iattrs = &ps_iattr->ia_iattr;
		ps_iattrs->ia_ctime = ps_iattrs->ia_mtime = CURRENT_TIME;
	}

	sd->s_flags |= SYSFS_FLAG_REMOVED;
	sd->u.removed_list = acxt->removed;
	acxt->removed = sd;
}

/**
 *	sysfs_addrm_finish - finish up sysfs_dirent add/remove
 *	@acxt: addrm context to finish up
 *
 *	Finish up sysfs_dirent add/remove.  Resources acquired by
 *	sysfs_addrm_start() are released and removed sysfs_dirents are
 *	cleaned up.
 *
 *	LOCKING:
 *	sysfs_mutex is released.
 */
void sysfs_addrm_finish(struct sysfs_addrm_cxt *acxt)
{
	/* release resources acquired by sysfs_addrm_start() */
	mutex_unlock(&sysfs_mutex);

	/* kill removed sysfs_dirents */
	while (acxt->removed) {
		struct sysfs_dirent *sd = acxt->removed;

		acxt->removed = sd->u.removed_list;

		sysfs_deactivate(sd);
		unmap_bin_file(sd);
		sysfs_put(sd);
	}
}

/**
 *	sysfs_find_dirent - find sysfs_dirent with the given name
 *	@parent_sd: sysfs_dirent to search under
 *	@name: name to look for
 *
 *	Look for sysfs_dirent with name @name under @parent_sd.
 *
 *	LOCKING:
 *	mutex_lock(sysfs_mutex)
 *
 *	RETURNS:
 *	Pointer to sysfs_dirent if found, NULL if not.
 */
struct sysfs_dirent *sysfs_find_dirent(struct sysfs_dirent *parent_sd,
				       const void *ns,
				       const unsigned char *name)
{
	struct rb_node *p = parent_sd->s_dir.name_tree.rb_node;
<<<<<<< HEAD

	while (p) {
		int c;
#define node	rb_entry(p, struct sysfs_dirent, name_node)
		c = strcmp(name, node->s_name);
		if (c < 0) {
			p = node->name_node.rb_left;
		} else if (c > 0) {
			p = node->name_node.rb_right;
		} else {
			return node;
		}
#undef node
	}

	return NULL;
=======
	struct sysfs_dirent *found = NULL;

	if (!!sysfs_ns_type(parent_sd) != !!ns) {
		WARN(1, KERN_WARNING "sysfs: ns %s in '%s' for '%s'\n",
			sysfs_ns_type(parent_sd)? "required": "invalid",
			parent_sd->s_name, name);
		return NULL;
	}

	while (p) {
		int c;
#define node	rb_entry(p, struct sysfs_dirent, name_node)
		c = strcmp(name, node->s_name);
		if (c < 0) {
			p = node->name_node.rb_left;
		} else if (c > 0) {
			p = node->name_node.rb_right;
		} else {
			found = node;
			p = node->name_node.rb_left;
		}
#undef node
	}

	if (found) {
		while (found->s_ns != ns) {
			p = rb_next(&found->name_node);
			if (!p)
				return NULL;
			found = rb_entry(p, struct sysfs_dirent, name_node);
			if (strcmp(name, found->s_name))
				return NULL;
		}
	}

	return found;
>>>>>>> a34815b9
}

/**
 *	sysfs_get_dirent - find and get sysfs_dirent with the given name
 *	@parent_sd: sysfs_dirent to search under
 *	@name: name to look for
 *
 *	Look for sysfs_dirent with name @name under @parent_sd and get
 *	it if found.
 *
 *	LOCKING:
 *	Kernel thread context (may sleep).  Grabs sysfs_mutex.
 *
 *	RETURNS:
 *	Pointer to sysfs_dirent if found, NULL if not.
 */
struct sysfs_dirent *sysfs_get_dirent(struct sysfs_dirent *parent_sd,
				      const void *ns,
				      const unsigned char *name)
{
	struct sysfs_dirent *sd;

	mutex_lock(&sysfs_mutex);
	sd = sysfs_find_dirent(parent_sd, ns, name);
	sysfs_get(sd);
	mutex_unlock(&sysfs_mutex);

	return sd;
}
EXPORT_SYMBOL_GPL(sysfs_get_dirent);

static int create_dir(struct kobject *kobj, struct sysfs_dirent *parent_sd,
	enum kobj_ns_type type, const void *ns, const char *name,
	struct sysfs_dirent **p_sd)
{
	umode_t mode = S_IFDIR| S_IRWXU | S_IRUGO | S_IXUGO;
	struct sysfs_addrm_cxt acxt;
	struct sysfs_dirent *sd;
	int rc;

	/* allocate */
	sd = sysfs_new_dirent(name, mode, SYSFS_DIR);
	if (!sd)
		return -ENOMEM;

	sd->s_flags |= (type << SYSFS_NS_TYPE_SHIFT);
	sd->s_ns = ns;
	sd->s_dir.kobj = kobj;

	/* link in */
	sysfs_addrm_start(&acxt, parent_sd);
	rc = sysfs_add_one(&acxt, sd);
	sysfs_addrm_finish(&acxt);

	if (rc == 0)
		*p_sd = sd;
	else
		sysfs_put(sd);

	return rc;
}

int sysfs_create_subdir(struct kobject *kobj, const char *name,
			struct sysfs_dirent **p_sd)
{
	return create_dir(kobj, kobj->sd,
			  KOBJ_NS_TYPE_NONE, NULL, name, p_sd);
}

/**
 *	sysfs_read_ns_type: return associated ns_type
 *	@kobj: the kobject being queried
 *
 *	Each kobject can be tagged with exactly one namespace type
 *	(i.e. network or user).  Return the ns_type associated with
 *	this object if any
 */
static enum kobj_ns_type sysfs_read_ns_type(struct kobject *kobj)
{
	const struct kobj_ns_type_operations *ops;
	enum kobj_ns_type type;

	ops = kobj_child_ns_ops(kobj);
	if (!ops)
		return KOBJ_NS_TYPE_NONE;

	type = ops->type;
	BUG_ON(type <= KOBJ_NS_TYPE_NONE);
	BUG_ON(type >= KOBJ_NS_TYPES);
	BUG_ON(!kobj_ns_type_registered(type));

	return type;
}

/**
 *	sysfs_create_dir - create a directory for an object.
 *	@kobj:		object we're creating directory for. 
 */
int sysfs_create_dir(struct kobject * kobj)
{
	enum kobj_ns_type type;
	struct sysfs_dirent *parent_sd, *sd;
	const void *ns = NULL;
	int error = 0;

	BUG_ON(!kobj);

	if (kobj->parent)
		parent_sd = kobj->parent->sd;
	else
		parent_sd = &sysfs_root;

	if (sysfs_ns_type(parent_sd))
		ns = kobj->ktype->namespace(kobj);
	type = sysfs_read_ns_type(kobj);

	error = create_dir(kobj, parent_sd, type, ns, kobject_name(kobj), &sd);
	if (!error)
		kobj->sd = sd;
	return error;
}

static struct dentry * sysfs_lookup(struct inode *dir, struct dentry *dentry,
				struct nameidata *nd)
{
	struct dentry *ret = NULL;
	struct dentry *parent = dentry->d_parent;
	struct sysfs_dirent *parent_sd = parent->d_fsdata;
	struct sysfs_dirent *sd;
	struct inode *inode;
	enum kobj_ns_type type;
	const void *ns;

	mutex_lock(&sysfs_mutex);

	type = sysfs_ns_type(parent_sd);
	ns = sysfs_info(dir->i_sb)->ns[type];

	sd = sysfs_find_dirent(parent_sd, ns, dentry->d_name.name);

	/* no such entry */
	if (!sd) {
		ret = ERR_PTR(-ENOENT);
		goto out_unlock;
	}

	/* attach dentry and inode */
	inode = sysfs_get_inode(dir->i_sb, sd);
	if (!inode) {
		ret = ERR_PTR(-ENOMEM);
		goto out_unlock;
	}

	/* instantiate and hash dentry */
	ret = d_find_alias(inode);
	if (!ret) {
		d_set_d_op(dentry, &sysfs_dentry_ops);
		dentry->d_fsdata = sysfs_get(sd);
		d_add(dentry, inode);
	} else {
		d_move(ret, dentry);
		iput(inode);
	}

 out_unlock:
	mutex_unlock(&sysfs_mutex);
	return ret;
}

const struct inode_operations sysfs_dir_inode_operations = {
	.lookup		= sysfs_lookup,
	.permission	= sysfs_permission,
	.setattr	= sysfs_setattr,
	.getattr	= sysfs_getattr,
	.setxattr	= sysfs_setxattr,
};

static void remove_dir(struct sysfs_dirent *sd)
{
	struct sysfs_addrm_cxt acxt;

	sysfs_addrm_start(&acxt, sd->s_parent);
	sysfs_remove_one(&acxt, sd);
	sysfs_addrm_finish(&acxt);
}

void sysfs_remove_subdir(struct sysfs_dirent *sd)
{
	remove_dir(sd);
}


static void __sysfs_remove_dir(struct sysfs_dirent *dir_sd)
{
	struct sysfs_addrm_cxt acxt;
	struct rb_node *pos;

	if (!dir_sd)
		return;

	pr_debug("sysfs %s: removing dir\n", dir_sd->s_name);
	sysfs_addrm_start(&acxt, dir_sd);
	pos = rb_first(&dir_sd->s_dir.inode_tree);
	while (pos) {
		struct sysfs_dirent *sd = rb_entry(pos, struct sysfs_dirent, inode_node);
		pos = rb_next(pos);
		if (sysfs_type(sd) != SYSFS_DIR)
			sysfs_remove_one(&acxt, sd);
	}
	sysfs_addrm_finish(&acxt);

	remove_dir(dir_sd);
}

/**
 *	sysfs_remove_dir - remove an object's directory.
 *	@kobj:	object.
 *
 *	The only thing special about this is that we remove any files in
 *	the directory before we remove the directory, and we've inlined
 *	what used to be sysfs_rmdir() below, instead of calling separately.
 */

void sysfs_remove_dir(struct kobject * kobj)
{
	struct sysfs_dirent *sd = kobj->sd;

	spin_lock(&sysfs_assoc_lock);
	kobj->sd = NULL;
	spin_unlock(&sysfs_assoc_lock);

	__sysfs_remove_dir(sd);
}

int sysfs_rename(struct sysfs_dirent *sd,
	struct sysfs_dirent *new_parent_sd, const void *new_ns,
	const char *new_name)
{
	const char *dup_name = NULL;
	int error;

	mutex_lock(&sysfs_mutex);

	error = 0;
	if ((sd->s_parent == new_parent_sd) && (sd->s_ns == new_ns) &&
	    (strcmp(sd->s_name, new_name) == 0))
		goto out;	/* nothing to rename */

	error = -EEXIST;
	if (sysfs_find_dirent(new_parent_sd, new_ns, new_name))
		goto out;

	/* rename sysfs_dirent */
	if (strcmp(sd->s_name, new_name) != 0) {
		error = -ENOMEM;
		new_name = dup_name = kstrdup(new_name, GFP_KERNEL);
		if (!new_name)
			goto out;

		dup_name = sd->s_name;
		sd->s_name = new_name;
	}

	/* Move to the appropriate place in the appropriate directories rbtree. */
	sysfs_unlink_sibling(sd);
	sysfs_get(new_parent_sd);
	sysfs_put(sd->s_parent);
	sd->s_ns = new_ns;
	sd->s_parent = new_parent_sd;
	sysfs_link_sibling(sd);

	error = 0;
 out:
	mutex_unlock(&sysfs_mutex);
	kfree(dup_name);
	return error;
}

int sysfs_rename_dir(struct kobject *kobj, const char *new_name)
{
	struct sysfs_dirent *parent_sd = kobj->sd->s_parent;
	const void *new_ns = NULL;

	if (sysfs_ns_type(parent_sd))
		new_ns = kobj->ktype->namespace(kobj);

	return sysfs_rename(kobj->sd, parent_sd, new_ns, new_name);
}

int sysfs_move_dir(struct kobject *kobj, struct kobject *new_parent_kobj)
{
	struct sysfs_dirent *sd = kobj->sd;
	struct sysfs_dirent *new_parent_sd;
	const void *new_ns = NULL;

	BUG_ON(!sd->s_parent);
	if (sysfs_ns_type(sd->s_parent))
		new_ns = kobj->ktype->namespace(kobj);
	new_parent_sd = new_parent_kobj && new_parent_kobj->sd ?
		new_parent_kobj->sd : &sysfs_root;

	return sysfs_rename(sd, new_parent_sd, new_ns, sd->s_name);
}

/* Relationship between s_mode and the DT_xxx types */
static inline unsigned char dt_type(struct sysfs_dirent *sd)
{
	return (sd->s_mode >> 12) & 15;
}

static int sysfs_dir_release(struct inode *inode, struct file *filp)
{
	sysfs_put(filp->private_data);
	return 0;
}

static struct sysfs_dirent *sysfs_dir_pos(const void *ns,
	struct sysfs_dirent *parent_sd,	ino_t ino, struct sysfs_dirent *pos)
{
	if (pos) {
		int valid = !(pos->s_flags & SYSFS_FLAG_REMOVED) &&
			pos->s_parent == parent_sd &&
			ino == pos->s_ino;
		sysfs_put(pos);
		if (!valid)
			pos = NULL;
	}
	if (!pos && (ino > 1) && (ino < INT_MAX)) {
		struct rb_node *p = parent_sd->s_dir.inode_tree.rb_node;
		while (p) {
#define node	rb_entry(p, struct sysfs_dirent, inode_node)
			if (ino < node->s_ino) {
				pos = node;
				p = node->inode_node.rb_left;
<<<<<<< HEAD
			} else if (node->s_ino > ino) {
=======
			} else if (ino > node->s_ino) {
>>>>>>> a34815b9
				p = node->inode_node.rb_right;
			} else {
				pos = node;
				break;
			}
#undef node
		}
	}
<<<<<<< HEAD
	while (pos && pos->s_ns && pos->s_ns != ns) {
=======
	while (pos && pos->s_ns != ns) {
>>>>>>> a34815b9
		struct rb_node *p = rb_next(&pos->inode_node);
		if (!p)
			pos = NULL;
		else
			pos = rb_entry(p, struct sysfs_dirent, inode_node);
	}
	return pos;
}

static struct sysfs_dirent *sysfs_dir_next_pos(const void *ns,
	struct sysfs_dirent *parent_sd,	ino_t ino, struct sysfs_dirent *pos)
{
	pos = sysfs_dir_pos(ns, parent_sd, ino, pos);
	if (pos) do {
		struct rb_node *p = rb_next(&pos->inode_node);
		if (!p)
			pos = NULL;
		else
			pos = rb_entry(p, struct sysfs_dirent, inode_node);
<<<<<<< HEAD
	} while (pos && pos->s_ns && pos->s_ns != ns);
=======
	} while (pos && pos->s_ns != ns);
>>>>>>> a34815b9
	return pos;
}

static int sysfs_readdir(struct file * filp, void * dirent, filldir_t filldir)
{
	struct dentry *dentry = filp->f_path.dentry;
	struct sysfs_dirent * parent_sd = dentry->d_fsdata;
	struct sysfs_dirent *pos = filp->private_data;
	enum kobj_ns_type type;
	const void *ns;
	ino_t ino;

	type = sysfs_ns_type(parent_sd);
	ns = sysfs_info(dentry->d_sb)->ns[type];

	if (filp->f_pos == 0) {
		ino = parent_sd->s_ino;
		if (filldir(dirent, ".", 1, filp->f_pos, ino, DT_DIR) == 0)
			filp->f_pos++;
	}
	if (filp->f_pos == 1) {
		if (parent_sd->s_parent)
			ino = parent_sd->s_parent->s_ino;
		else
			ino = parent_sd->s_ino;
		if (filldir(dirent, "..", 2, filp->f_pos, ino, DT_DIR) == 0)
			filp->f_pos++;
	}
	mutex_lock(&sysfs_mutex);
	for (pos = sysfs_dir_pos(ns, parent_sd, filp->f_pos, pos);
	     pos;
	     pos = sysfs_dir_next_pos(ns, parent_sd, filp->f_pos, pos)) {
		const char * name;
		unsigned int type;
		int len, ret;

		name = pos->s_name;
		len = strlen(name);
		ino = pos->s_ino;
		type = dt_type(pos);
		filp->f_pos = ino;
		filp->private_data = sysfs_get(pos);

		mutex_unlock(&sysfs_mutex);
		ret = filldir(dirent, name, len, filp->f_pos, ino, type);
		mutex_lock(&sysfs_mutex);
		if (ret < 0)
			break;
	}
	mutex_unlock(&sysfs_mutex);
	if ((filp->f_pos > 1) && !pos) { /* EOF */
		filp->f_pos = INT_MAX;
		filp->private_data = NULL;
	}
	return 0;
}


const struct file_operations sysfs_dir_operations = {
	.read		= generic_read_dir,
	.readdir	= sysfs_readdir,
	.release	= sysfs_dir_release,
	.llseek		= generic_file_llseek,
};<|MERGE_RESOLUTION|>--- conflicted
+++ resolved
@@ -60,38 +60,12 @@
 		} else if (sd->s_ino > node->s_ino) {
 			p = &node->inode_node.rb_right;
 		} else {
-<<<<<<< HEAD
-			printk(KERN_CRIT "sysfs: inserting duplicate inode '%lx'\n", sd->s_ino);
+			printk(KERN_CRIT "sysfs: inserting duplicate inode '%lx'\n",
+			       (unsigned long) sd->s_ino);
 			BUG();
 		}
 #undef node
 	}
-	rb_link_node(&sd->inode_node, parent, p);
-	rb_insert_color(&sd->inode_node, &parent_sd->s_dir.inode_tree);
-
-	p = &parent_sd->s_dir.name_tree.rb_node;
-	parent = NULL;
-	while (*p) {
-		int c;
-		parent = *p;
-#define node	rb_entry(parent, struct sysfs_dirent, name_node)
-		c = strcmp(sd->s_name, node->s_name);
-		if (c < 0) {
-			p = &node->name_node.rb_left;
-		} else if (c > 0) {
-			p = &node->name_node.rb_right;
-		} else {
-			printk(KERN_CRIT "sysfs: inserting duplicate filename '%s'\n", sd->s_name);
-=======
-			printk(KERN_CRIT "sysfs: inserting duplicate inode '%lx'\n",
-			       (unsigned long) sd->s_ino);
->>>>>>> a34815b9
-			BUG();
-		}
-#undef node
-	}
-<<<<<<< HEAD
-=======
 	rb_link_node(&sd->inode_node, parent, p);
 	rb_insert_color(&sd->inode_node, &parent_sd->s_dir.inode_tree);
 
@@ -109,7 +83,6 @@
 		}
 #undef node
 	}
->>>>>>> a34815b9
 	rb_link_node(&sd->name_node, parent, p);
 	rb_insert_color(&sd->name_node, &parent_sd->s_dir.name_tree);
 }
@@ -593,24 +566,6 @@
 				       const unsigned char *name)
 {
 	struct rb_node *p = parent_sd->s_dir.name_tree.rb_node;
-<<<<<<< HEAD
-
-	while (p) {
-		int c;
-#define node	rb_entry(p, struct sysfs_dirent, name_node)
-		c = strcmp(name, node->s_name);
-		if (c < 0) {
-			p = node->name_node.rb_left;
-		} else if (c > 0) {
-			p = node->name_node.rb_right;
-		} else {
-			return node;
-		}
-#undef node
-	}
-
-	return NULL;
-=======
 	struct sysfs_dirent *found = NULL;
 
 	if (!!sysfs_ns_type(parent_sd) != !!ns) {
@@ -647,7 +602,6 @@
 	}
 
 	return found;
->>>>>>> a34815b9
 }
 
 /**
@@ -982,11 +936,7 @@
 			if (ino < node->s_ino) {
 				pos = node;
 				p = node->inode_node.rb_left;
-<<<<<<< HEAD
-			} else if (node->s_ino > ino) {
-=======
 			} else if (ino > node->s_ino) {
->>>>>>> a34815b9
 				p = node->inode_node.rb_right;
 			} else {
 				pos = node;
@@ -995,11 +945,7 @@
 #undef node
 		}
 	}
-<<<<<<< HEAD
-	while (pos && pos->s_ns && pos->s_ns != ns) {
-=======
 	while (pos && pos->s_ns != ns) {
->>>>>>> a34815b9
 		struct rb_node *p = rb_next(&pos->inode_node);
 		if (!p)
 			pos = NULL;
@@ -1019,11 +965,7 @@
 			pos = NULL;
 		else
 			pos = rb_entry(p, struct sysfs_dirent, inode_node);
-<<<<<<< HEAD
-	} while (pos && pos->s_ns && pos->s_ns != ns);
-=======
 	} while (pos && pos->s_ns != ns);
->>>>>>> a34815b9
 	return pos;
 }
 
