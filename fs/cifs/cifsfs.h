--- conflicted
+++ resolved
@@ -136,9 +136,5 @@
 extern const struct export_operations cifs_export_ops;
 #endif /* CONFIG_CIFS_NFSD_EXPORT */
 
-<<<<<<< HEAD
-#define CIFS_VERSION   "2.05"
-=======
 #define CIFS_VERSION   "2.06"
->>>>>>> 5164bece
 #endif				/* _CIFSFS_H */