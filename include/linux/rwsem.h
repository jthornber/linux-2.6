/* rwsem.h: R/W semaphores, public interface
 *
 * Written by David Howells (dhowells@redhat.com).
 * Derived from asm-i386/semaphore.h
 */

#ifndef _LINUX_RWSEM_H
#define _LINUX_RWSEM_H

#include <linux/linkage.h>

#include <linux/types.h>
#include <linux/kernel.h>
#include <linux/list.h>
#include <linux/spinlock.h>

#include <linux/atomic.h>

struct rw_semaphore;

#ifdef CONFIG_RWSEM_GENERIC_SPINLOCK
#include <linux/rwsem-spinlock.h> /* use a generic implementation */
#else
/* All arch specific implementations share the same struct */
struct rw_semaphore {
	long			count;
	raw_spinlock_t		wait_lock;
	struct list_head	wait_list;
#ifdef CONFIG_DEBUG_LOCK_ALLOC
	struct lockdep_map	dep_map;
#endif
};

extern struct rw_semaphore *rwsem_down_read_failed(struct rw_semaphore *sem);
extern struct rw_semaphore *rwsem_down_write_failed(struct rw_semaphore *sem);
extern struct rw_semaphore *rwsem_wake(struct rw_semaphore *);
extern struct rw_semaphore *rwsem_downgrade_wake(struct rw_semaphore *sem);

/* Include the arch specific part */
#include <asm/rwsem.h>

/* In all implementations count != 0 means locked */
static inline int rwsem_is_locked(struct rw_semaphore *sem)
{
	return sem->count != 0;
}

#endif

/* Common initializer macros and functions */

#ifdef CONFIG_DEBUG_LOCK_ALLOC
# define __RWSEM_DEP_MAP_INIT(lockname) , .dep_map = { .name = #lockname }
#else
# define __RWSEM_DEP_MAP_INIT(lockname)
#endif

#define __RWSEM_INITIALIZER(name)			\
	{ RWSEM_UNLOCKED_VALUE,				\
	  __RAW_SPIN_LOCK_UNLOCKED(name.wait_lock),	\
	  LIST_HEAD_INIT((name).wait_list)		\
	  __RWSEM_DEP_MAP_INIT(name) }

#define DECLARE_RWSEM(name) \
	struct rw_semaphore name = __RWSEM_INITIALIZER(name)

extern void __init_rwsem(struct rw_semaphore *sem, const char *name,
			 struct lock_class_key *key);

#define init_rwsem(sem)						\
do {								\
	static struct lock_class_key __key;			\
								\
	__init_rwsem((sem), #sem, &__key);			\
} while (0)

/*
 * lock for reading
 */
extern void down_read(struct rw_semaphore *sem);

/*
 * trylock for reading -- returns 1 if successful, 0 if contention
 */
extern int down_read_trylock(struct rw_semaphore *sem);

/*
 * lock for writing
 */
extern void down_write(struct rw_semaphore *sem);

/*
 * trylock for writing -- returns 1 if successful, 0 if contention
 */
extern int down_write_trylock(struct rw_semaphore *sem);

/*
 * release a read lock
 */
extern void up_read(struct rw_semaphore *sem);

/*
 * release a write lock
 */
extern void up_write(struct rw_semaphore *sem);

/*
 * downgrade write lock to read lock
 */
extern void downgrade_write(struct rw_semaphore *sem);

#ifdef CONFIG_DEBUG_LOCK_ALLOC
/*
 * nested locking. NOTE: rwsems are not allowed to recurse
 * (which occurs if the same task tries to acquire the same
 * lock instance multiple times), but multiple locks of the
 * same lock class might be taken, if the order of the locks
 * is always the same. This ordering rule can be expressed
 * to lockdep via the _nested() APIs, but enumerating the
 * subclasses that are used. (If the nesting relationship is
 * static then another method for expressing nested locking is
 * the explicit definition of lock class keys and the use of
 * lockdep_set_class() at lock initialization time.
 * See Documentation/lockdep-design.txt for more details.)
 */
extern void down_read_nested(struct rw_semaphore *sem, int subclass);
extern void down_write_nested(struct rw_semaphore *sem, int subclass);
<<<<<<< HEAD
/*
 * Take/release a lock when not the owner will release it.
 *
 * [ This API should be avoided as much as possible - the
 *   proper abstraction for this case is completions. ]
 */
extern void down_read_non_owner(struct rw_semaphore *sem);
extern void up_read_non_owner(struct rw_semaphore *sem);
=======
extern void _down_write_nest_lock(struct rw_semaphore *sem, struct lockdep_map *nest_lock);

# define down_write_nest_lock(sem, nest_lock)			\
do {								\
	typecheck(struct lockdep_map *, &(nest_lock)->dep_map);	\
	_down_write_nest_lock(sem, &(nest_lock)->dep_map);	\
} while (0);

>>>>>>> e311e033
#else
# define down_read_nested(sem, subclass)		down_read(sem)
# define down_write_nest_lock(sem, nest_lock)	down_write(sem)
# define down_write_nested(sem, subclass)	down_write(sem)
# define down_read_non_owner(sem)		down_read(sem)
# define up_read_non_owner(sem)			up_read(sem)
#endif

#endif /* _LINUX_RWSEM_H */<|MERGE_RESOLUTION|>--- conflicted
+++ resolved
@@ -125,7 +125,6 @@
  */
 extern void down_read_nested(struct rw_semaphore *sem, int subclass);
 extern void down_write_nested(struct rw_semaphore *sem, int subclass);
-<<<<<<< HEAD
 /*
  * Take/release a lock when not the owner will release it.
  *
@@ -134,7 +133,6 @@
  */
 extern void down_read_non_owner(struct rw_semaphore *sem);
 extern void up_read_non_owner(struct rw_semaphore *sem);
-=======
 extern void _down_write_nest_lock(struct rw_semaphore *sem, struct lockdep_map *nest_lock);
 
 # define down_write_nest_lock(sem, nest_lock)			\
@@ -143,7 +141,6 @@
 	_down_write_nest_lock(sem, &(nest_lock)->dep_map);	\
 } while (0);
 
->>>>>>> e311e033
 #else
 # define down_read_nested(sem, subclass)		down_read(sem)
 # define down_write_nest_lock(sem, nest_lock)	down_write(sem)
