/*
 * Universal Interface for Intel High Definition Audio Codec
 *
 * HD audio interface patch for SigmaTel STAC92xx
 *
 * Copyright (c) 2005 Embedded Alley Solutions, Inc.
 * Matt Porter <mporter@embeddedalley.com>
 *
 * Based on patch_cmedia.c and patch_realtek.c
 * Copyright (c) 2004 Takashi Iwai <tiwai@suse.de>
 *
 *  This driver is free software; you can redistribute it and/or modify
 *  it under the terms of the GNU General Public License as published by
 *  the Free Software Foundation; either version 2 of the License, or
 *  (at your option) any later version.
 *
 *  This driver is distributed in the hope that it will be useful,
 *  but WITHOUT ANY WARRANTY; without even the implied warranty of
 *  MERCHANTABILITY or FITNESS FOR A PARTICULAR PURPOSE.  See the
 *  GNU General Public License for more details.
 *
 *  You should have received a copy of the GNU General Public License
 *  along with this program; if not, write to the Free Software
 *  Foundation, Inc., 59 Temple Place, Suite 330, Boston, MA  02111-1307 USA
 */

#include <linux/init.h>
#include <linux/delay.h>
#include <linux/slab.h>
#include <linux/pci.h>
#include <linux/dmi.h>
#include <linux/module.h>
#include <sound/core.h>
#include <sound/jack.h>
#include "hda_codec.h"
#include "hda_local.h"
#include "hda_auto_parser.h"
#include "hda_beep.h"
#include "hda_jack.h"
#include "hda_generic.h"

enum {
	STAC_REF,
	STAC_9200_OQO,
	STAC_9200_DELL_D21,
	STAC_9200_DELL_D22,
	STAC_9200_DELL_D23,
	STAC_9200_DELL_M21,
	STAC_9200_DELL_M22,
	STAC_9200_DELL_M23,
	STAC_9200_DELL_M24,
	STAC_9200_DELL_M25,
	STAC_9200_DELL_M26,
	STAC_9200_DELL_M27,
	STAC_9200_M4,
	STAC_9200_M4_2,
	STAC_9200_PANASONIC,
	STAC_9200_EAPD_INIT,
	STAC_9200_MODELS
};

enum {
	STAC_9205_REF,
	STAC_9205_DELL_M42,
	STAC_9205_DELL_M43,
	STAC_9205_DELL_M44,
	STAC_9205_EAPD,
	STAC_9205_MODELS
};

enum {
	STAC_92HD73XX_NO_JD, /* no jack-detection */
	STAC_92HD73XX_REF,
	STAC_92HD73XX_INTEL,
	STAC_DELL_M6_AMIC,
	STAC_DELL_M6_DMIC,
	STAC_DELL_M6_BOTH,
	STAC_DELL_EQ,
	STAC_ALIENWARE_M17X,
	STAC_92HD89XX_HP_FRONT_JACK,
	STAC_92HD89XX_HP_Z1_G2_RIGHT_MIC_JACK,
	STAC_92HD73XX_MODELS
};

enum {
	STAC_92HD83XXX_REF,
	STAC_92HD83XXX_PWR_REF,
	STAC_DELL_S14,
	STAC_DELL_VOSTRO_3500,
	STAC_92HD83XXX_HP_cNB11_INTQUAD,
	STAC_HP_DV7_4000,
	STAC_HP_ZEPHYR,
	STAC_92HD83XXX_HP_LED,
	STAC_92HD83XXX_HP_INV_LED,
	STAC_92HD83XXX_HP_MIC_LED,
	STAC_HP_LED_GPIO10,
	STAC_92HD83XXX_HEADSET_JACK,
	STAC_92HD83XXX_HP,
	STAC_HP_ENVY_BASS,
	STAC_HP_BNB13_EQ,
	STAC_HP_ENVY_TS_BASS,
	STAC_92HD83XXX_MODELS
};

enum {
	STAC_92HD71BXX_REF,
	STAC_DELL_M4_1,
	STAC_DELL_M4_2,
	STAC_DELL_M4_3,
	STAC_HP_M4,
	STAC_HP_DV4,
	STAC_HP_DV5,
	STAC_HP_HDX,
	STAC_92HD71BXX_HP,
	STAC_92HD71BXX_NO_DMIC,
	STAC_92HD71BXX_NO_SMUX,
	STAC_92HD71BXX_MODELS
};

enum {
	STAC_92HD95_HP_LED,
	STAC_92HD95_HP_BASS,
	STAC_92HD95_MODELS
};

enum {
	STAC_925x_REF,
	STAC_M1,
	STAC_M1_2,
	STAC_M2,
	STAC_M2_2,
	STAC_M3,
	STAC_M5,
	STAC_M6,
	STAC_925x_MODELS
};

enum {
	STAC_D945_REF,
	STAC_D945GTP3,
	STAC_D945GTP5,
	STAC_INTEL_MAC_V1,
	STAC_INTEL_MAC_V2,
	STAC_INTEL_MAC_V3,
	STAC_INTEL_MAC_V4,
	STAC_INTEL_MAC_V5,
	STAC_INTEL_MAC_AUTO,
	STAC_ECS_202,
	STAC_922X_DELL_D81,
	STAC_922X_DELL_D82,
	STAC_922X_DELL_M81,
	STAC_922X_DELL_M82,
	STAC_922X_INTEL_MAC_GPIO,
	STAC_922X_MODELS
};

enum {
	STAC_D965_REF_NO_JD, /* no jack-detection */
	STAC_D965_REF,
	STAC_D965_3ST,
	STAC_D965_5ST,
	STAC_D965_5ST_NO_FP,
	STAC_D965_VERBS,
	STAC_DELL_3ST,
	STAC_DELL_BIOS,
	STAC_DELL_BIOS_AMIC,
	STAC_DELL_BIOS_SPDIF,
	STAC_927X_DELL_DMIC,
	STAC_927X_VOLKNOB,
	STAC_927X_MODELS
};

enum {
	STAC_9872_VAIO,
	STAC_9872_MODELS
};

struct sigmatel_spec {
	struct hda_gen_spec gen;

	unsigned int eapd_switch: 1;
	unsigned int linear_tone_beep:1;
	unsigned int headset_jack:1; /* 4-pin headset jack (hp + mono mic) */
	unsigned int volknob_init:1; /* special volume-knob initialization */
	unsigned int powerdown_adcs:1;
	unsigned int have_spdif_mux:1;

	/* gpio lines */
	unsigned int eapd_mask;
	unsigned int gpio_mask;
	unsigned int gpio_dir;
	unsigned int gpio_data;
	unsigned int gpio_mute;
	unsigned int gpio_led;
	unsigned int gpio_led_polarity;
	unsigned int vref_mute_led_nid; /* pin NID for mute-LED vref control */
	unsigned int vref_led;
	int default_polarity;

	unsigned int mic_mute_led_gpio; /* capture mute LED GPIO */
	unsigned int mic_enabled; /* current mic mute state (bitmask) */

	/* stream */
	unsigned int stream_delay;

	/* analog loopback */
	const struct snd_kcontrol_new *aloopback_ctl;
	unsigned int aloopback;
	unsigned char aloopback_mask;
	unsigned char aloopback_shift;

	/* power management */
	unsigned int power_map_bits;
	unsigned int num_pwrs;
	const hda_nid_t *pwr_nids;
	unsigned int active_adcs;

	/* beep widgets */
	hda_nid_t anabeep_nid;

	/* SPDIF-out mux */
	const char * const *spdif_labels;
	struct hda_input_mux spdif_mux;
	unsigned int cur_smux[2];
};

#define AC_VERB_IDT_SET_POWER_MAP	0x7ec
#define AC_VERB_IDT_GET_POWER_MAP	0xfec

static const hda_nid_t stac92hd73xx_pwr_nids[8] = {
	0x0a, 0x0b, 0x0c, 0xd, 0x0e,
	0x0f, 0x10, 0x11
};

static const hda_nid_t stac92hd83xxx_pwr_nids[7] = {
	0x0a, 0x0b, 0x0c, 0xd, 0x0e,
	0x0f, 0x10
};

static const hda_nid_t stac92hd71bxx_pwr_nids[3] = {
	0x0a, 0x0d, 0x0f
};


/*
 * PCM hooks
 */
static void stac_playback_pcm_hook(struct hda_pcm_stream *hinfo,
				   struct hda_codec *codec,
				   struct snd_pcm_substream *substream,
				   int action)
{
	struct sigmatel_spec *spec = codec->spec;
	if (action == HDA_GEN_PCM_ACT_OPEN && spec->stream_delay)
		msleep(spec->stream_delay);
}

static void stac_capture_pcm_hook(struct hda_pcm_stream *hinfo,
				  struct hda_codec *codec,
				  struct snd_pcm_substream *substream,
				  int action)
{
	struct sigmatel_spec *spec = codec->spec;
	int i, idx = 0;

	if (!spec->powerdown_adcs)
		return;

	for (i = 0; i < spec->gen.num_all_adcs; i++) {
		if (spec->gen.all_adcs[i] == hinfo->nid) {
			idx = i;
			break;
		}
	}

	switch (action) {
	case HDA_GEN_PCM_ACT_OPEN:
		msleep(40);
		snd_hda_codec_write(codec, hinfo->nid, 0,
				    AC_VERB_SET_POWER_STATE, AC_PWRST_D0);
		spec->active_adcs |= (1 << idx);
		break;
	case HDA_GEN_PCM_ACT_CLOSE:
		snd_hda_codec_write(codec, hinfo->nid, 0,
				    AC_VERB_SET_POWER_STATE, AC_PWRST_D3);
		spec->active_adcs &= ~(1 << idx);
		break;
	}
}

/*
 * Early 2006 Intel Macintoshes with STAC9220X5 codecs seem to have a
 * funky external mute control using GPIO pins.
 */

static void stac_gpio_set(struct hda_codec *codec, unsigned int mask,
			  unsigned int dir_mask, unsigned int data)
{
	unsigned int gpiostate, gpiomask, gpiodir;

	codec_dbg(codec, "%s msk %x dir %x gpio %x\n", __func__, mask, dir_mask, data);

	gpiostate = snd_hda_codec_read(codec, codec->afg, 0,
				       AC_VERB_GET_GPIO_DATA, 0);
	gpiostate = (gpiostate & ~dir_mask) | (data & dir_mask);

	gpiomask = snd_hda_codec_read(codec, codec->afg, 0,
				      AC_VERB_GET_GPIO_MASK, 0);
	gpiomask |= mask;

	gpiodir = snd_hda_codec_read(codec, codec->afg, 0,
				     AC_VERB_GET_GPIO_DIRECTION, 0);
	gpiodir |= dir_mask;

	/* Configure GPIOx as CMOS */
	snd_hda_codec_write(codec, codec->afg, 0, 0x7e7, 0);

	snd_hda_codec_write(codec, codec->afg, 0,
			    AC_VERB_SET_GPIO_MASK, gpiomask);
	snd_hda_codec_read(codec, codec->afg, 0,
			   AC_VERB_SET_GPIO_DIRECTION, gpiodir); /* sync */

	msleep(1);

	snd_hda_codec_read(codec, codec->afg, 0,
			   AC_VERB_SET_GPIO_DATA, gpiostate); /* sync */
}

/* hook for controlling mic-mute LED GPIO */
static void stac_capture_led_hook(struct hda_codec *codec,
				  struct snd_kcontrol *kcontrol,
				  struct snd_ctl_elem_value *ucontrol)
{
	struct sigmatel_spec *spec = codec->spec;
	unsigned int mask;
	bool cur_mute, prev_mute;

	if (!kcontrol || !ucontrol)
		return;

	mask = 1U << snd_ctl_get_ioffidx(kcontrol, &ucontrol->id);
	prev_mute = !spec->mic_enabled;
	if (ucontrol->value.integer.value[0] ||
	    ucontrol->value.integer.value[1])
		spec->mic_enabled |= mask;
	else
		spec->mic_enabled &= ~mask;
	cur_mute = !spec->mic_enabled;
	if (cur_mute != prev_mute) {
		if (cur_mute)
			spec->gpio_data |= spec->mic_mute_led_gpio;
		else
			spec->gpio_data &= ~spec->mic_mute_led_gpio;
		stac_gpio_set(codec, spec->gpio_mask,
			      spec->gpio_dir, spec->gpio_data);
	}
}

static int stac_vrefout_set(struct hda_codec *codec,
					hda_nid_t nid, unsigned int new_vref)
{
	int error, pinctl;

	codec_dbg(codec, "%s, nid %x ctl %x\n", __func__, nid, new_vref);
	pinctl = snd_hda_codec_read(codec, nid, 0,
				AC_VERB_GET_PIN_WIDGET_CONTROL, 0);

	if (pinctl < 0)
		return pinctl;

	pinctl &= 0xff;
	pinctl &= ~AC_PINCTL_VREFEN;
	pinctl |= (new_vref & AC_PINCTL_VREFEN);

	error = snd_hda_set_pin_ctl_cache(codec, nid, pinctl);
	if (error < 0)
		return error;

	return 1;
}

/* prevent codec AFG to D3 state when vref-out pin is used for mute LED */
/* this hook is set in stac_setup_gpio() */
static unsigned int stac_vref_led_power_filter(struct hda_codec *codec,
					       hda_nid_t nid,
					       unsigned int power_state)
{
	if (nid == codec->afg && power_state == AC_PWRST_D3)
		return AC_PWRST_D1;
	return snd_hda_gen_path_power_filter(codec, nid, power_state);
}

/* update mute-LED accoring to the master switch */
static void stac_update_led_status(struct hda_codec *codec, int enabled)
{
	struct sigmatel_spec *spec = codec->spec;
	int muted = !enabled;

	if (!spec->gpio_led)
		return;

	/* LED state is inverted on these systems */
	if (spec->gpio_led_polarity)
		muted = !muted;

	if (!spec->vref_mute_led_nid) {
		if (muted)
			spec->gpio_data |= spec->gpio_led;
		else
			spec->gpio_data &= ~spec->gpio_led;
		stac_gpio_set(codec, spec->gpio_mask,
				spec->gpio_dir, spec->gpio_data);
	} else {
		spec->vref_led = muted ? AC_PINCTL_VREF_50 : AC_PINCTL_VREF_GRD;
		stac_vrefout_set(codec,	spec->vref_mute_led_nid,
				 spec->vref_led);
	}
}

/* vmaster hook to update mute LED */
static void stac_vmaster_hook(void *private_data, int val)
{
	stac_update_led_status(private_data, val);
}

/* automute hook to handle GPIO mute and EAPD updates */
static void stac_update_outputs(struct hda_codec *codec)
{
	struct sigmatel_spec *spec = codec->spec;

	if (spec->gpio_mute)
		spec->gen.master_mute =
			!(snd_hda_codec_read(codec, codec->afg, 0,
				AC_VERB_GET_GPIO_DATA, 0) & spec->gpio_mute);

	snd_hda_gen_update_outputs(codec);

	if (spec->eapd_mask && spec->eapd_switch) {
		unsigned int val = spec->gpio_data;
		if (spec->gen.speaker_muted)
			val &= ~spec->eapd_mask;
		else
			val |= spec->eapd_mask;
		if (spec->gpio_data != val) {
			spec->gpio_data = val;
			stac_gpio_set(codec, spec->gpio_mask, spec->gpio_dir,
				      val);
		}
	}
}

static void stac_toggle_power_map(struct hda_codec *codec, hda_nid_t nid,
				  bool enable, bool do_write)
{
	struct sigmatel_spec *spec = codec->spec;
	unsigned int idx, val;

	for (idx = 0; idx < spec->num_pwrs; idx++) {
		if (spec->pwr_nids[idx] == nid)
			break;
	}
	if (idx >= spec->num_pwrs)
		return;

	idx = 1 << idx;

	val = spec->power_map_bits;
	if (enable)
		val &= ~idx;
	else
		val |= idx;

	/* power down unused output ports */
	if (val != spec->power_map_bits) {
		spec->power_map_bits = val;
		if (do_write)
			snd_hda_codec_write(codec, codec->afg, 0,
					    AC_VERB_IDT_SET_POWER_MAP, val);
	}
}

/* update power bit per jack plug/unplug */
static void jack_update_power(struct hda_codec *codec,
			      struct hda_jack_callback *jack)
{
	struct sigmatel_spec *spec = codec->spec;
	int i;

	if (!spec->num_pwrs)
		return;

	if (jack && jack->tbl->nid) {
		stac_toggle_power_map(codec, jack->tbl->nid,
				      snd_hda_jack_detect(codec, jack->tbl->nid),
				      true);
		return;
	}

	/* update all jacks */
	for (i = 0; i < spec->num_pwrs; i++) {
		hda_nid_t nid = spec->pwr_nids[i];
		if (!snd_hda_jack_tbl_get(codec, nid))
			continue;
		stac_toggle_power_map(codec, nid,
				      snd_hda_jack_detect(codec, nid),
				      false);
	}

	snd_hda_codec_write(codec, codec->afg, 0, AC_VERB_IDT_SET_POWER_MAP,
			    spec->power_map_bits);
}

static void stac_vref_event(struct hda_codec *codec,
			    struct hda_jack_callback *event)
{
	unsigned int data;

	data = snd_hda_codec_read(codec, codec->afg, 0,
				  AC_VERB_GET_GPIO_DATA, 0);
	/* toggle VREF state based on GPIOx status */
	snd_hda_codec_write(codec, codec->afg, 0, 0x7e0,
			    !!(data & (1 << event->private_data)));
}

/* initialize the power map and enable the power event to jacks that
 * haven't been assigned to automute
 */
static void stac_init_power_map(struct hda_codec *codec)
{
	struct sigmatel_spec *spec = codec->spec;
	int i;

	for (i = 0; i < spec->num_pwrs; i++)  {
		hda_nid_t nid = spec->pwr_nids[i];
		unsigned int def_conf = snd_hda_codec_get_pincfg(codec, nid);
		def_conf = get_defcfg_connect(def_conf);
		if (def_conf == AC_JACK_PORT_COMPLEX &&
		    spec->vref_mute_led_nid != nid &&
		    is_jack_detectable(codec, nid)) {
			snd_hda_jack_detect_enable_callback(codec, nid,
							    jack_update_power);
		} else {
			if (def_conf == AC_JACK_PORT_NONE)
				stac_toggle_power_map(codec, nid, false, false);
			else
				stac_toggle_power_map(codec, nid, true, false);
		}
	}
}

/*
 */

static inline bool get_int_hint(struct hda_codec *codec, const char *key,
				int *valp)
{
	return !snd_hda_get_int_hint(codec, key, valp);
}

/* override some hints from the hwdep entry */
static void stac_store_hints(struct hda_codec *codec)
{
	struct sigmatel_spec *spec = codec->spec;
	int val;

	if (get_int_hint(codec, "gpio_mask", &spec->gpio_mask)) {
		spec->eapd_mask = spec->gpio_dir = spec->gpio_data =
			spec->gpio_mask;
	}
	if (get_int_hint(codec, "gpio_dir", &spec->gpio_dir))
		spec->gpio_mask &= spec->gpio_mask;
	if (get_int_hint(codec, "gpio_data", &spec->gpio_data))
		spec->gpio_dir &= spec->gpio_mask;
	if (get_int_hint(codec, "eapd_mask", &spec->eapd_mask))
		spec->eapd_mask &= spec->gpio_mask;
	if (get_int_hint(codec, "gpio_mute", &spec->gpio_mute))
		spec->gpio_mute &= spec->gpio_mask;
	val = snd_hda_get_bool_hint(codec, "eapd_switch");
	if (val >= 0)
		spec->eapd_switch = val;
}

/*
 * loopback controls
 */

#define stac_aloopback_info snd_ctl_boolean_mono_info

static int stac_aloopback_get(struct snd_kcontrol *kcontrol,
			      struct snd_ctl_elem_value *ucontrol)
{
	struct hda_codec *codec = snd_kcontrol_chip(kcontrol);
	unsigned int idx = snd_ctl_get_ioffidx(kcontrol, &ucontrol->id);
	struct sigmatel_spec *spec = codec->spec;

	ucontrol->value.integer.value[0] = !!(spec->aloopback &
					      (spec->aloopback_mask << idx));
	return 0;
}

static int stac_aloopback_put(struct snd_kcontrol *kcontrol,
			      struct snd_ctl_elem_value *ucontrol)
{
	struct hda_codec *codec = snd_kcontrol_chip(kcontrol);
	struct sigmatel_spec *spec = codec->spec;
	unsigned int idx = snd_ctl_get_ioffidx(kcontrol, &ucontrol->id);
	unsigned int dac_mode;
	unsigned int val, idx_val;

	idx_val = spec->aloopback_mask << idx;
	if (ucontrol->value.integer.value[0])
		val = spec->aloopback | idx_val;
	else
		val = spec->aloopback & ~idx_val;
	if (spec->aloopback == val)
		return 0;

	spec->aloopback = val;

	/* Only return the bits defined by the shift value of the
	 * first two bytes of the mask
	 */
	dac_mode = snd_hda_codec_read(codec, codec->afg, 0,
				      kcontrol->private_value & 0xFFFF, 0x0);
	dac_mode >>= spec->aloopback_shift;

	if (spec->aloopback & idx_val) {
		snd_hda_power_up(codec);
		dac_mode |= idx_val;
	} else {
		snd_hda_power_down(codec);
		dac_mode &= ~idx_val;
	}

	snd_hda_codec_write_cache(codec, codec->afg, 0,
		kcontrol->private_value >> 16, dac_mode);

	return 1;
}

#define STAC_ANALOG_LOOPBACK(verb_read, verb_write, cnt) \
	{ \
		.iface = SNDRV_CTL_ELEM_IFACE_MIXER, \
		.name  = "Analog Loopback", \
		.count = cnt, \
		.info  = stac_aloopback_info, \
		.get   = stac_aloopback_get, \
		.put   = stac_aloopback_put, \
		.private_value = verb_read | (verb_write << 16), \
	}

/*
 * Mute LED handling on HP laptops
 */

/* check whether it's a HP laptop with a docking port */
static bool hp_bnb2011_with_dock(struct hda_codec *codec)
{
	if (codec->vendor_id != 0x111d7605 &&
	    codec->vendor_id != 0x111d76d1)
		return false;

	switch (codec->subsystem_id) {
	case 0x103c1618:
	case 0x103c1619:
	case 0x103c161a:
	case 0x103c161b:
	case 0x103c161c:
	case 0x103c161d:
	case 0x103c161e:
	case 0x103c161f:

	case 0x103c162a:
	case 0x103c162b:

	case 0x103c1630:
	case 0x103c1631:

	case 0x103c1633:
	case 0x103c1634:
	case 0x103c1635:

	case 0x103c3587:
	case 0x103c3588:
	case 0x103c3589:
	case 0x103c358a:

	case 0x103c3667:
	case 0x103c3668:
	case 0x103c3669:

		return true;
	}
	return false;
}

static bool hp_blike_system(u32 subsystem_id)
{
	switch (subsystem_id) {
	case 0x103c1520:
	case 0x103c1521:
	case 0x103c1523:
	case 0x103c1524:
	case 0x103c1525:
	case 0x103c1722:
	case 0x103c1723:
	case 0x103c1724:
	case 0x103c1725:
	case 0x103c1726:
	case 0x103c1727:
	case 0x103c1728:
	case 0x103c1729:
	case 0x103c172a:
	case 0x103c172b:
	case 0x103c307e:
	case 0x103c307f:
	case 0x103c3080:
	case 0x103c3081:
	case 0x103c7007:
	case 0x103c7008:
		return true;
	}
	return false;
}

static void set_hp_led_gpio(struct hda_codec *codec)
{
	struct sigmatel_spec *spec = codec->spec;
	unsigned int gpio;

	if (spec->gpio_led)
		return;

	gpio = snd_hda_param_read(codec, codec->afg, AC_PAR_GPIO_CAP);
	gpio &= AC_GPIO_IO_COUNT;
	if (gpio > 3)
		spec->gpio_led = 0x08; /* GPIO 3 */
	else
		spec->gpio_led = 0x01; /* GPIO 0 */
}

/*
 * This method searches for the mute LED GPIO configuration
 * provided as OEM string in SMBIOS. The format of that string
 * is HP_Mute_LED_P_G or HP_Mute_LED_P
 * where P can be 0 or 1 and defines mute LED GPIO control state (low/high)
 * that corresponds to the NOT muted state of the master volume
 * and G is the index of the GPIO to use as the mute LED control (0..9)
 * If _G portion is missing it is assigned based on the codec ID
 *
 * So, HP B-series like systems may have HP_Mute_LED_0 (current models)
 * or  HP_Mute_LED_0_3 (future models) OEM SMBIOS strings
 *
 *
 * The dv-series laptops don't seem to have the HP_Mute_LED* strings in
 * SMBIOS - at least the ones I have seen do not have them - which include
 * my own system (HP Pavilion dv6-1110ax) and my cousin's
 * HP Pavilion dv9500t CTO.
 * Need more information on whether it is true across the entire series.
 * -- kunal
 */
static int find_mute_led_cfg(struct hda_codec *codec, int default_polarity)
{
	struct sigmatel_spec *spec = codec->spec;
	const struct dmi_device *dev = NULL;

	if (get_int_hint(codec, "gpio_led", &spec->gpio_led)) {
		get_int_hint(codec, "gpio_led_polarity",
			     &spec->gpio_led_polarity);
		return 1;
	}

	while ((dev = dmi_find_device(DMI_DEV_TYPE_OEM_STRING, NULL, dev))) {
		if (sscanf(dev->name, "HP_Mute_LED_%u_%x",
			   &spec->gpio_led_polarity,
			   &spec->gpio_led) == 2) {
			unsigned int max_gpio;
			max_gpio = snd_hda_param_read(codec, codec->afg,
						      AC_PAR_GPIO_CAP);
			max_gpio &= AC_GPIO_IO_COUNT;
			if (spec->gpio_led < max_gpio)
				spec->gpio_led = 1 << spec->gpio_led;
			else
				spec->vref_mute_led_nid = spec->gpio_led;
			return 1;
		}
		if (sscanf(dev->name, "HP_Mute_LED_%u",
			   &spec->gpio_led_polarity) == 1) {
			set_hp_led_gpio(codec);
			return 1;
		}
		/* BIOS bug: unfilled OEM string */
		if (strstr(dev->name, "HP_Mute_LED_P_G")) {
			set_hp_led_gpio(codec);
			if (default_polarity >= 0)
				spec->gpio_led_polarity = default_polarity;
			else
				spec->gpio_led_polarity = 1;
			return 1;
		}
	}

	/*
	 * Fallback case - if we don't find the DMI strings,
	 * we statically set the GPIO - if not a B-series system
	 * and default polarity is provided
	 */
	if (!hp_blike_system(codec->subsystem_id) &&
	    (default_polarity == 0 || default_polarity == 1)) {
		set_hp_led_gpio(codec);
		spec->gpio_led_polarity = default_polarity;
		return 1;
	}
	return 0;
}

/* check whether a built-in speaker is included in parsed pins */
static bool has_builtin_speaker(struct hda_codec *codec)
{
	struct sigmatel_spec *spec = codec->spec;
	hda_nid_t *nid_pin;
	int nids, i;

	if (spec->gen.autocfg.line_out_type == AUTO_PIN_SPEAKER_OUT) {
		nid_pin = spec->gen.autocfg.line_out_pins;
		nids = spec->gen.autocfg.line_outs;
	} else {
		nid_pin = spec->gen.autocfg.speaker_pins;
		nids = spec->gen.autocfg.speaker_outs;
	}

	for (i = 0; i < nids; i++) {
		unsigned int def_conf = snd_hda_codec_get_pincfg(codec, nid_pin[i]);
		if (snd_hda_get_input_pin_attr(def_conf) == INPUT_PIN_ATTR_INT)
			return true;
	}
	return false;
}

/*
 * PC beep controls
 */

/* create PC beep volume controls */
static int stac_auto_create_beep_ctls(struct hda_codec *codec,
						hda_nid_t nid)
{
	struct sigmatel_spec *spec = codec->spec;
	u32 caps = query_amp_caps(codec, nid, HDA_OUTPUT);
	struct snd_kcontrol_new *knew;
	static struct snd_kcontrol_new abeep_mute_ctl =
		HDA_CODEC_MUTE(NULL, 0, 0, 0);
	static struct snd_kcontrol_new dbeep_mute_ctl =
		HDA_CODEC_MUTE_BEEP(NULL, 0, 0, 0);
	static struct snd_kcontrol_new beep_vol_ctl =
		HDA_CODEC_VOLUME(NULL, 0, 0, 0);

	/* check for mute support for the the amp */
	if ((caps & AC_AMPCAP_MUTE) >> AC_AMPCAP_MUTE_SHIFT) {
		const struct snd_kcontrol_new *temp;
		if (spec->anabeep_nid == nid)
			temp = &abeep_mute_ctl;
		else
			temp = &dbeep_mute_ctl;
		knew = snd_hda_gen_add_kctl(&spec->gen,
					    "Beep Playback Switch", temp);
		if (!knew)
			return -ENOMEM;
		knew->private_value =
			HDA_COMPOSE_AMP_VAL(nid, 1, 0, HDA_OUTPUT);
	}

	/* check to see if there is volume support for the amp */
	if ((caps & AC_AMPCAP_NUM_STEPS) >> AC_AMPCAP_NUM_STEPS_SHIFT) {
		knew = snd_hda_gen_add_kctl(&spec->gen,
					    "Beep Playback Volume",
					    &beep_vol_ctl);
		if (!knew)
			return -ENOMEM;
		knew->private_value =
			HDA_COMPOSE_AMP_VAL(nid, 1, 0, HDA_OUTPUT);
	}
	return 0;
}

#ifdef CONFIG_SND_HDA_INPUT_BEEP
#define stac_dig_beep_switch_info snd_ctl_boolean_mono_info

static int stac_dig_beep_switch_get(struct snd_kcontrol *kcontrol,
				    struct snd_ctl_elem_value *ucontrol)
{
	struct hda_codec *codec = snd_kcontrol_chip(kcontrol);
	ucontrol->value.integer.value[0] = codec->beep->enabled;
	return 0;
}

static int stac_dig_beep_switch_put(struct snd_kcontrol *kcontrol,
				    struct snd_ctl_elem_value *ucontrol)
{
	struct hda_codec *codec = snd_kcontrol_chip(kcontrol);
	return snd_hda_enable_beep_device(codec, ucontrol->value.integer.value[0]);
}

static const struct snd_kcontrol_new stac_dig_beep_ctrl = {
	.iface = SNDRV_CTL_ELEM_IFACE_MIXER,
	.name = "Beep Playback Switch",
	.info = stac_dig_beep_switch_info,
	.get = stac_dig_beep_switch_get,
	.put = stac_dig_beep_switch_put,
};

static int stac_beep_switch_ctl(struct hda_codec *codec)
{
	struct sigmatel_spec *spec = codec->spec;

	if (!snd_hda_gen_add_kctl(&spec->gen, NULL, &stac_dig_beep_ctrl))
		return -ENOMEM;
	return 0;
}
#endif

/*
 * SPDIF-out mux controls
 */

static int stac_smux_enum_info(struct snd_kcontrol *kcontrol,
			       struct snd_ctl_elem_info *uinfo)
{
	struct hda_codec *codec = snd_kcontrol_chip(kcontrol);
	struct sigmatel_spec *spec = codec->spec;
	return snd_hda_input_mux_info(&spec->spdif_mux, uinfo);
}

static int stac_smux_enum_get(struct snd_kcontrol *kcontrol,
			      struct snd_ctl_elem_value *ucontrol)
{
	struct hda_codec *codec = snd_kcontrol_chip(kcontrol);
	struct sigmatel_spec *spec = codec->spec;
	unsigned int smux_idx = snd_ctl_get_ioffidx(kcontrol, &ucontrol->id);

	ucontrol->value.enumerated.item[0] = spec->cur_smux[smux_idx];
	return 0;
}

static int stac_smux_enum_put(struct snd_kcontrol *kcontrol,
			      struct snd_ctl_elem_value *ucontrol)
{
	struct hda_codec *codec = snd_kcontrol_chip(kcontrol);
	struct sigmatel_spec *spec = codec->spec;
	unsigned int smux_idx = snd_ctl_get_ioffidx(kcontrol, &ucontrol->id);

	return snd_hda_input_mux_put(codec, &spec->spdif_mux, ucontrol,
				     spec->gen.autocfg.dig_out_pins[smux_idx],
				     &spec->cur_smux[smux_idx]);
}

static struct snd_kcontrol_new stac_smux_mixer = {
	.iface = SNDRV_CTL_ELEM_IFACE_MIXER,
	.name = "IEC958 Playback Source",
	/* count set later */
	.info = stac_smux_enum_info,
	.get = stac_smux_enum_get,
	.put = stac_smux_enum_put,
};

static const char * const stac_spdif_labels[] = {
	"Digital Playback", "Analog Mux 1", "Analog Mux 2", NULL
};

static int stac_create_spdif_mux_ctls(struct hda_codec *codec)
{
	struct sigmatel_spec *spec = codec->spec;
	struct auto_pin_cfg *cfg = &spec->gen.autocfg;
	const char * const *labels = spec->spdif_labels;
	struct snd_kcontrol_new *kctl;
	int i, num_cons;

	if (cfg->dig_outs < 1)
		return 0;

	num_cons = snd_hda_get_num_conns(codec, cfg->dig_out_pins[0]);
	if (num_cons <= 1)
		return 0;

	if (!labels)
		labels = stac_spdif_labels;
	for (i = 0; i < num_cons; i++) {
		if (snd_BUG_ON(!labels[i]))
			return -EINVAL;
		snd_hda_add_imux_item(codec, &spec->spdif_mux, labels[i], i, NULL);
	}

	kctl = snd_hda_gen_add_kctl(&spec->gen, NULL, &stac_smux_mixer);
	if (!kctl)
		return -ENOMEM;
	kctl->count = cfg->dig_outs;

	return 0;
}

/*
 */

static const struct hda_verb stac9200_core_init[] = {
	/* set dac0mux for dac converter */
	{ 0x07, AC_VERB_SET_CONNECT_SEL, 0x00},
	{}
};

static const struct hda_verb stac9200_eapd_init[] = {
	/* set dac0mux for dac converter */
	{0x07, AC_VERB_SET_CONNECT_SEL, 0x00},
	{0x08, AC_VERB_SET_EAPD_BTLENABLE, 0x02},
	{}
};

static const struct hda_verb dell_eq_core_init[] = {
	/* set master volume to max value without distortion
	 * and direct control */
	{ 0x1f, AC_VERB_SET_VOLUME_KNOB_CONTROL, 0xec},
	{}
};

static const struct hda_verb stac92hd73xx_core_init[] = {
	/* set master volume and direct control */
	{ 0x1f, AC_VERB_SET_VOLUME_KNOB_CONTROL, 0xff},
	{}
};

static const struct hda_verb stac92hd83xxx_core_init[] = {
	/* power state controls amps */
	{ 0x01, AC_VERB_SET_EAPD, 1 << 2},
	{}
};

static const struct hda_verb stac92hd83xxx_hp_zephyr_init[] = {
	{ 0x22, 0x785, 0x43 },
	{ 0x22, 0x782, 0xe0 },
	{ 0x22, 0x795, 0x00 },
	{}
};

static const struct hda_verb stac92hd71bxx_core_init[] = {
	/* set master volume and direct control */
	{ 0x28, AC_VERB_SET_VOLUME_KNOB_CONTROL, 0xff},
	{}
};

static const struct hda_verb stac92hd71bxx_unmute_core_init[] = {
	/* unmute right and left channels for nodes 0x0f, 0xa, 0x0d */
	{ 0x0f, AC_VERB_SET_AMP_GAIN_MUTE, AMP_IN_UNMUTE(0)},
	{ 0x0a, AC_VERB_SET_AMP_GAIN_MUTE, AMP_IN_UNMUTE(0)},
	{ 0x0d, AC_VERB_SET_AMP_GAIN_MUTE, AMP_IN_UNMUTE(0)},
	{}
};

static const struct hda_verb stac925x_core_init[] = {
	/* set dac0mux for dac converter */
	{ 0x06, AC_VERB_SET_CONNECT_SEL, 0x00},
	/* mute the master volume */
	{ 0x0e, AC_VERB_SET_AMP_GAIN_MUTE, AMP_OUT_MUTE },
	{}
};

static const struct hda_verb stac922x_core_init[] = {
	/* set master volume and direct control */
	{ 0x16, AC_VERB_SET_VOLUME_KNOB_CONTROL, 0xff},
	{}
};

static const struct hda_verb d965_core_init[] = {
	/* unmute node 0x1b */
	{ 0x1b, AC_VERB_SET_AMP_GAIN_MUTE, 0xb000},
	/* select node 0x03 as DAC */
	{ 0x0b, AC_VERB_SET_CONNECT_SEL, 0x01},
	{}
};

static const struct hda_verb dell_3st_core_init[] = {
	/* don't set delta bit */
	{0x24, AC_VERB_SET_VOLUME_KNOB_CONTROL, 0x7f},
	/* unmute node 0x1b */
	{0x1b, AC_VERB_SET_AMP_GAIN_MUTE, 0xb000},
	/* select node 0x03 as DAC */
	{0x0b, AC_VERB_SET_CONNECT_SEL, 0x01},
	{}
};

static const struct hda_verb stac927x_core_init[] = {
	/* set master volume and direct control */
	{ 0x24, AC_VERB_SET_VOLUME_KNOB_CONTROL, 0xff},
	/* enable analog pc beep path */
	{ 0x01, AC_VERB_SET_DIGI_CONVERT_2, 1 << 5},
	{}
};

static const struct hda_verb stac927x_volknob_core_init[] = {
	/* don't set delta bit */
	{0x24, AC_VERB_SET_VOLUME_KNOB_CONTROL, 0x7f},
	/* enable analog pc beep path */
	{0x01, AC_VERB_SET_DIGI_CONVERT_2, 1 << 5},
	{}
};

static const struct hda_verb stac9205_core_init[] = {
	/* set master volume and direct control */
	{ 0x24, AC_VERB_SET_VOLUME_KNOB_CONTROL, 0xff},
	/* enable analog pc beep path */
	{ 0x01, AC_VERB_SET_DIGI_CONVERT_2, 1 << 5},
	{}
};

static const struct snd_kcontrol_new stac92hd73xx_6ch_loopback =
	STAC_ANALOG_LOOPBACK(0xFA0, 0x7A1, 3);

static const struct snd_kcontrol_new stac92hd73xx_8ch_loopback =
	STAC_ANALOG_LOOPBACK(0xFA0, 0x7A1, 4);

static const struct snd_kcontrol_new stac92hd73xx_10ch_loopback =
	STAC_ANALOG_LOOPBACK(0xFA0, 0x7A1, 5);

static const struct snd_kcontrol_new stac92hd71bxx_loopback =
	STAC_ANALOG_LOOPBACK(0xFA0, 0x7A0, 2);

static const struct snd_kcontrol_new stac9205_loopback =
	STAC_ANALOG_LOOPBACK(0xFE0, 0x7E0, 1);

static const struct snd_kcontrol_new stac927x_loopback =
	STAC_ANALOG_LOOPBACK(0xFEB, 0x7EB, 1);

static const struct hda_pintbl ref9200_pin_configs[] = {
	{ 0x08, 0x01c47010 },
	{ 0x09, 0x01447010 },
	{ 0x0d, 0x0221401f },
	{ 0x0e, 0x01114010 },
	{ 0x0f, 0x02a19020 },
	{ 0x10, 0x01a19021 },
	{ 0x11, 0x90100140 },
	{ 0x12, 0x01813122 },
	{}
};

static const struct hda_pintbl gateway9200_m4_pin_configs[] = {
	{ 0x08, 0x400000fe },
	{ 0x09, 0x404500f4 },
	{ 0x0d, 0x400100f0 },
	{ 0x0e, 0x90110010 },
	{ 0x0f, 0x400100f1 },
	{ 0x10, 0x02a1902e },
	{ 0x11, 0x500000f2 },
	{ 0x12, 0x500000f3 },
	{}
};

static const struct hda_pintbl gateway9200_m4_2_pin_configs[] = {
	{ 0x08, 0x400000fe },
	{ 0x09, 0x404500f4 },
	{ 0x0d, 0x400100f0 },
	{ 0x0e, 0x90110010 },
	{ 0x0f, 0x400100f1 },
	{ 0x10, 0x02a1902e },
	{ 0x11, 0x500000f2 },
	{ 0x12, 0x500000f3 },
	{}
};

/*
    STAC 9200 pin configs for
    102801A8
    102801DE
    102801E8
*/
static const struct hda_pintbl dell9200_d21_pin_configs[] = {
	{ 0x08, 0x400001f0 },
	{ 0x09, 0x400001f1 },
	{ 0x0d, 0x02214030 },
	{ 0x0e, 0x01014010 },
	{ 0x0f, 0x02a19020 },
	{ 0x10, 0x01a19021 },
	{ 0x11, 0x90100140 },
	{ 0x12, 0x01813122 },
	{}
};

/*
    STAC 9200 pin configs for
    102801C0
    102801C1
*/
static const struct hda_pintbl dell9200_d22_pin_configs[] = {
	{ 0x08, 0x400001f0 },
	{ 0x09, 0x400001f1 },
	{ 0x0d, 0x0221401f },
	{ 0x0e, 0x01014010 },
	{ 0x0f, 0x01813020 },
	{ 0x10, 0x02a19021 },
	{ 0x11, 0x90100140 },
	{ 0x12, 0x400001f2 },
	{}
};

/*
    STAC 9200 pin configs for
    102801C4 (Dell Dimension E310)
    102801C5
    102801C7
    102801D9
    102801DA
    102801E3
*/
static const struct hda_pintbl dell9200_d23_pin_configs[] = {
	{ 0x08, 0x400001f0 },
	{ 0x09, 0x400001f1 },
	{ 0x0d, 0x0221401f },
	{ 0x0e, 0x01014010 },
	{ 0x0f, 0x01813020 },
	{ 0x10, 0x01a19021 },
	{ 0x11, 0x90100140 },
	{ 0x12, 0x400001f2 },
	{}
};


/* 
    STAC 9200-32 pin configs for
    102801B5 (Dell Inspiron 630m)
    102801D8 (Dell Inspiron 640m)
*/
static const struct hda_pintbl dell9200_m21_pin_configs[] = {
	{ 0x08, 0x40c003fa },
	{ 0x09, 0x03441340 },
	{ 0x0d, 0x0321121f },
	{ 0x0e, 0x90170310 },
	{ 0x0f, 0x408003fb },
	{ 0x10, 0x03a11020 },
	{ 0x11, 0x401003fc },
	{ 0x12, 0x403003fd },
	{}
};

/* 
    STAC 9200-32 pin configs for
    102801C2 (Dell Latitude D620)
    102801C8 
    102801CC (Dell Latitude D820)
    102801D4 
    102801D6 
*/
static const struct hda_pintbl dell9200_m22_pin_configs[] = {
	{ 0x08, 0x40c003fa },
	{ 0x09, 0x0144131f },
	{ 0x0d, 0x0321121f },
	{ 0x0e, 0x90170310 },
	{ 0x0f, 0x90a70321 },
	{ 0x10, 0x03a11020 },
	{ 0x11, 0x401003fb },
	{ 0x12, 0x40f000fc },
	{}
};

/* 
    STAC 9200-32 pin configs for
    102801CE (Dell XPS M1710)
    102801CF (Dell Precision M90)
*/
static const struct hda_pintbl dell9200_m23_pin_configs[] = {
	{ 0x08, 0x40c003fa },
	{ 0x09, 0x01441340 },
	{ 0x0d, 0x0421421f },
	{ 0x0e, 0x90170310 },
	{ 0x0f, 0x408003fb },
	{ 0x10, 0x04a1102e },
	{ 0x11, 0x90170311 },
	{ 0x12, 0x403003fc },
	{}
};

/*
    STAC 9200-32 pin configs for 
    102801C9
    102801CA
    102801CB (Dell Latitude 120L)
    102801D3
*/
static const struct hda_pintbl dell9200_m24_pin_configs[] = {
	{ 0x08, 0x40c003fa },
	{ 0x09, 0x404003fb },
	{ 0x0d, 0x0321121f },
	{ 0x0e, 0x90170310 },
	{ 0x0f, 0x408003fc },
	{ 0x10, 0x03a11020 },
	{ 0x11, 0x401003fd },
	{ 0x12, 0x403003fe },
	{}
};

/*
    STAC 9200-32 pin configs for
    102801BD (Dell Inspiron E1505n)
    102801EE
    102801EF
*/
static const struct hda_pintbl dell9200_m25_pin_configs[] = {
	{ 0x08, 0x40c003fa },
	{ 0x09, 0x01441340 },
	{ 0x0d, 0x0421121f },
	{ 0x0e, 0x90170310 },
	{ 0x0f, 0x408003fb },
	{ 0x10, 0x04a11020 },
	{ 0x11, 0x401003fc },
	{ 0x12, 0x403003fd },
	{}
};

/*
    STAC 9200-32 pin configs for
    102801F5 (Dell Inspiron 1501)
    102801F6
*/
static const struct hda_pintbl dell9200_m26_pin_configs[] = {
	{ 0x08, 0x40c003fa },
	{ 0x09, 0x404003fb },
	{ 0x0d, 0x0421121f },
	{ 0x0e, 0x90170310 },
	{ 0x0f, 0x408003fc },
	{ 0x10, 0x04a11020 },
	{ 0x11, 0x401003fd },
	{ 0x12, 0x403003fe },
	{}
};

/*
    STAC 9200-32
    102801CD (Dell Inspiron E1705/9400)
*/
static const struct hda_pintbl dell9200_m27_pin_configs[] = {
	{ 0x08, 0x40c003fa },
	{ 0x09, 0x01441340 },
	{ 0x0d, 0x0421121f },
	{ 0x0e, 0x90170310 },
	{ 0x0f, 0x90170310 },
	{ 0x10, 0x04a11020 },
	{ 0x11, 0x90170310 },
	{ 0x12, 0x40f003fc },
	{}
};

static const struct hda_pintbl oqo9200_pin_configs[] = {
	{ 0x08, 0x40c000f0 },
	{ 0x09, 0x404000f1 },
	{ 0x0d, 0x0221121f },
	{ 0x0e, 0x02211210 },
	{ 0x0f, 0x90170111 },
	{ 0x10, 0x90a70120 },
	{ 0x11, 0x400000f2 },
	{ 0x12, 0x400000f3 },
	{}
};


static void stac9200_fixup_panasonic(struct hda_codec *codec,
				     const struct hda_fixup *fix, int action)
{
	struct sigmatel_spec *spec = codec->spec;

	if (action == HDA_FIXUP_ACT_PRE_PROBE) {
		spec->gpio_mask = spec->gpio_dir = 0x09;
		spec->gpio_data = 0x00;
		/* CF-74 has no headphone detection, and the driver should *NOT*
		 * do detection and HP/speaker toggle because the hardware does it.
		 */
		spec->gen.suppress_auto_mute = 1;
	}
}


static const struct hda_fixup stac9200_fixups[] = {
	[STAC_REF] = {
		.type = HDA_FIXUP_PINS,
		.v.pins = ref9200_pin_configs,
	},
	[STAC_9200_OQO] = {
		.type = HDA_FIXUP_PINS,
		.v.pins = oqo9200_pin_configs,
		.chained = true,
		.chain_id = STAC_9200_EAPD_INIT,
	},
	[STAC_9200_DELL_D21] = {
		.type = HDA_FIXUP_PINS,
		.v.pins = dell9200_d21_pin_configs,
	},
	[STAC_9200_DELL_D22] = {
		.type = HDA_FIXUP_PINS,
		.v.pins = dell9200_d22_pin_configs,
	},
	[STAC_9200_DELL_D23] = {
		.type = HDA_FIXUP_PINS,
		.v.pins = dell9200_d23_pin_configs,
	},
	[STAC_9200_DELL_M21] = {
		.type = HDA_FIXUP_PINS,
		.v.pins = dell9200_m21_pin_configs,
	},
	[STAC_9200_DELL_M22] = {
		.type = HDA_FIXUP_PINS,
		.v.pins = dell9200_m22_pin_configs,
	},
	[STAC_9200_DELL_M23] = {
		.type = HDA_FIXUP_PINS,
		.v.pins = dell9200_m23_pin_configs,
	},
	[STAC_9200_DELL_M24] = {
		.type = HDA_FIXUP_PINS,
		.v.pins = dell9200_m24_pin_configs,
	},
	[STAC_9200_DELL_M25] = {
		.type = HDA_FIXUP_PINS,
		.v.pins = dell9200_m25_pin_configs,
	},
	[STAC_9200_DELL_M26] = {
		.type = HDA_FIXUP_PINS,
		.v.pins = dell9200_m26_pin_configs,
	},
	[STAC_9200_DELL_M27] = {
		.type = HDA_FIXUP_PINS,
		.v.pins = dell9200_m27_pin_configs,
	},
	[STAC_9200_M4] = {
		.type = HDA_FIXUP_PINS,
		.v.pins = gateway9200_m4_pin_configs,
		.chained = true,
		.chain_id = STAC_9200_EAPD_INIT,
	},
	[STAC_9200_M4_2] = {
		.type = HDA_FIXUP_PINS,
		.v.pins = gateway9200_m4_2_pin_configs,
		.chained = true,
		.chain_id = STAC_9200_EAPD_INIT,
	},
	[STAC_9200_PANASONIC] = {
		.type = HDA_FIXUP_FUNC,
		.v.func = stac9200_fixup_panasonic,
	},
	[STAC_9200_EAPD_INIT] = {
		.type = HDA_FIXUP_VERBS,
		.v.verbs = (const struct hda_verb[]) {
			{0x08, AC_VERB_SET_EAPD_BTLENABLE, 0x02},
			{}
		},
	},
};

static const struct hda_model_fixup stac9200_models[] = {
	{ .id = STAC_REF, .name = "ref" },
	{ .id = STAC_9200_OQO, .name = "oqo" },
	{ .id = STAC_9200_DELL_D21, .name = "dell-d21" },
	{ .id = STAC_9200_DELL_D22, .name = "dell-d22" },
	{ .id = STAC_9200_DELL_D23, .name = "dell-d23" },
	{ .id = STAC_9200_DELL_M21, .name = "dell-m21" },
	{ .id = STAC_9200_DELL_M22, .name = "dell-m22" },
	{ .id = STAC_9200_DELL_M23, .name = "dell-m23" },
	{ .id = STAC_9200_DELL_M24, .name = "dell-m24" },
	{ .id = STAC_9200_DELL_M25, .name = "dell-m25" },
	{ .id = STAC_9200_DELL_M26, .name = "dell-m26" },
	{ .id = STAC_9200_DELL_M27, .name = "dell-m27" },
	{ .id = STAC_9200_M4, .name = "gateway-m4" },
	{ .id = STAC_9200_M4_2, .name = "gateway-m4-2" },
	{ .id = STAC_9200_PANASONIC, .name = "panasonic" },
	{}
};

static const struct snd_pci_quirk stac9200_fixup_tbl[] = {
	/* SigmaTel reference board */
	SND_PCI_QUIRK(PCI_VENDOR_ID_INTEL, 0x2668,
		      "DFI LanParty", STAC_REF),
	SND_PCI_QUIRK(PCI_VENDOR_ID_DFI, 0x3101,
		      "DFI LanParty", STAC_REF),
	/* Dell laptops have BIOS problem */
	SND_PCI_QUIRK(PCI_VENDOR_ID_DELL, 0x01a8,
		      "unknown Dell", STAC_9200_DELL_D21),
	SND_PCI_QUIRK(PCI_VENDOR_ID_DELL, 0x01b5,
		      "Dell Inspiron 630m", STAC_9200_DELL_M21),
	SND_PCI_QUIRK(PCI_VENDOR_ID_DELL, 0x01bd,
		      "Dell Inspiron E1505n", STAC_9200_DELL_M25),
	SND_PCI_QUIRK(PCI_VENDOR_ID_DELL, 0x01c0,
		      "unknown Dell", STAC_9200_DELL_D22),
	SND_PCI_QUIRK(PCI_VENDOR_ID_DELL, 0x01c1,
		      "unknown Dell", STAC_9200_DELL_D22),
	SND_PCI_QUIRK(PCI_VENDOR_ID_DELL, 0x01c2,
		      "Dell Latitude D620", STAC_9200_DELL_M22),
	SND_PCI_QUIRK(PCI_VENDOR_ID_DELL, 0x01c5,
		      "unknown Dell", STAC_9200_DELL_D23),
	SND_PCI_QUIRK(PCI_VENDOR_ID_DELL, 0x01c7,
		      "unknown Dell", STAC_9200_DELL_D23),
	SND_PCI_QUIRK(PCI_VENDOR_ID_DELL, 0x01c8,
		      "unknown Dell", STAC_9200_DELL_M22),
	SND_PCI_QUIRK(PCI_VENDOR_ID_DELL, 0x01c9,
		      "unknown Dell", STAC_9200_DELL_M24),
	SND_PCI_QUIRK(PCI_VENDOR_ID_DELL, 0x01ca,
		      "unknown Dell", STAC_9200_DELL_M24),
	SND_PCI_QUIRK(PCI_VENDOR_ID_DELL, 0x01cb,
		      "Dell Latitude 120L", STAC_9200_DELL_M24),
	SND_PCI_QUIRK(PCI_VENDOR_ID_DELL, 0x01cc,
		      "Dell Latitude D820", STAC_9200_DELL_M22),
	SND_PCI_QUIRK(PCI_VENDOR_ID_DELL, 0x01cd,
		      "Dell Inspiron E1705/9400", STAC_9200_DELL_M27),
	SND_PCI_QUIRK(PCI_VENDOR_ID_DELL, 0x01ce,
		      "Dell XPS M1710", STAC_9200_DELL_M23),
	SND_PCI_QUIRK(PCI_VENDOR_ID_DELL, 0x01cf,
		      "Dell Precision M90", STAC_9200_DELL_M23),
	SND_PCI_QUIRK(PCI_VENDOR_ID_DELL, 0x01d3,
		      "unknown Dell", STAC_9200_DELL_M22),
	SND_PCI_QUIRK(PCI_VENDOR_ID_DELL, 0x01d4,
		      "unknown Dell", STAC_9200_DELL_M22),
	SND_PCI_QUIRK(PCI_VENDOR_ID_DELL, 0x01d6,
		      "unknown Dell", STAC_9200_DELL_M22),
	SND_PCI_QUIRK(PCI_VENDOR_ID_DELL, 0x01d8,
		      "Dell Inspiron 640m", STAC_9200_DELL_M21),
	SND_PCI_QUIRK(PCI_VENDOR_ID_DELL, 0x01d9,
		      "unknown Dell", STAC_9200_DELL_D23),
	SND_PCI_QUIRK(PCI_VENDOR_ID_DELL, 0x01da,
		      "unknown Dell", STAC_9200_DELL_D23),
	SND_PCI_QUIRK(PCI_VENDOR_ID_DELL, 0x01de,
		      "unknown Dell", STAC_9200_DELL_D21),
	SND_PCI_QUIRK(PCI_VENDOR_ID_DELL, 0x01e3,
		      "unknown Dell", STAC_9200_DELL_D23),
	SND_PCI_QUIRK(PCI_VENDOR_ID_DELL, 0x01e8,
		      "unknown Dell", STAC_9200_DELL_D21),
	SND_PCI_QUIRK(PCI_VENDOR_ID_DELL, 0x01ee,
		      "unknown Dell", STAC_9200_DELL_M25),
	SND_PCI_QUIRK(PCI_VENDOR_ID_DELL, 0x01ef,
		      "unknown Dell", STAC_9200_DELL_M25),
	SND_PCI_QUIRK(PCI_VENDOR_ID_DELL, 0x01f5,
		      "Dell Inspiron 1501", STAC_9200_DELL_M26),
	SND_PCI_QUIRK(PCI_VENDOR_ID_DELL, 0x01f6,
		      "unknown Dell", STAC_9200_DELL_M26),
	/* Panasonic */
	SND_PCI_QUIRK(0x10f7, 0x8338, "Panasonic CF-74", STAC_9200_PANASONIC),
	/* Gateway machines needs EAPD to be set on resume */
	SND_PCI_QUIRK(0x107b, 0x0205, "Gateway S-7110M", STAC_9200_M4),
	SND_PCI_QUIRK(0x107b, 0x0317, "Gateway MT3423, MX341*", STAC_9200_M4_2),
	SND_PCI_QUIRK(0x107b, 0x0318, "Gateway ML3019, MT3707", STAC_9200_M4_2),
	/* OQO Mobile */
	SND_PCI_QUIRK(0x1106, 0x3288, "OQO Model 2", STAC_9200_OQO),
	{} /* terminator */
};

static const struct hda_pintbl ref925x_pin_configs[] = {
	{ 0x07, 0x40c003f0 },
	{ 0x08, 0x424503f2 },
	{ 0x0a, 0x01813022 },
	{ 0x0b, 0x02a19021 },
	{ 0x0c, 0x90a70320 },
	{ 0x0d, 0x02214210 },
	{ 0x10, 0x01019020 },
	{ 0x11, 0x9033032e },
	{}
};

static const struct hda_pintbl stac925xM1_pin_configs[] = {
	{ 0x07, 0x40c003f4 },
	{ 0x08, 0x424503f2 },
	{ 0x0a, 0x400000f3 },
	{ 0x0b, 0x02a19020 },
	{ 0x0c, 0x40a000f0 },
	{ 0x0d, 0x90100210 },
	{ 0x10, 0x400003f1 },
	{ 0x11, 0x9033032e },
	{}
};

static const struct hda_pintbl stac925xM1_2_pin_configs[] = {
	{ 0x07, 0x40c003f4 },
	{ 0x08, 0x424503f2 },
	{ 0x0a, 0x400000f3 },
	{ 0x0b, 0x02a19020 },
	{ 0x0c, 0x40a000f0 },
	{ 0x0d, 0x90100210 },
	{ 0x10, 0x400003f1 },
	{ 0x11, 0x9033032e },
	{}
};

static const struct hda_pintbl stac925xM2_pin_configs[] = {
	{ 0x07, 0x40c003f4 },
	{ 0x08, 0x424503f2 },
	{ 0x0a, 0x400000f3 },
	{ 0x0b, 0x02a19020 },
	{ 0x0c, 0x40a000f0 },
	{ 0x0d, 0x90100210 },
	{ 0x10, 0x400003f1 },
	{ 0x11, 0x9033032e },
	{}
};

static const struct hda_pintbl stac925xM2_2_pin_configs[] = {
	{ 0x07, 0x40c003f4 },
	{ 0x08, 0x424503f2 },
	{ 0x0a, 0x400000f3 },
	{ 0x0b, 0x02a19020 },
	{ 0x0c, 0x40a000f0 },
	{ 0x0d, 0x90100210 },
	{ 0x10, 0x400003f1 },
	{ 0x11, 0x9033032e },
	{}
};

static const struct hda_pintbl stac925xM3_pin_configs[] = {
	{ 0x07, 0x40c003f4 },
	{ 0x08, 0x424503f2 },
	{ 0x0a, 0x400000f3 },
	{ 0x0b, 0x02a19020 },
	{ 0x0c, 0x40a000f0 },
	{ 0x0d, 0x90100210 },
	{ 0x10, 0x400003f1 },
	{ 0x11, 0x503303f3 },
	{}
};

static const struct hda_pintbl stac925xM5_pin_configs[] = {
	{ 0x07, 0x40c003f4 },
	{ 0x08, 0x424503f2 },
	{ 0x0a, 0x400000f3 },
	{ 0x0b, 0x02a19020 },
	{ 0x0c, 0x40a000f0 },
	{ 0x0d, 0x90100210 },
	{ 0x10, 0x400003f1 },
	{ 0x11, 0x9033032e },
	{}
};

static const struct hda_pintbl stac925xM6_pin_configs[] = {
	{ 0x07, 0x40c003f4 },
	{ 0x08, 0x424503f2 },
	{ 0x0a, 0x400000f3 },
	{ 0x0b, 0x02a19020 },
	{ 0x0c, 0x40a000f0 },
	{ 0x0d, 0x90100210 },
	{ 0x10, 0x400003f1 },
	{ 0x11, 0x90330320 },
	{}
};

static const struct hda_fixup stac925x_fixups[] = {
	[STAC_REF] = {
		.type = HDA_FIXUP_PINS,
		.v.pins = ref925x_pin_configs,
	},
	[STAC_M1] = {
		.type = HDA_FIXUP_PINS,
		.v.pins = stac925xM1_pin_configs,
	},
	[STAC_M1_2] = {
		.type = HDA_FIXUP_PINS,
		.v.pins = stac925xM1_2_pin_configs,
	},
	[STAC_M2] = {
		.type = HDA_FIXUP_PINS,
		.v.pins = stac925xM2_pin_configs,
	},
	[STAC_M2_2] = {
		.type = HDA_FIXUP_PINS,
		.v.pins = stac925xM2_2_pin_configs,
	},
	[STAC_M3] = {
		.type = HDA_FIXUP_PINS,
		.v.pins = stac925xM3_pin_configs,
	},
	[STAC_M5] = {
		.type = HDA_FIXUP_PINS,
		.v.pins = stac925xM5_pin_configs,
	},
	[STAC_M6] = {
		.type = HDA_FIXUP_PINS,
		.v.pins = stac925xM6_pin_configs,
	},
};

static const struct hda_model_fixup stac925x_models[] = {
	{ .id = STAC_REF, .name = "ref" },
	{ .id = STAC_M1, .name = "m1" },
	{ .id = STAC_M1_2, .name = "m1-2" },
	{ .id = STAC_M2, .name = "m2" },
	{ .id = STAC_M2_2, .name = "m2-2" },
	{ .id = STAC_M3, .name = "m3" },
	{ .id = STAC_M5, .name = "m5" },
	{ .id = STAC_M6, .name = "m6" },
	{}
};

static const struct snd_pci_quirk stac925x_fixup_tbl[] = {
	/* SigmaTel reference board */
	SND_PCI_QUIRK(PCI_VENDOR_ID_INTEL, 0x2668, "DFI LanParty", STAC_REF),
	SND_PCI_QUIRK(PCI_VENDOR_ID_DFI, 0x3101, "DFI LanParty", STAC_REF),
	SND_PCI_QUIRK(0x8384, 0x7632, "Stac9202 Reference Board", STAC_REF),

	/* Default table for unknown ID */
	SND_PCI_QUIRK(0x1002, 0x437b, "Gateway mobile", STAC_M2_2),

	/* gateway machines are checked via codec ssid */
	SND_PCI_QUIRK(0x107b, 0x0316, "Gateway M255", STAC_M2),
	SND_PCI_QUIRK(0x107b, 0x0366, "Gateway MP6954", STAC_M5),
	SND_PCI_QUIRK(0x107b, 0x0461, "Gateway NX560XL", STAC_M1),
	SND_PCI_QUIRK(0x107b, 0x0681, "Gateway NX860", STAC_M2),
	SND_PCI_QUIRK(0x107b, 0x0367, "Gateway MX6453", STAC_M1_2),
	/* Not sure about the brand name for those */
	SND_PCI_QUIRK(0x107b, 0x0281, "Gateway mobile", STAC_M1),
	SND_PCI_QUIRK(0x107b, 0x0507, "Gateway mobile", STAC_M3),
	SND_PCI_QUIRK(0x107b, 0x0281, "Gateway mobile", STAC_M6),
	SND_PCI_QUIRK(0x107b, 0x0685, "Gateway mobile", STAC_M2_2),
	{} /* terminator */
};

static const struct hda_pintbl ref92hd73xx_pin_configs[] = {
	{ 0x0a, 0x02214030 },
	{ 0x0b, 0x02a19040 },
	{ 0x0c, 0x01a19020 },
	{ 0x0d, 0x02214030 },
	{ 0x0e, 0x0181302e },
	{ 0x0f, 0x01014010 },
	{ 0x10, 0x01014020 },
	{ 0x11, 0x01014030 },
	{ 0x12, 0x02319040 },
	{ 0x13, 0x90a000f0 },
	{ 0x14, 0x90a000f0 },
	{ 0x22, 0x01452050 },
	{ 0x23, 0x01452050 },
	{}
};

static const struct hda_pintbl dell_m6_pin_configs[] = {
	{ 0x0a, 0x0321101f },
	{ 0x0b, 0x4f00000f },
	{ 0x0c, 0x4f0000f0 },
	{ 0x0d, 0x90170110 },
	{ 0x0e, 0x03a11020 },
	{ 0x0f, 0x0321101f },
	{ 0x10, 0x4f0000f0 },
	{ 0x11, 0x4f0000f0 },
	{ 0x12, 0x4f0000f0 },
	{ 0x13, 0x90a60160 },
	{ 0x14, 0x4f0000f0 },
	{ 0x22, 0x4f0000f0 },
	{ 0x23, 0x4f0000f0 },
	{}
};

static const struct hda_pintbl alienware_m17x_pin_configs[] = {
	{ 0x0a, 0x0321101f },
	{ 0x0b, 0x0321101f },
	{ 0x0c, 0x03a11020 },
	{ 0x0d, 0x03014020 },
	{ 0x0e, 0x90170110 },
	{ 0x0f, 0x4f0000f0 },
	{ 0x10, 0x4f0000f0 },
	{ 0x11, 0x4f0000f0 },
	{ 0x12, 0x4f0000f0 },
	{ 0x13, 0x90a60160 },
	{ 0x14, 0x4f0000f0 },
	{ 0x22, 0x4f0000f0 },
	{ 0x23, 0x904601b0 },
	{}
};

static const struct hda_pintbl intel_dg45id_pin_configs[] = {
	{ 0x0a, 0x02214230 },
	{ 0x0b, 0x02A19240 },
	{ 0x0c, 0x01013214 },
	{ 0x0d, 0x01014210 },
	{ 0x0e, 0x01A19250 },
	{ 0x0f, 0x01011212 },
	{ 0x10, 0x01016211 },
	{}
};

static const struct hda_pintbl stac92hd89xx_hp_front_jack_pin_configs[] = {
	{ 0x0a, 0x02214030 },
	{ 0x0b, 0x02A19010 },
	{}
};

static const struct hda_pintbl stac92hd89xx_hp_z1_g2_right_mic_jack_pin_configs[] = {
	{ 0x0e, 0x400000f0 },
	{}
};

static void stac92hd73xx_fixup_ref(struct hda_codec *codec,
				   const struct hda_fixup *fix, int action)
{
	struct sigmatel_spec *spec = codec->spec;

	if (action != HDA_FIXUP_ACT_PRE_PROBE)
		return;

	snd_hda_apply_pincfgs(codec, ref92hd73xx_pin_configs);
	spec->gpio_mask = spec->gpio_dir = spec->gpio_data = 0;
}

static void stac92hd73xx_fixup_dell(struct hda_codec *codec)
{
	struct sigmatel_spec *spec = codec->spec;

	snd_hda_apply_pincfgs(codec, dell_m6_pin_configs);
	spec->eapd_switch = 0;
}

static void stac92hd73xx_fixup_dell_eq(struct hda_codec *codec,
				       const struct hda_fixup *fix, int action)
{
	struct sigmatel_spec *spec = codec->spec;

	if (action != HDA_FIXUP_ACT_PRE_PROBE)
		return;

	stac92hd73xx_fixup_dell(codec);
	snd_hda_add_verbs(codec, dell_eq_core_init);
	spec->volknob_init = 1;
}

/* Analog Mics */
static void stac92hd73xx_fixup_dell_m6_amic(struct hda_codec *codec,
				    const struct hda_fixup *fix, int action)
{
	if (action != HDA_FIXUP_ACT_PRE_PROBE)
		return;

	stac92hd73xx_fixup_dell(codec);
	snd_hda_codec_set_pincfg(codec, 0x0b, 0x90A70170);
}

/* Digital Mics */
static void stac92hd73xx_fixup_dell_m6_dmic(struct hda_codec *codec,
				    const struct hda_fixup *fix, int action)
{
	if (action != HDA_FIXUP_ACT_PRE_PROBE)
		return;

	stac92hd73xx_fixup_dell(codec);
	snd_hda_codec_set_pincfg(codec, 0x13, 0x90A60160);
}

/* Both */
static void stac92hd73xx_fixup_dell_m6_both(struct hda_codec *codec,
				    const struct hda_fixup *fix, int action)
{
	if (action != HDA_FIXUP_ACT_PRE_PROBE)
		return;

	stac92hd73xx_fixup_dell(codec);
	snd_hda_codec_set_pincfg(codec, 0x0b, 0x90A70170);
	snd_hda_codec_set_pincfg(codec, 0x13, 0x90A60160);
}

static void stac92hd73xx_fixup_alienware_m17x(struct hda_codec *codec,
				    const struct hda_fixup *fix, int action)
{
	struct sigmatel_spec *spec = codec->spec;

	if (action != HDA_FIXUP_ACT_PRE_PROBE)
		return;

	snd_hda_apply_pincfgs(codec, alienware_m17x_pin_configs);
	spec->eapd_switch = 0;
}

static void stac92hd73xx_fixup_no_jd(struct hda_codec *codec,
				     const struct hda_fixup *fix, int action)
{
	if (action == HDA_FIXUP_ACT_PRE_PROBE)
		codec->no_jack_detect = 1;
}

static const struct hda_fixup stac92hd73xx_fixups[] = {
	[STAC_92HD73XX_REF] = {
		.type = HDA_FIXUP_FUNC,
		.v.func = stac92hd73xx_fixup_ref,
	},
	[STAC_DELL_M6_AMIC] = {
		.type = HDA_FIXUP_FUNC,
		.v.func = stac92hd73xx_fixup_dell_m6_amic,
	},
	[STAC_DELL_M6_DMIC] = {
		.type = HDA_FIXUP_FUNC,
		.v.func = stac92hd73xx_fixup_dell_m6_dmic,
	},
	[STAC_DELL_M6_BOTH] = {
		.type = HDA_FIXUP_FUNC,
		.v.func = stac92hd73xx_fixup_dell_m6_both,
	},
	[STAC_DELL_EQ]	= {
		.type = HDA_FIXUP_FUNC,
		.v.func = stac92hd73xx_fixup_dell_eq,
	},
	[STAC_ALIENWARE_M17X] = {
		.type = HDA_FIXUP_FUNC,
		.v.func = stac92hd73xx_fixup_alienware_m17x,
	},
	[STAC_92HD73XX_INTEL] = {
		.type = HDA_FIXUP_PINS,
		.v.pins = intel_dg45id_pin_configs,
	},
	[STAC_92HD73XX_NO_JD] = {
		.type = HDA_FIXUP_FUNC,
		.v.func = stac92hd73xx_fixup_no_jd,
	},
	[STAC_92HD89XX_HP_FRONT_JACK] = {
		.type = HDA_FIXUP_PINS,
		.v.pins = stac92hd89xx_hp_front_jack_pin_configs,
	},
	[STAC_92HD89XX_HP_Z1_G2_RIGHT_MIC_JACK] = {
		.type = HDA_FIXUP_PINS,
		.v.pins = stac92hd89xx_hp_z1_g2_right_mic_jack_pin_configs,
	}
};

static const struct hda_model_fixup stac92hd73xx_models[] = {
	{ .id = STAC_92HD73XX_NO_JD, .name = "no-jd" },
	{ .id = STAC_92HD73XX_REF, .name = "ref" },
	{ .id = STAC_92HD73XX_INTEL, .name = "intel" },
	{ .id = STAC_DELL_M6_AMIC, .name = "dell-m6-amic" },
	{ .id = STAC_DELL_M6_DMIC, .name = "dell-m6-dmic" },
	{ .id = STAC_DELL_M6_BOTH, .name = "dell-m6" },
	{ .id = STAC_DELL_EQ, .name = "dell-eq" },
	{ .id = STAC_ALIENWARE_M17X, .name = "alienware" },
	{}
};

static const struct snd_pci_quirk stac92hd73xx_fixup_tbl[] = {
	/* SigmaTel reference board */
	SND_PCI_QUIRK(PCI_VENDOR_ID_INTEL, 0x2668,
				"DFI LanParty", STAC_92HD73XX_REF),
	SND_PCI_QUIRK(PCI_VENDOR_ID_DFI, 0x3101,
				"DFI LanParty", STAC_92HD73XX_REF),
	SND_PCI_QUIRK(PCI_VENDOR_ID_INTEL, 0x5002,
				"Intel DG45ID", STAC_92HD73XX_INTEL),
	SND_PCI_QUIRK(PCI_VENDOR_ID_INTEL, 0x5003,
				"Intel DG45FC", STAC_92HD73XX_INTEL),
	SND_PCI_QUIRK(PCI_VENDOR_ID_DELL, 0x0254,
				"Dell Studio 1535", STAC_DELL_M6_DMIC),
	SND_PCI_QUIRK(PCI_VENDOR_ID_DELL, 0x0255,
				"unknown Dell", STAC_DELL_M6_DMIC),
	SND_PCI_QUIRK(PCI_VENDOR_ID_DELL, 0x0256,
				"unknown Dell", STAC_DELL_M6_BOTH),
	SND_PCI_QUIRK(PCI_VENDOR_ID_DELL, 0x0257,
				"unknown Dell", STAC_DELL_M6_BOTH),
	SND_PCI_QUIRK(PCI_VENDOR_ID_DELL, 0x025e,
				"unknown Dell", STAC_DELL_M6_AMIC),
	SND_PCI_QUIRK(PCI_VENDOR_ID_DELL, 0x025f,
				"unknown Dell", STAC_DELL_M6_AMIC),
	SND_PCI_QUIRK(PCI_VENDOR_ID_DELL, 0x0271,
				"unknown Dell", STAC_DELL_M6_DMIC),
	SND_PCI_QUIRK(PCI_VENDOR_ID_DELL, 0x0272,
				"unknown Dell", STAC_DELL_M6_DMIC),
	SND_PCI_QUIRK(PCI_VENDOR_ID_DELL, 0x029f,
				"Dell Studio 1537", STAC_DELL_M6_DMIC),
	SND_PCI_QUIRK(PCI_VENDOR_ID_DELL, 0x02a0,
				"Dell Studio 17", STAC_DELL_M6_DMIC),
	SND_PCI_QUIRK(PCI_VENDOR_ID_DELL, 0x02be,
				"Dell Studio 1555", STAC_DELL_M6_DMIC),
	SND_PCI_QUIRK(PCI_VENDOR_ID_DELL, 0x02bd,
				"Dell Studio 1557", STAC_DELL_M6_DMIC),
	SND_PCI_QUIRK(PCI_VENDOR_ID_DELL, 0x02fe,
				"Dell Studio XPS 1645", STAC_DELL_M6_DMIC),
	SND_PCI_QUIRK(PCI_VENDOR_ID_DELL, 0x0413,
				"Dell Studio 1558", STAC_DELL_M6_DMIC),
	/* codec SSID matching */
	SND_PCI_QUIRK(PCI_VENDOR_ID_DELL, 0x02a1,
		      "Alienware M17x", STAC_ALIENWARE_M17X),
	SND_PCI_QUIRK(PCI_VENDOR_ID_DELL, 0x043a,
		      "Alienware M17x", STAC_ALIENWARE_M17X),
	SND_PCI_QUIRK(PCI_VENDOR_ID_DELL, 0x0490,
		      "Alienware M17x R3", STAC_DELL_EQ),
	SND_PCI_QUIRK(PCI_VENDOR_ID_HP, 0x1927,
				"HP Z1 G2", STAC_92HD89XX_HP_Z1_G2_RIGHT_MIC_JACK),
	SND_PCI_QUIRK(PCI_VENDOR_ID_HP, 0x2b17,
				"unknown HP", STAC_92HD89XX_HP_FRONT_JACK),
	{} /* terminator */
};

static const struct hda_pintbl ref92hd83xxx_pin_configs[] = {
	{ 0x0a, 0x02214030 },
	{ 0x0b, 0x02211010 },
	{ 0x0c, 0x02a19020 },
	{ 0x0d, 0x02170130 },
	{ 0x0e, 0x01014050 },
	{ 0x0f, 0x01819040 },
	{ 0x10, 0x01014020 },
	{ 0x11, 0x90a3014e },
	{ 0x1f, 0x01451160 },
	{ 0x20, 0x98560170 },
	{}
};

static const struct hda_pintbl dell_s14_pin_configs[] = {
	{ 0x0a, 0x0221403f },
	{ 0x0b, 0x0221101f },
	{ 0x0c, 0x02a19020 },
	{ 0x0d, 0x90170110 },
	{ 0x0e, 0x40f000f0 },
	{ 0x0f, 0x40f000f0 },
	{ 0x10, 0x40f000f0 },
	{ 0x11, 0x90a60160 },
	{ 0x1f, 0x40f000f0 },
	{ 0x20, 0x40f000f0 },
	{}
};

static const struct hda_pintbl dell_vostro_3500_pin_configs[] = {
	{ 0x0a, 0x02a11020 },
	{ 0x0b, 0x0221101f },
	{ 0x0c, 0x400000f0 },
	{ 0x0d, 0x90170110 },
	{ 0x0e, 0x400000f1 },
	{ 0x0f, 0x400000f2 },
	{ 0x10, 0x400000f3 },
	{ 0x11, 0x90a60160 },
	{ 0x1f, 0x400000f4 },
	{ 0x20, 0x400000f5 },
	{}
};

static const struct hda_pintbl hp_dv7_4000_pin_configs[] = {
	{ 0x0a, 0x03a12050 },
	{ 0x0b, 0x0321201f },
	{ 0x0c, 0x40f000f0 },
	{ 0x0d, 0x90170110 },
	{ 0x0e, 0x40f000f0 },
	{ 0x0f, 0x40f000f0 },
	{ 0x10, 0x90170110 },
	{ 0x11, 0xd5a30140 },
	{ 0x1f, 0x40f000f0 },
	{ 0x20, 0x40f000f0 },
	{}
};

static const struct hda_pintbl hp_zephyr_pin_configs[] = {
	{ 0x0a, 0x01813050 },
	{ 0x0b, 0x0421201f },
	{ 0x0c, 0x04a1205e },
	{ 0x0d, 0x96130310 },
	{ 0x0e, 0x96130310 },
	{ 0x0f, 0x0101401f },
	{ 0x10, 0x1111611f },
	{ 0x11, 0xd5a30130 },
	{}
};

static const struct hda_pintbl hp_cNB11_intquad_pin_configs[] = {
	{ 0x0a, 0x40f000f0 },
	{ 0x0b, 0x0221101f },
	{ 0x0c, 0x02a11020 },
	{ 0x0d, 0x92170110 },
	{ 0x0e, 0x40f000f0 },
	{ 0x0f, 0x92170110 },
	{ 0x10, 0x40f000f0 },
	{ 0x11, 0xd5a30130 },
	{ 0x1f, 0x40f000f0 },
	{ 0x20, 0x40f000f0 },
	{}
};

static void stac92hd83xxx_fixup_hp(struct hda_codec *codec,
				   const struct hda_fixup *fix, int action)
{
	struct sigmatel_spec *spec = codec->spec;

	if (action != HDA_FIXUP_ACT_PRE_PROBE)
		return;

	if (hp_bnb2011_with_dock(codec)) {
		snd_hda_codec_set_pincfg(codec, 0xa, 0x2101201f);
		snd_hda_codec_set_pincfg(codec, 0xf, 0x2181205e);
	}

	if (find_mute_led_cfg(codec, spec->default_polarity))
		codec_dbg(codec, "mute LED gpio %d polarity %d\n",
				spec->gpio_led,
				spec->gpio_led_polarity);

	/* allow auto-switching of dock line-in */
	spec->gen.line_in_auto_switch = true;
}

static void stac92hd83xxx_fixup_hp_zephyr(struct hda_codec *codec,
				   const struct hda_fixup *fix, int action)
{
	if (action != HDA_FIXUP_ACT_PRE_PROBE)
		return;

	snd_hda_apply_pincfgs(codec, hp_zephyr_pin_configs);
	snd_hda_add_verbs(codec, stac92hd83xxx_hp_zephyr_init);
}

static void stac92hd83xxx_fixup_hp_led(struct hda_codec *codec,
				   const struct hda_fixup *fix, int action)
{
	struct sigmatel_spec *spec = codec->spec;

	if (action == HDA_FIXUP_ACT_PRE_PROBE)
		spec->default_polarity = 0;
}

static void stac92hd83xxx_fixup_hp_inv_led(struct hda_codec *codec,
				   const struct hda_fixup *fix, int action)
{
	struct sigmatel_spec *spec = codec->spec;

	if (action == HDA_FIXUP_ACT_PRE_PROBE)
		spec->default_polarity = 1;
}

static void stac92hd83xxx_fixup_hp_mic_led(struct hda_codec *codec,
				   const struct hda_fixup *fix, int action)
{
	struct sigmatel_spec *spec = codec->spec;

	if (action == HDA_FIXUP_ACT_PRE_PROBE) {
		spec->mic_mute_led_gpio = 0x08; /* GPIO3 */
		/* resetting controller clears GPIO, so we need to keep on */
		codec->bus->power_keep_link_on = 1;
	}
}

static void stac92hd83xxx_fixup_hp_led_gpio10(struct hda_codec *codec,
				   const struct hda_fixup *fix, int action)
{
	struct sigmatel_spec *spec = codec->spec;

	if (action == HDA_FIXUP_ACT_PRE_PROBE) {
		spec->gpio_led = 0x10; /* GPIO4 */
		spec->default_polarity = 0;
	}
}

static void stac92hd83xxx_fixup_headset_jack(struct hda_codec *codec,
				   const struct hda_fixup *fix, int action)
{
	struct sigmatel_spec *spec = codec->spec;

	if (action == HDA_FIXUP_ACT_PRE_PROBE)
		spec->headset_jack = 1;
}

static const struct hda_verb hp_bnb13_eq_verbs[] = {
	/* 44.1KHz base */
	{ 0x22, 0x7A6, 0x3E },
	{ 0x22, 0x7A7, 0x68 },
	{ 0x22, 0x7A8, 0x17 },
	{ 0x22, 0x7A9, 0x3E },
	{ 0x22, 0x7AA, 0x68 },
	{ 0x22, 0x7AB, 0x17 },
	{ 0x22, 0x7AC, 0x00 },
	{ 0x22, 0x7AD, 0x80 },
	{ 0x22, 0x7A6, 0x83 },
	{ 0x22, 0x7A7, 0x2F },
	{ 0x22, 0x7A8, 0xD1 },
	{ 0x22, 0x7A9, 0x83 },
	{ 0x22, 0x7AA, 0x2F },
	{ 0x22, 0x7AB, 0xD1 },
	{ 0x22, 0x7AC, 0x01 },
	{ 0x22, 0x7AD, 0x80 },
	{ 0x22, 0x7A6, 0x3E },
	{ 0x22, 0x7A7, 0x68 },
	{ 0x22, 0x7A8, 0x17 },
	{ 0x22, 0x7A9, 0x3E },
	{ 0x22, 0x7AA, 0x68 },
	{ 0x22, 0x7AB, 0x17 },
	{ 0x22, 0x7AC, 0x02 },
	{ 0x22, 0x7AD, 0x80 },
	{ 0x22, 0x7A6, 0x7C },
	{ 0x22, 0x7A7, 0xC6 },
	{ 0x22, 0x7A8, 0x0C },
	{ 0x22, 0x7A9, 0x7C },
	{ 0x22, 0x7AA, 0xC6 },
	{ 0x22, 0x7AB, 0x0C },
	{ 0x22, 0x7AC, 0x03 },
	{ 0x22, 0x7AD, 0x80 },
	{ 0x22, 0x7A6, 0xC3 },
	{ 0x22, 0x7A7, 0x25 },
	{ 0x22, 0x7A8, 0xAF },
	{ 0x22, 0x7A9, 0xC3 },
	{ 0x22, 0x7AA, 0x25 },
	{ 0x22, 0x7AB, 0xAF },
	{ 0x22, 0x7AC, 0x04 },
	{ 0x22, 0x7AD, 0x80 },
	{ 0x22, 0x7A6, 0x3E },
	{ 0x22, 0x7A7, 0x85 },
	{ 0x22, 0x7A8, 0x73 },
	{ 0x22, 0x7A9, 0x3E },
	{ 0x22, 0x7AA, 0x85 },
	{ 0x22, 0x7AB, 0x73 },
	{ 0x22, 0x7AC, 0x05 },
	{ 0x22, 0x7AD, 0x80 },
	{ 0x22, 0x7A6, 0x85 },
	{ 0x22, 0x7A7, 0x39 },
	{ 0x22, 0x7A8, 0xC7 },
	{ 0x22, 0x7A9, 0x85 },
	{ 0x22, 0x7AA, 0x39 },
	{ 0x22, 0x7AB, 0xC7 },
	{ 0x22, 0x7AC, 0x06 },
	{ 0x22, 0x7AD, 0x80 },
	{ 0x22, 0x7A6, 0x3C },
	{ 0x22, 0x7A7, 0x90 },
	{ 0x22, 0x7A8, 0xB0 },
	{ 0x22, 0x7A9, 0x3C },
	{ 0x22, 0x7AA, 0x90 },
	{ 0x22, 0x7AB, 0xB0 },
	{ 0x22, 0x7AC, 0x07 },
	{ 0x22, 0x7AD, 0x80 },
	{ 0x22, 0x7A6, 0x7A },
	{ 0x22, 0x7A7, 0xC6 },
	{ 0x22, 0x7A8, 0x39 },
	{ 0x22, 0x7A9, 0x7A },
	{ 0x22, 0x7AA, 0xC6 },
	{ 0x22, 0x7AB, 0x39 },
	{ 0x22, 0x7AC, 0x08 },
	{ 0x22, 0x7AD, 0x80 },
	{ 0x22, 0x7A6, 0xC4 },
	{ 0x22, 0x7A7, 0xE9 },
	{ 0x22, 0x7A8, 0xDC },
	{ 0x22, 0x7A9, 0xC4 },
	{ 0x22, 0x7AA, 0xE9 },
	{ 0x22, 0x7AB, 0xDC },
	{ 0x22, 0x7AC, 0x09 },
	{ 0x22, 0x7AD, 0x80 },
	{ 0x22, 0x7A6, 0x3D },
	{ 0x22, 0x7A7, 0xE1 },
	{ 0x22, 0x7A8, 0x0D },
	{ 0x22, 0x7A9, 0x3D },
	{ 0x22, 0x7AA, 0xE1 },
	{ 0x22, 0x7AB, 0x0D },
	{ 0x22, 0x7AC, 0x0A },
	{ 0x22, 0x7AD, 0x80 },
	{ 0x22, 0x7A6, 0x89 },
	{ 0x22, 0x7A7, 0xB6 },
	{ 0x22, 0x7A8, 0xEB },
	{ 0x22, 0x7A9, 0x89 },
	{ 0x22, 0x7AA, 0xB6 },
	{ 0x22, 0x7AB, 0xEB },
	{ 0x22, 0x7AC, 0x0B },
	{ 0x22, 0x7AD, 0x80 },
	{ 0x22, 0x7A6, 0x39 },
	{ 0x22, 0x7A7, 0x9D },
	{ 0x22, 0x7A8, 0xFE },
	{ 0x22, 0x7A9, 0x39 },
	{ 0x22, 0x7AA, 0x9D },
	{ 0x22, 0x7AB, 0xFE },
	{ 0x22, 0x7AC, 0x0C },
	{ 0x22, 0x7AD, 0x80 },
	{ 0x22, 0x7A6, 0x76 },
	{ 0x22, 0x7A7, 0x49 },
	{ 0x22, 0x7A8, 0x15 },
	{ 0x22, 0x7A9, 0x76 },
	{ 0x22, 0x7AA, 0x49 },
	{ 0x22, 0x7AB, 0x15 },
	{ 0x22, 0x7AC, 0x0D },
	{ 0x22, 0x7AD, 0x80 },
	{ 0x22, 0x7A6, 0xC8 },
	{ 0x22, 0x7A7, 0x80 },
	{ 0x22, 0x7A8, 0xF5 },
	{ 0x22, 0x7A9, 0xC8 },
	{ 0x22, 0x7AA, 0x80 },
	{ 0x22, 0x7AB, 0xF5 },
	{ 0x22, 0x7AC, 0x0E },
	{ 0x22, 0x7AD, 0x80 },
	{ 0x22, 0x7A6, 0x40 },
	{ 0x22, 0x7A7, 0x00 },
	{ 0x22, 0x7A8, 0x00 },
	{ 0x22, 0x7A9, 0x40 },
	{ 0x22, 0x7AA, 0x00 },
	{ 0x22, 0x7AB, 0x00 },
	{ 0x22, 0x7AC, 0x0F },
	{ 0x22, 0x7AD, 0x80 },
	{ 0x22, 0x7A6, 0x90 },
	{ 0x22, 0x7A7, 0x68 },
	{ 0x22, 0x7A8, 0xF1 },
	{ 0x22, 0x7A9, 0x90 },
	{ 0x22, 0x7AA, 0x68 },
	{ 0x22, 0x7AB, 0xF1 },
	{ 0x22, 0x7AC, 0x10 },
	{ 0x22, 0x7AD, 0x80 },
	{ 0x22, 0x7A6, 0x34 },
	{ 0x22, 0x7A7, 0x47 },
	{ 0x22, 0x7A8, 0x6C },
	{ 0x22, 0x7A9, 0x34 },
	{ 0x22, 0x7AA, 0x47 },
	{ 0x22, 0x7AB, 0x6C },
	{ 0x22, 0x7AC, 0x11 },
	{ 0x22, 0x7AD, 0x80 },
	{ 0x22, 0x7A6, 0x6F },
	{ 0x22, 0x7A7, 0x97 },
	{ 0x22, 0x7A8, 0x0F },
	{ 0x22, 0x7A9, 0x6F },
	{ 0x22, 0x7AA, 0x97 },
	{ 0x22, 0x7AB, 0x0F },
	{ 0x22, 0x7AC, 0x12 },
	{ 0x22, 0x7AD, 0x80 },
	{ 0x22, 0x7A6, 0xCB },
	{ 0x22, 0x7A7, 0xB8 },
	{ 0x22, 0x7A8, 0x94 },
	{ 0x22, 0x7A9, 0xCB },
	{ 0x22, 0x7AA, 0xB8 },
	{ 0x22, 0x7AB, 0x94 },
	{ 0x22, 0x7AC, 0x13 },
	{ 0x22, 0x7AD, 0x80 },
	{ 0x22, 0x7A6, 0x40 },
	{ 0x22, 0x7A7, 0x00 },
	{ 0x22, 0x7A8, 0x00 },
	{ 0x22, 0x7A9, 0x40 },
	{ 0x22, 0x7AA, 0x00 },
	{ 0x22, 0x7AB, 0x00 },
	{ 0x22, 0x7AC, 0x14 },
	{ 0x22, 0x7AD, 0x80 },
	{ 0x22, 0x7A6, 0x95 },
	{ 0x22, 0x7A7, 0x76 },
	{ 0x22, 0x7A8, 0x5B },
	{ 0x22, 0x7A9, 0x95 },
	{ 0x22, 0x7AA, 0x76 },
	{ 0x22, 0x7AB, 0x5B },
	{ 0x22, 0x7AC, 0x15 },
	{ 0x22, 0x7AD, 0x80 },
	{ 0x22, 0x7A6, 0x31 },
	{ 0x22, 0x7A7, 0xAC },
	{ 0x22, 0x7A8, 0x31 },
	{ 0x22, 0x7A9, 0x31 },
	{ 0x22, 0x7AA, 0xAC },
	{ 0x22, 0x7AB, 0x31 },
	{ 0x22, 0x7AC, 0x16 },
	{ 0x22, 0x7AD, 0x80 },
	{ 0x22, 0x7A6, 0x6A },
	{ 0x22, 0x7A7, 0x89 },
	{ 0x22, 0x7A8, 0xA5 },
	{ 0x22, 0x7A9, 0x6A },
	{ 0x22, 0x7AA, 0x89 },
	{ 0x22, 0x7AB, 0xA5 },
	{ 0x22, 0x7AC, 0x17 },
	{ 0x22, 0x7AD, 0x80 },
	{ 0x22, 0x7A6, 0xCE },
	{ 0x22, 0x7A7, 0x53 },
	{ 0x22, 0x7A8, 0xCF },
	{ 0x22, 0x7A9, 0xCE },
	{ 0x22, 0x7AA, 0x53 },
	{ 0x22, 0x7AB, 0xCF },
	{ 0x22, 0x7AC, 0x18 },
	{ 0x22, 0x7AD, 0x80 },
	{ 0x22, 0x7A6, 0x40 },
	{ 0x22, 0x7A7, 0x00 },
	{ 0x22, 0x7A8, 0x00 },
	{ 0x22, 0x7A9, 0x40 },
	{ 0x22, 0x7AA, 0x00 },
	{ 0x22, 0x7AB, 0x00 },
	{ 0x22, 0x7AC, 0x19 },
	{ 0x22, 0x7AD, 0x80 },
	/* 48KHz base */
	{ 0x22, 0x7A6, 0x3E },
	{ 0x22, 0x7A7, 0x88 },
	{ 0x22, 0x7A8, 0xDC },
	{ 0x22, 0x7A9, 0x3E },
	{ 0x22, 0x7AA, 0x88 },
	{ 0x22, 0x7AB, 0xDC },
	{ 0x22, 0x7AC, 0x1A },
	{ 0x22, 0x7AD, 0x80 },
	{ 0x22, 0x7A6, 0x82 },
	{ 0x22, 0x7A7, 0xEE },
	{ 0x22, 0x7A8, 0x46 },
	{ 0x22, 0x7A9, 0x82 },
	{ 0x22, 0x7AA, 0xEE },
	{ 0x22, 0x7AB, 0x46 },
	{ 0x22, 0x7AC, 0x1B },
	{ 0x22, 0x7AD, 0x80 },
	{ 0x22, 0x7A6, 0x3E },
	{ 0x22, 0x7A7, 0x88 },
	{ 0x22, 0x7A8, 0xDC },
	{ 0x22, 0x7A9, 0x3E },
	{ 0x22, 0x7AA, 0x88 },
	{ 0x22, 0x7AB, 0xDC },
	{ 0x22, 0x7AC, 0x1C },
	{ 0x22, 0x7AD, 0x80 },
	{ 0x22, 0x7A6, 0x7D },
	{ 0x22, 0x7A7, 0x09 },
	{ 0x22, 0x7A8, 0x28 },
	{ 0x22, 0x7A9, 0x7D },
	{ 0x22, 0x7AA, 0x09 },
	{ 0x22, 0x7AB, 0x28 },
	{ 0x22, 0x7AC, 0x1D },
	{ 0x22, 0x7AD, 0x80 },
	{ 0x22, 0x7A6, 0xC2 },
	{ 0x22, 0x7A7, 0xE5 },
	{ 0x22, 0x7A8, 0xB4 },
	{ 0x22, 0x7A9, 0xC2 },
	{ 0x22, 0x7AA, 0xE5 },
	{ 0x22, 0x7AB, 0xB4 },
	{ 0x22, 0x7AC, 0x1E },
	{ 0x22, 0x7AD, 0x80 },
	{ 0x22, 0x7A6, 0x3E },
	{ 0x22, 0x7A7, 0xA3 },
	{ 0x22, 0x7A8, 0x1F },
	{ 0x22, 0x7A9, 0x3E },
	{ 0x22, 0x7AA, 0xA3 },
	{ 0x22, 0x7AB, 0x1F },
	{ 0x22, 0x7AC, 0x1F },
	{ 0x22, 0x7AD, 0x80 },
	{ 0x22, 0x7A6, 0x84 },
	{ 0x22, 0x7A7, 0xCA },
	{ 0x22, 0x7A8, 0xF1 },
	{ 0x22, 0x7A9, 0x84 },
	{ 0x22, 0x7AA, 0xCA },
	{ 0x22, 0x7AB, 0xF1 },
	{ 0x22, 0x7AC, 0x20 },
	{ 0x22, 0x7AD, 0x80 },
	{ 0x22, 0x7A6, 0x3C },
	{ 0x22, 0x7A7, 0xD5 },
	{ 0x22, 0x7A8, 0x9C },
	{ 0x22, 0x7A9, 0x3C },
	{ 0x22, 0x7AA, 0xD5 },
	{ 0x22, 0x7AB, 0x9C },
	{ 0x22, 0x7AC, 0x21 },
	{ 0x22, 0x7AD, 0x80 },
	{ 0x22, 0x7A6, 0x7B },
	{ 0x22, 0x7A7, 0x35 },
	{ 0x22, 0x7A8, 0x0F },
	{ 0x22, 0x7A9, 0x7B },
	{ 0x22, 0x7AA, 0x35 },
	{ 0x22, 0x7AB, 0x0F },
	{ 0x22, 0x7AC, 0x22 },
	{ 0x22, 0x7AD, 0x80 },
	{ 0x22, 0x7A6, 0xC4 },
	{ 0x22, 0x7A7, 0x87 },
	{ 0x22, 0x7A8, 0x45 },
	{ 0x22, 0x7A9, 0xC4 },
	{ 0x22, 0x7AA, 0x87 },
	{ 0x22, 0x7AB, 0x45 },
	{ 0x22, 0x7AC, 0x23 },
	{ 0x22, 0x7AD, 0x80 },
	{ 0x22, 0x7A6, 0x3E },
	{ 0x22, 0x7A7, 0x0A },
	{ 0x22, 0x7A8, 0x78 },
	{ 0x22, 0x7A9, 0x3E },
	{ 0x22, 0x7AA, 0x0A },
	{ 0x22, 0x7AB, 0x78 },
	{ 0x22, 0x7AC, 0x24 },
	{ 0x22, 0x7AD, 0x80 },
	{ 0x22, 0x7A6, 0x88 },
	{ 0x22, 0x7A7, 0xE2 },
	{ 0x22, 0x7A8, 0x05 },
	{ 0x22, 0x7A9, 0x88 },
	{ 0x22, 0x7AA, 0xE2 },
	{ 0x22, 0x7AB, 0x05 },
	{ 0x22, 0x7AC, 0x25 },
	{ 0x22, 0x7AD, 0x80 },
	{ 0x22, 0x7A6, 0x3A },
	{ 0x22, 0x7A7, 0x1A },
	{ 0x22, 0x7A8, 0xA3 },
	{ 0x22, 0x7A9, 0x3A },
	{ 0x22, 0x7AA, 0x1A },
	{ 0x22, 0x7AB, 0xA3 },
	{ 0x22, 0x7AC, 0x26 },
	{ 0x22, 0x7AD, 0x80 },
	{ 0x22, 0x7A6, 0x77 },
	{ 0x22, 0x7A7, 0x1D },
	{ 0x22, 0x7A8, 0xFB },
	{ 0x22, 0x7A9, 0x77 },
	{ 0x22, 0x7AA, 0x1D },
	{ 0x22, 0x7AB, 0xFB },
	{ 0x22, 0x7AC, 0x27 },
	{ 0x22, 0x7AD, 0x80 },
	{ 0x22, 0x7A6, 0xC7 },
	{ 0x22, 0x7A7, 0xDA },
	{ 0x22, 0x7A8, 0xE5 },
	{ 0x22, 0x7A9, 0xC7 },
	{ 0x22, 0x7AA, 0xDA },
	{ 0x22, 0x7AB, 0xE5 },
	{ 0x22, 0x7AC, 0x28 },
	{ 0x22, 0x7AD, 0x80 },
	{ 0x22, 0x7A6, 0x40 },
	{ 0x22, 0x7A7, 0x00 },
	{ 0x22, 0x7A8, 0x00 },
	{ 0x22, 0x7A9, 0x40 },
	{ 0x22, 0x7AA, 0x00 },
	{ 0x22, 0x7AB, 0x00 },
	{ 0x22, 0x7AC, 0x29 },
	{ 0x22, 0x7AD, 0x80 },
	{ 0x22, 0x7A6, 0x8E },
	{ 0x22, 0x7A7, 0xD7 },
	{ 0x22, 0x7A8, 0x22 },
	{ 0x22, 0x7A9, 0x8E },
	{ 0x22, 0x7AA, 0xD7 },
	{ 0x22, 0x7AB, 0x22 },
	{ 0x22, 0x7AC, 0x2A },
	{ 0x22, 0x7AD, 0x80 },
	{ 0x22, 0x7A6, 0x35 },
	{ 0x22, 0x7A7, 0x26 },
	{ 0x22, 0x7A8, 0xC6 },
	{ 0x22, 0x7A9, 0x35 },
	{ 0x22, 0x7AA, 0x26 },
	{ 0x22, 0x7AB, 0xC6 },
	{ 0x22, 0x7AC, 0x2B },
	{ 0x22, 0x7AD, 0x80 },
	{ 0x22, 0x7A6, 0x71 },
	{ 0x22, 0x7A7, 0x28 },
	{ 0x22, 0x7A8, 0xDE },
	{ 0x22, 0x7A9, 0x71 },
	{ 0x22, 0x7AA, 0x28 },
	{ 0x22, 0x7AB, 0xDE },
	{ 0x22, 0x7AC, 0x2C },
	{ 0x22, 0x7AD, 0x80 },
	{ 0x22, 0x7A6, 0xCA },
	{ 0x22, 0x7A7, 0xD9 },
	{ 0x22, 0x7A8, 0x3A },
	{ 0x22, 0x7A9, 0xCA },
	{ 0x22, 0x7AA, 0xD9 },
	{ 0x22, 0x7AB, 0x3A },
	{ 0x22, 0x7AC, 0x2D },
	{ 0x22, 0x7AD, 0x80 },
	{ 0x22, 0x7A6, 0x40 },
	{ 0x22, 0x7A7, 0x00 },
	{ 0x22, 0x7A8, 0x00 },
	{ 0x22, 0x7A9, 0x40 },
	{ 0x22, 0x7AA, 0x00 },
	{ 0x22, 0x7AB, 0x00 },
	{ 0x22, 0x7AC, 0x2E },
	{ 0x22, 0x7AD, 0x80 },
	{ 0x22, 0x7A6, 0x93 },
	{ 0x22, 0x7A7, 0x5E },
	{ 0x22, 0x7A8, 0xD8 },
	{ 0x22, 0x7A9, 0x93 },
	{ 0x22, 0x7AA, 0x5E },
	{ 0x22, 0x7AB, 0xD8 },
	{ 0x22, 0x7AC, 0x2F },
	{ 0x22, 0x7AD, 0x80 },
	{ 0x22, 0x7A6, 0x32 },
	{ 0x22, 0x7A7, 0xB7 },
	{ 0x22, 0x7A8, 0xB1 },
	{ 0x22, 0x7A9, 0x32 },
	{ 0x22, 0x7AA, 0xB7 },
	{ 0x22, 0x7AB, 0xB1 },
	{ 0x22, 0x7AC, 0x30 },
	{ 0x22, 0x7AD, 0x80 },
	{ 0x22, 0x7A6, 0x6C },
	{ 0x22, 0x7A7, 0xA1 },
	{ 0x22, 0x7A8, 0x28 },
	{ 0x22, 0x7A9, 0x6C },
	{ 0x22, 0x7AA, 0xA1 },
	{ 0x22, 0x7AB, 0x28 },
	{ 0x22, 0x7AC, 0x31 },
	{ 0x22, 0x7AD, 0x80 },
	{ 0x22, 0x7A6, 0xCD },
	{ 0x22, 0x7A7, 0x48 },
	{ 0x22, 0x7A8, 0x4F },
	{ 0x22, 0x7A9, 0xCD },
	{ 0x22, 0x7AA, 0x48 },
	{ 0x22, 0x7AB, 0x4F },
	{ 0x22, 0x7AC, 0x32 },
	{ 0x22, 0x7AD, 0x80 },
	{ 0x22, 0x7A6, 0x40 },
	{ 0x22, 0x7A7, 0x00 },
	{ 0x22, 0x7A8, 0x00 },
	{ 0x22, 0x7A9, 0x40 },
	{ 0x22, 0x7AA, 0x00 },
	{ 0x22, 0x7AB, 0x00 },
	{ 0x22, 0x7AC, 0x33 },
	{ 0x22, 0x7AD, 0x80 },
	/* common */
	{ 0x22, 0x782, 0xC1 },
	{ 0x22, 0x771, 0x2C },
	{ 0x22, 0x772, 0x2C },
	{ 0x22, 0x788, 0x04 },
	{ 0x01, 0x7B0, 0x08 },
	{}
};

static const struct hda_fixup stac92hd83xxx_fixups[] = {
	[STAC_92HD83XXX_REF] = {
		.type = HDA_FIXUP_PINS,
		.v.pins = ref92hd83xxx_pin_configs,
	},
	[STAC_92HD83XXX_PWR_REF] = {
		.type = HDA_FIXUP_PINS,
		.v.pins = ref92hd83xxx_pin_configs,
	},
	[STAC_DELL_S14] = {
		.type = HDA_FIXUP_PINS,
		.v.pins = dell_s14_pin_configs,
	},
	[STAC_DELL_VOSTRO_3500] = {
		.type = HDA_FIXUP_PINS,
		.v.pins = dell_vostro_3500_pin_configs,
	},
	[STAC_92HD83XXX_HP_cNB11_INTQUAD] = {
		.type = HDA_FIXUP_PINS,
		.v.pins = hp_cNB11_intquad_pin_configs,
		.chained = true,
		.chain_id = STAC_92HD83XXX_HP,
	},
	[STAC_92HD83XXX_HP] = {
		.type = HDA_FIXUP_FUNC,
		.v.func = stac92hd83xxx_fixup_hp,
	},
	[STAC_HP_DV7_4000] = {
		.type = HDA_FIXUP_PINS,
		.v.pins = hp_dv7_4000_pin_configs,
		.chained = true,
		.chain_id = STAC_92HD83XXX_HP,
	},
	[STAC_HP_ZEPHYR] = {
		.type = HDA_FIXUP_FUNC,
		.v.func = stac92hd83xxx_fixup_hp_zephyr,
		.chained = true,
		.chain_id = STAC_92HD83XXX_HP,
	},
	[STAC_92HD83XXX_HP_LED] = {
		.type = HDA_FIXUP_FUNC,
		.v.func = stac92hd83xxx_fixup_hp_led,
		.chained = true,
		.chain_id = STAC_92HD83XXX_HP,
	},
	[STAC_92HD83XXX_HP_INV_LED] = {
		.type = HDA_FIXUP_FUNC,
		.v.func = stac92hd83xxx_fixup_hp_inv_led,
		.chained = true,
		.chain_id = STAC_92HD83XXX_HP,
	},
	[STAC_92HD83XXX_HP_MIC_LED] = {
		.type = HDA_FIXUP_FUNC,
		.v.func = stac92hd83xxx_fixup_hp_mic_led,
		.chained = true,
		.chain_id = STAC_92HD83XXX_HP,
	},
	[STAC_HP_LED_GPIO10] = {
		.type = HDA_FIXUP_FUNC,
		.v.func = stac92hd83xxx_fixup_hp_led_gpio10,
		.chained = true,
		.chain_id = STAC_92HD83XXX_HP,
	},
	[STAC_92HD83XXX_HEADSET_JACK] = {
		.type = HDA_FIXUP_FUNC,
		.v.func = stac92hd83xxx_fixup_headset_jack,
	},
	[STAC_HP_ENVY_BASS] = {
		.type = HDA_FIXUP_PINS,
		.v.pins = (const struct hda_pintbl[]) {
			{ 0x0f, 0x90170111 },
			{}
		},
	},
	[STAC_HP_BNB13_EQ] = {
		.type = HDA_FIXUP_VERBS,
		.v.verbs = hp_bnb13_eq_verbs,
		.chained = true,
		.chain_id = STAC_92HD83XXX_HP_MIC_LED,
	},
	[STAC_HP_ENVY_TS_BASS] = {
		.type = HDA_FIXUP_PINS,
		.v.pins = (const struct hda_pintbl[]) {
			{ 0x10, 0x92170111 },
			{}
		},
	},
};

static const struct hda_model_fixup stac92hd83xxx_models[] = {
	{ .id = STAC_92HD83XXX_REF, .name = "ref" },
	{ .id = STAC_92HD83XXX_PWR_REF, .name = "mic-ref" },
	{ .id = STAC_DELL_S14, .name = "dell-s14" },
	{ .id = STAC_DELL_VOSTRO_3500, .name = "dell-vostro-3500" },
	{ .id = STAC_92HD83XXX_HP_cNB11_INTQUAD, .name = "hp_cNB11_intquad" },
	{ .id = STAC_HP_DV7_4000, .name = "hp-dv7-4000" },
	{ .id = STAC_HP_ZEPHYR, .name = "hp-zephyr" },
	{ .id = STAC_92HD83XXX_HP_LED, .name = "hp-led" },
	{ .id = STAC_92HD83XXX_HP_INV_LED, .name = "hp-inv-led" },
	{ .id = STAC_92HD83XXX_HP_MIC_LED, .name = "hp-mic-led" },
	{ .id = STAC_92HD83XXX_HEADSET_JACK, .name = "headset-jack" },
	{ .id = STAC_HP_ENVY_BASS, .name = "hp-envy-bass" },
	{ .id = STAC_HP_BNB13_EQ, .name = "hp-bnb13-eq" },
	{ .id = STAC_HP_ENVY_TS_BASS, .name = "hp-envy-ts-bass" },
	{}
};

static const struct snd_pci_quirk stac92hd83xxx_fixup_tbl[] = {
	/* SigmaTel reference board */
	SND_PCI_QUIRK(PCI_VENDOR_ID_INTEL, 0x2668,
		      "DFI LanParty", STAC_92HD83XXX_REF),
	SND_PCI_QUIRK(PCI_VENDOR_ID_DFI, 0x3101,
		      "DFI LanParty", STAC_92HD83XXX_REF),
	SND_PCI_QUIRK(PCI_VENDOR_ID_DELL, 0x02ba,
		      "unknown Dell", STAC_DELL_S14),
	SND_PCI_QUIRK(PCI_VENDOR_ID_DELL, 0x0532,
		      "Dell Latitude E6230", STAC_92HD83XXX_HEADSET_JACK),
	SND_PCI_QUIRK(PCI_VENDOR_ID_DELL, 0x0533,
		      "Dell Latitude E6330", STAC_92HD83XXX_HEADSET_JACK),
	SND_PCI_QUIRK(PCI_VENDOR_ID_DELL, 0x0534,
		      "Dell Latitude E6430", STAC_92HD83XXX_HEADSET_JACK),
	SND_PCI_QUIRK(PCI_VENDOR_ID_DELL, 0x0535,
		      "Dell Latitude E6530", STAC_92HD83XXX_HEADSET_JACK),
	SND_PCI_QUIRK(PCI_VENDOR_ID_DELL, 0x053c,
		      "Dell Latitude E5430", STAC_92HD83XXX_HEADSET_JACK),
	SND_PCI_QUIRK(PCI_VENDOR_ID_DELL, 0x053d,
		      "Dell Latitude E5530", STAC_92HD83XXX_HEADSET_JACK),
	SND_PCI_QUIRK(PCI_VENDOR_ID_DELL, 0x0549,
		      "Dell Latitude E5430", STAC_92HD83XXX_HEADSET_JACK),
	SND_PCI_QUIRK(PCI_VENDOR_ID_DELL, 0x057d,
		      "Dell Latitude E6430s", STAC_92HD83XXX_HEADSET_JACK),
	SND_PCI_QUIRK(PCI_VENDOR_ID_DELL, 0x0584,
		      "Dell Latitude E6430U", STAC_92HD83XXX_HEADSET_JACK),
	SND_PCI_QUIRK(PCI_VENDOR_ID_DELL, 0x1028,
		      "Dell Vostro 3500", STAC_DELL_VOSTRO_3500),
	SND_PCI_QUIRK(PCI_VENDOR_ID_HP, 0x1656,
			  "HP", STAC_92HD83XXX_HP_cNB11_INTQUAD),
	SND_PCI_QUIRK(PCI_VENDOR_ID_HP, 0x1657,
			  "HP", STAC_92HD83XXX_HP_cNB11_INTQUAD),
	SND_PCI_QUIRK(PCI_VENDOR_ID_HP, 0x1658,
			  "HP", STAC_92HD83XXX_HP_cNB11_INTQUAD),
	SND_PCI_QUIRK(PCI_VENDOR_ID_HP, 0x1659,
			  "HP Pavilion dv7", STAC_HP_DV7_4000),
	SND_PCI_QUIRK(PCI_VENDOR_ID_HP, 0x165A,
			  "HP", STAC_92HD83XXX_HP_cNB11_INTQUAD),
	SND_PCI_QUIRK(PCI_VENDOR_ID_HP, 0x165B,
			  "HP", STAC_92HD83XXX_HP_cNB11_INTQUAD),
	SND_PCI_QUIRK(PCI_VENDOR_ID_HP, 0x1888,
			  "HP Envy Spectre", STAC_HP_ENVY_BASS),
	SND_PCI_QUIRK(PCI_VENDOR_ID_HP, 0x1899,
			  "HP Folio 13", STAC_HP_LED_GPIO10),
	SND_PCI_QUIRK(PCI_VENDOR_ID_HP, 0x18df,
			  "HP Folio", STAC_HP_BNB13_EQ),
	SND_PCI_QUIRK(PCI_VENDOR_ID_HP, 0x18F8,
			  "HP bNB13", STAC_HP_BNB13_EQ),
	SND_PCI_QUIRK(PCI_VENDOR_ID_HP, 0x1909,
			  "HP bNB13", STAC_HP_BNB13_EQ),
	SND_PCI_QUIRK(PCI_VENDOR_ID_HP, 0x190A,
			  "HP bNB13", STAC_HP_BNB13_EQ),
	SND_PCI_QUIRK(PCI_VENDOR_ID_HP, 0x190e,
			  "HP ENVY TS", STAC_HP_ENVY_TS_BASS),
	SND_PCI_QUIRK(PCI_VENDOR_ID_HP, 0x1940,
			  "HP bNB13", STAC_HP_BNB13_EQ),
	SND_PCI_QUIRK(PCI_VENDOR_ID_HP, 0x1941,
			  "HP bNB13", STAC_HP_BNB13_EQ),
	SND_PCI_QUIRK(PCI_VENDOR_ID_HP, 0x1942,
			  "HP bNB13", STAC_HP_BNB13_EQ),
	SND_PCI_QUIRK(PCI_VENDOR_ID_HP, 0x1943,
			  "HP bNB13", STAC_HP_BNB13_EQ),
	SND_PCI_QUIRK(PCI_VENDOR_ID_HP, 0x1944,
			  "HP bNB13", STAC_HP_BNB13_EQ),
	SND_PCI_QUIRK(PCI_VENDOR_ID_HP, 0x1945,
			  "HP bNB13", STAC_HP_BNB13_EQ),
	SND_PCI_QUIRK(PCI_VENDOR_ID_HP, 0x1946,
			  "HP bNB13", STAC_HP_BNB13_EQ),
	SND_PCI_QUIRK(PCI_VENDOR_ID_HP, 0x1948,
			  "HP bNB13", STAC_HP_BNB13_EQ),
	SND_PCI_QUIRK(PCI_VENDOR_ID_HP, 0x1949,
			  "HP bNB13", STAC_HP_BNB13_EQ),
	SND_PCI_QUIRK(PCI_VENDOR_ID_HP, 0x194A,
			  "HP bNB13", STAC_HP_BNB13_EQ),
	SND_PCI_QUIRK(PCI_VENDOR_ID_HP, 0x194B,
			  "HP bNB13", STAC_HP_BNB13_EQ),
	SND_PCI_QUIRK(PCI_VENDOR_ID_HP, 0x194C,
			  "HP bNB13", STAC_HP_BNB13_EQ),
	SND_PCI_QUIRK(PCI_VENDOR_ID_HP, 0x194E,
			  "HP bNB13", STAC_HP_BNB13_EQ),
	SND_PCI_QUIRK(PCI_VENDOR_ID_HP, 0x194F,
			  "HP bNB13", STAC_HP_BNB13_EQ),
	SND_PCI_QUIRK(PCI_VENDOR_ID_HP, 0x1950,
			  "HP bNB13", STAC_HP_BNB13_EQ),
	SND_PCI_QUIRK(PCI_VENDOR_ID_HP, 0x1951,
			  "HP bNB13", STAC_HP_BNB13_EQ),
	SND_PCI_QUIRK(PCI_VENDOR_ID_HP, 0x195A,
			  "HP bNB13", STAC_HP_BNB13_EQ),
	SND_PCI_QUIRK(PCI_VENDOR_ID_HP, 0x195B,
			  "HP bNB13", STAC_HP_BNB13_EQ),
	SND_PCI_QUIRK(PCI_VENDOR_ID_HP, 0x195C,
			  "HP bNB13", STAC_HP_BNB13_EQ),
	SND_PCI_QUIRK(PCI_VENDOR_ID_HP, 0x1991,
			  "HP bNB13", STAC_HP_BNB13_EQ),
	SND_PCI_QUIRK(PCI_VENDOR_ID_HP, 0x2103,
			  "HP bNB13", STAC_HP_BNB13_EQ),
	SND_PCI_QUIRK(PCI_VENDOR_ID_HP, 0x2104,
			  "HP bNB13", STAC_HP_BNB13_EQ),
	SND_PCI_QUIRK(PCI_VENDOR_ID_HP, 0x2105,
			  "HP bNB13", STAC_HP_BNB13_EQ),
	SND_PCI_QUIRK(PCI_VENDOR_ID_HP, 0x2106,
			  "HP bNB13", STAC_HP_BNB13_EQ),
	SND_PCI_QUIRK(PCI_VENDOR_ID_HP, 0x2107,
			  "HP bNB13", STAC_HP_BNB13_EQ),
	SND_PCI_QUIRK(PCI_VENDOR_ID_HP, 0x2108,
			  "HP bNB13", STAC_HP_BNB13_EQ),
	SND_PCI_QUIRK(PCI_VENDOR_ID_HP, 0x2109,
			  "HP bNB13", STAC_HP_BNB13_EQ),
	SND_PCI_QUIRK(PCI_VENDOR_ID_HP, 0x210A,
			  "HP bNB13", STAC_HP_BNB13_EQ),
	SND_PCI_QUIRK(PCI_VENDOR_ID_HP, 0x210B,
			  "HP bNB13", STAC_HP_BNB13_EQ),
	SND_PCI_QUIRK(PCI_VENDOR_ID_HP, 0x211C,
			  "HP bNB13", STAC_HP_BNB13_EQ),
	SND_PCI_QUIRK(PCI_VENDOR_ID_HP, 0x211D,
			  "HP bNB13", STAC_HP_BNB13_EQ),
	SND_PCI_QUIRK(PCI_VENDOR_ID_HP, 0x211E,
			  "HP bNB13", STAC_HP_BNB13_EQ),
	SND_PCI_QUIRK(PCI_VENDOR_ID_HP, 0x211F,
			  "HP bNB13", STAC_HP_BNB13_EQ),
	SND_PCI_QUIRK(PCI_VENDOR_ID_HP, 0x2120,
			  "HP bNB13", STAC_HP_BNB13_EQ),
	SND_PCI_QUIRK(PCI_VENDOR_ID_HP, 0x2121,
			  "HP bNB13", STAC_HP_BNB13_EQ),
	SND_PCI_QUIRK(PCI_VENDOR_ID_HP, 0x2122,
			  "HP bNB13", STAC_HP_BNB13_EQ),
	SND_PCI_QUIRK(PCI_VENDOR_ID_HP, 0x2123,
			  "HP bNB13", STAC_HP_BNB13_EQ),
	SND_PCI_QUIRK(PCI_VENDOR_ID_HP, 0x213E,
			  "HP bNB13", STAC_HP_BNB13_EQ),
	SND_PCI_QUIRK(PCI_VENDOR_ID_HP, 0x213F,
			  "HP bNB13", STAC_HP_BNB13_EQ),
	SND_PCI_QUIRK(PCI_VENDOR_ID_HP, 0x2140,
			  "HP bNB13", STAC_HP_BNB13_EQ),
	SND_PCI_QUIRK(PCI_VENDOR_ID_HP, 0x21B2,
			  "HP bNB13", STAC_HP_BNB13_EQ),
	SND_PCI_QUIRK(PCI_VENDOR_ID_HP, 0x21B3,
			  "HP bNB13", STAC_HP_BNB13_EQ),
	SND_PCI_QUIRK(PCI_VENDOR_ID_HP, 0x21B5,
			  "HP bNB13", STAC_HP_BNB13_EQ),
	SND_PCI_QUIRK(PCI_VENDOR_ID_HP, 0x21B6,
			  "HP bNB13", STAC_HP_BNB13_EQ),
	SND_PCI_QUIRK_MASK(PCI_VENDOR_ID_HP, 0xff00, 0x1900,
			  "HP", STAC_92HD83XXX_HP_MIC_LED),
	SND_PCI_QUIRK_MASK(PCI_VENDOR_ID_HP, 0xff00, 0x2000,
			  "HP", STAC_92HD83XXX_HP_MIC_LED),
	SND_PCI_QUIRK_MASK(PCI_VENDOR_ID_HP, 0xff00, 0x2100,
			  "HP", STAC_92HD83XXX_HP_MIC_LED),
	SND_PCI_QUIRK(PCI_VENDOR_ID_HP, 0x3388,
			  "HP", STAC_92HD83XXX_HP_cNB11_INTQUAD),
	SND_PCI_QUIRK(PCI_VENDOR_ID_HP, 0x3389,
			  "HP", STAC_92HD83XXX_HP_cNB11_INTQUAD),
	SND_PCI_QUIRK(PCI_VENDOR_ID_HP, 0x355B,
			  "HP", STAC_92HD83XXX_HP_cNB11_INTQUAD),
	SND_PCI_QUIRK(PCI_VENDOR_ID_HP, 0x355C,
			  "HP", STAC_92HD83XXX_HP_cNB11_INTQUAD),
	SND_PCI_QUIRK(PCI_VENDOR_ID_HP, 0x355D,
			  "HP", STAC_92HD83XXX_HP_cNB11_INTQUAD),
	SND_PCI_QUIRK(PCI_VENDOR_ID_HP, 0x355E,
			  "HP", STAC_92HD83XXX_HP_cNB11_INTQUAD),
	SND_PCI_QUIRK(PCI_VENDOR_ID_HP, 0x355F,
			  "HP", STAC_92HD83XXX_HP_cNB11_INTQUAD),
	SND_PCI_QUIRK(PCI_VENDOR_ID_HP, 0x3560,
			  "HP", STAC_92HD83XXX_HP_cNB11_INTQUAD),
	SND_PCI_QUIRK(PCI_VENDOR_ID_HP, 0x358B,
			  "HP", STAC_92HD83XXX_HP_cNB11_INTQUAD),
	SND_PCI_QUIRK(PCI_VENDOR_ID_HP, 0x358C,
			  "HP", STAC_92HD83XXX_HP_cNB11_INTQUAD),
	SND_PCI_QUIRK(PCI_VENDOR_ID_HP, 0x358D,
			  "HP", STAC_92HD83XXX_HP_cNB11_INTQUAD),
	SND_PCI_QUIRK(PCI_VENDOR_ID_HP, 0x3591,
			  "HP", STAC_92HD83XXX_HP_cNB11_INTQUAD),
	SND_PCI_QUIRK(PCI_VENDOR_ID_HP, 0x3592,
			  "HP", STAC_92HD83XXX_HP_cNB11_INTQUAD),
	SND_PCI_QUIRK(PCI_VENDOR_ID_HP, 0x3593,
			  "HP", STAC_92HD83XXX_HP_cNB11_INTQUAD),
	SND_PCI_QUIRK(PCI_VENDOR_ID_HP, 0x3561,
			  "HP", STAC_HP_ZEPHYR),
	SND_PCI_QUIRK(PCI_VENDOR_ID_HP, 0x3660,
			  "HP Mini", STAC_92HD83XXX_HP_LED),
	SND_PCI_QUIRK(PCI_VENDOR_ID_HP, 0x144E,
			  "HP Pavilion dv5", STAC_92HD83XXX_HP_INV_LED),
	SND_PCI_QUIRK(PCI_VENDOR_ID_HP, 0x148a,
		      "HP Mini", STAC_92HD83XXX_HP_LED),
	SND_PCI_QUIRK_VENDOR(PCI_VENDOR_ID_HP, "HP", STAC_92HD83XXX_HP),
	{} /* terminator */
};

/* HP dv7 bass switch - GPIO5 */
#define stac_hp_bass_gpio_info	snd_ctl_boolean_mono_info
static int stac_hp_bass_gpio_get(struct snd_kcontrol *kcontrol,
				 struct snd_ctl_elem_value *ucontrol)
{
	struct hda_codec *codec = snd_kcontrol_chip(kcontrol);
	struct sigmatel_spec *spec = codec->spec;
	ucontrol->value.integer.value[0] = !!(spec->gpio_data & 0x20);
	return 0;
}

static int stac_hp_bass_gpio_put(struct snd_kcontrol *kcontrol,
				 struct snd_ctl_elem_value *ucontrol)
{
	struct hda_codec *codec = snd_kcontrol_chip(kcontrol);
	struct sigmatel_spec *spec = codec->spec;
	unsigned int gpio_data;

	gpio_data = (spec->gpio_data & ~0x20) |
		(ucontrol->value.integer.value[0] ? 0x20 : 0);
	if (gpio_data == spec->gpio_data)
		return 0;
	spec->gpio_data = gpio_data;
	stac_gpio_set(codec, spec->gpio_mask, spec->gpio_dir, spec->gpio_data);
	return 1;
}

static const struct snd_kcontrol_new stac_hp_bass_sw_ctrl = {
	.iface = SNDRV_CTL_ELEM_IFACE_MIXER,
	.info = stac_hp_bass_gpio_info,
	.get = stac_hp_bass_gpio_get,
	.put = stac_hp_bass_gpio_put,
};

static int stac_add_hp_bass_switch(struct hda_codec *codec)
{
	struct sigmatel_spec *spec = codec->spec;

	if (!snd_hda_gen_add_kctl(&spec->gen, "Bass Speaker Playback Switch",
				  &stac_hp_bass_sw_ctrl))
		return -ENOMEM;

	spec->gpio_mask |= 0x20;
	spec->gpio_dir |= 0x20;
	spec->gpio_data |= 0x20;
	return 0;
}

static const struct hda_pintbl ref92hd71bxx_pin_configs[] = {
	{ 0x0a, 0x02214030 },
	{ 0x0b, 0x02a19040 },
	{ 0x0c, 0x01a19020 },
	{ 0x0d, 0x01014010 },
	{ 0x0e, 0x0181302e },
	{ 0x0f, 0x01014010 },
	{ 0x14, 0x01019020 },
	{ 0x18, 0x90a000f0 },
	{ 0x19, 0x90a000f0 },
	{ 0x1e, 0x01452050 },
	{ 0x1f, 0x01452050 },
	{}
};

static const struct hda_pintbl dell_m4_1_pin_configs[] = {
	{ 0x0a, 0x0421101f },
	{ 0x0b, 0x04a11221 },
	{ 0x0c, 0x40f000f0 },
	{ 0x0d, 0x90170110 },
	{ 0x0e, 0x23a1902e },
	{ 0x0f, 0x23014250 },
	{ 0x14, 0x40f000f0 },
	{ 0x18, 0x90a000f0 },
	{ 0x19, 0x40f000f0 },
	{ 0x1e, 0x4f0000f0 },
	{ 0x1f, 0x4f0000f0 },
	{}
};

static const struct hda_pintbl dell_m4_2_pin_configs[] = {
	{ 0x0a, 0x0421101f },
	{ 0x0b, 0x04a11221 },
	{ 0x0c, 0x90a70330 },
	{ 0x0d, 0x90170110 },
	{ 0x0e, 0x23a1902e },
	{ 0x0f, 0x23014250 },
	{ 0x14, 0x40f000f0 },
	{ 0x18, 0x40f000f0 },
	{ 0x19, 0x40f000f0 },
	{ 0x1e, 0x044413b0 },
	{ 0x1f, 0x044413b0 },
	{}
};

static const struct hda_pintbl dell_m4_3_pin_configs[] = {
	{ 0x0a, 0x0421101f },
	{ 0x0b, 0x04a11221 },
	{ 0x0c, 0x90a70330 },
	{ 0x0d, 0x90170110 },
	{ 0x0e, 0x40f000f0 },
	{ 0x0f, 0x40f000f0 },
	{ 0x14, 0x40f000f0 },
	{ 0x18, 0x90a000f0 },
	{ 0x19, 0x40f000f0 },
	{ 0x1e, 0x044413b0 },
	{ 0x1f, 0x044413b0 },
	{}
};

static void stac92hd71bxx_fixup_ref(struct hda_codec *codec,
				    const struct hda_fixup *fix, int action)
{
	struct sigmatel_spec *spec = codec->spec;

	if (action != HDA_FIXUP_ACT_PRE_PROBE)
		return;

	snd_hda_apply_pincfgs(codec, ref92hd71bxx_pin_configs);
	spec->gpio_mask = spec->gpio_dir = spec->gpio_data = 0;
}

static void stac92hd71bxx_fixup_hp_m4(struct hda_codec *codec,
				      const struct hda_fixup *fix, int action)
{
	struct sigmatel_spec *spec = codec->spec;
	struct hda_jack_callback *jack;

	if (action != HDA_FIXUP_ACT_PRE_PROBE)
		return;

	/* Enable VREF power saving on GPIO1 detect */
	snd_hda_codec_write_cache(codec, codec->afg, 0,
				  AC_VERB_SET_GPIO_UNSOLICITED_RSP_MASK, 0x02);
	jack = snd_hda_jack_detect_enable_callback(codec, codec->afg,
						   stac_vref_event);
	if (!IS_ERR(jack))
		jack->private_data = 0x02;

	spec->gpio_mask |= 0x02;

	/* enable internal microphone */
	snd_hda_codec_set_pincfg(codec, 0x0e, 0x01813040);
}

static void stac92hd71bxx_fixup_hp_dv4(struct hda_codec *codec,
				       const struct hda_fixup *fix, int action)
{
	struct sigmatel_spec *spec = codec->spec;

	if (action != HDA_FIXUP_ACT_PRE_PROBE)
		return;
	spec->gpio_led = 0x01;
}

static void stac92hd71bxx_fixup_hp_dv5(struct hda_codec *codec,
				       const struct hda_fixup *fix, int action)
{
	unsigned int cap;

	switch (action) {
	case HDA_FIXUP_ACT_PRE_PROBE:
		snd_hda_codec_set_pincfg(codec, 0x0d, 0x90170010);
		break;

	case HDA_FIXUP_ACT_PROBE:
		/* enable bass on HP dv7 */
		cap = snd_hda_param_read(codec, 0x1, AC_PAR_GPIO_CAP);
		cap &= AC_GPIO_IO_COUNT;
		if (cap >= 6)
			stac_add_hp_bass_switch(codec);
		break;
	}
}

static void stac92hd71bxx_fixup_hp_hdx(struct hda_codec *codec,
				       const struct hda_fixup *fix, int action)
{
	struct sigmatel_spec *spec = codec->spec;

	if (action != HDA_FIXUP_ACT_PRE_PROBE)
		return;
	spec->gpio_led = 0x08;
}


static void stac92hd71bxx_fixup_hp(struct hda_codec *codec,
				   const struct hda_fixup *fix, int action)
{
	struct sigmatel_spec *spec = codec->spec;

	if (action != HDA_FIXUP_ACT_PRE_PROBE)
		return;

	if (hp_blike_system(codec->subsystem_id)) {
		unsigned int pin_cfg = snd_hda_codec_get_pincfg(codec, 0x0f);
		if (get_defcfg_device(pin_cfg) == AC_JACK_LINE_OUT ||
			get_defcfg_device(pin_cfg) == AC_JACK_SPEAKER  ||
			get_defcfg_device(pin_cfg) == AC_JACK_HP_OUT) {
			/* It was changed in the BIOS to just satisfy MS DTM.
			 * Lets turn it back into slaved HP
			 */
			pin_cfg = (pin_cfg & (~AC_DEFCFG_DEVICE))
					| (AC_JACK_HP_OUT <<
						AC_DEFCFG_DEVICE_SHIFT);
			pin_cfg = (pin_cfg & (~(AC_DEFCFG_DEF_ASSOC
							| AC_DEFCFG_SEQUENCE)))
								| 0x1f;
			snd_hda_codec_set_pincfg(codec, 0x0f, pin_cfg);
		}
	}

	if (find_mute_led_cfg(codec, 1))
		codec_dbg(codec, "mute LED gpio %d polarity %d\n",
				spec->gpio_led,
				spec->gpio_led_polarity);

}

static const struct hda_fixup stac92hd71bxx_fixups[] = {
	[STAC_92HD71BXX_REF] = {
		.type = HDA_FIXUP_FUNC,
		.v.func = stac92hd71bxx_fixup_ref,
	},
	[STAC_DELL_M4_1] = {
		.type = HDA_FIXUP_PINS,
		.v.pins = dell_m4_1_pin_configs,
	},
	[STAC_DELL_M4_2] = {
		.type = HDA_FIXUP_PINS,
		.v.pins = dell_m4_2_pin_configs,
	},
	[STAC_DELL_M4_3] = {
		.type = HDA_FIXUP_PINS,
		.v.pins = dell_m4_3_pin_configs,
	},
	[STAC_HP_M4] = {
		.type = HDA_FIXUP_FUNC,
		.v.func = stac92hd71bxx_fixup_hp_m4,
		.chained = true,
		.chain_id = STAC_92HD71BXX_HP,
	},
	[STAC_HP_DV4] = {
		.type = HDA_FIXUP_FUNC,
		.v.func = stac92hd71bxx_fixup_hp_dv4,
		.chained = true,
		.chain_id = STAC_HP_DV5,
	},
	[STAC_HP_DV5] = {
		.type = HDA_FIXUP_FUNC,
		.v.func = stac92hd71bxx_fixup_hp_dv5,
		.chained = true,
		.chain_id = STAC_92HD71BXX_HP,
	},
	[STAC_HP_HDX] = {
		.type = HDA_FIXUP_FUNC,
		.v.func = stac92hd71bxx_fixup_hp_hdx,
		.chained = true,
		.chain_id = STAC_92HD71BXX_HP,
	},
	[STAC_92HD71BXX_HP] = {
		.type = HDA_FIXUP_FUNC,
		.v.func = stac92hd71bxx_fixup_hp,
	},
};

static const struct hda_model_fixup stac92hd71bxx_models[] = {
	{ .id = STAC_92HD71BXX_REF, .name = "ref" },
	{ .id = STAC_DELL_M4_1, .name = "dell-m4-1" },
	{ .id = STAC_DELL_M4_2, .name = "dell-m4-2" },
	{ .id = STAC_DELL_M4_3, .name = "dell-m4-3" },
	{ .id = STAC_HP_M4, .name = "hp-m4" },
	{ .id = STAC_HP_DV4, .name = "hp-dv4" },
	{ .id = STAC_HP_DV5, .name = "hp-dv5" },
	{ .id = STAC_HP_HDX, .name = "hp-hdx" },
	{ .id = STAC_HP_DV4, .name = "hp-dv4-1222nr" },
	{}
};

static const struct snd_pci_quirk stac92hd71bxx_fixup_tbl[] = {
	/* SigmaTel reference board */
	SND_PCI_QUIRK(PCI_VENDOR_ID_INTEL, 0x2668,
		      "DFI LanParty", STAC_92HD71BXX_REF),
	SND_PCI_QUIRK(PCI_VENDOR_ID_DFI, 0x3101,
		      "DFI LanParty", STAC_92HD71BXX_REF),
	SND_PCI_QUIRK_MASK(PCI_VENDOR_ID_HP, 0xfff0, 0x1720,
			  "HP", STAC_HP_DV5),
	SND_PCI_QUIRK_MASK(PCI_VENDOR_ID_HP, 0xfff0, 0x3080,
		      "HP", STAC_HP_DV5),
	SND_PCI_QUIRK_MASK(PCI_VENDOR_ID_HP, 0xfff0, 0x30f0,
		      "HP dv4-7", STAC_HP_DV4),
	SND_PCI_QUIRK_MASK(PCI_VENDOR_ID_HP, 0xfff0, 0x3600,
		      "HP dv4-7", STAC_HP_DV5),
	SND_PCI_QUIRK(PCI_VENDOR_ID_HP, 0x3610,
		      "HP HDX", STAC_HP_HDX),  /* HDX18 */
	SND_PCI_QUIRK(PCI_VENDOR_ID_HP, 0x361a,
		      "HP mini 1000", STAC_HP_M4),
	SND_PCI_QUIRK(PCI_VENDOR_ID_HP, 0x361b,
		      "HP HDX", STAC_HP_HDX),  /* HDX16 */
	SND_PCI_QUIRK_MASK(PCI_VENDOR_ID_HP, 0xfff0, 0x3620,
		      "HP dv6", STAC_HP_DV5),
	SND_PCI_QUIRK(PCI_VENDOR_ID_HP, 0x3061,
		      "HP dv6", STAC_HP_DV5), /* HP dv6-1110ax */
	SND_PCI_QUIRK(PCI_VENDOR_ID_HP, 0x363e,
		      "HP DV6", STAC_HP_DV5),
	SND_PCI_QUIRK_MASK(PCI_VENDOR_ID_HP, 0xfff0, 0x7010,
		      "HP", STAC_HP_DV5),
	SND_PCI_QUIRK_VENDOR(PCI_VENDOR_ID_HP, "HP", STAC_92HD71BXX_HP),
	SND_PCI_QUIRK(PCI_VENDOR_ID_DELL, 0x0233,
				"unknown Dell", STAC_DELL_M4_1),
	SND_PCI_QUIRK(PCI_VENDOR_ID_DELL, 0x0234,
				"unknown Dell", STAC_DELL_M4_1),
	SND_PCI_QUIRK(PCI_VENDOR_ID_DELL, 0x0250,
				"unknown Dell", STAC_DELL_M4_1),
	SND_PCI_QUIRK(PCI_VENDOR_ID_DELL, 0x024f,
				"unknown Dell", STAC_DELL_M4_1),
	SND_PCI_QUIRK(PCI_VENDOR_ID_DELL, 0x024d,
				"unknown Dell", STAC_DELL_M4_1),
	SND_PCI_QUIRK(PCI_VENDOR_ID_DELL, 0x0251,
				"unknown Dell", STAC_DELL_M4_1),
	SND_PCI_QUIRK(PCI_VENDOR_ID_DELL, 0x0277,
				"unknown Dell", STAC_DELL_M4_1),
	SND_PCI_QUIRK(PCI_VENDOR_ID_DELL, 0x0263,
				"unknown Dell", STAC_DELL_M4_2),
	SND_PCI_QUIRK(PCI_VENDOR_ID_DELL, 0x0265,
				"unknown Dell", STAC_DELL_M4_2),
	SND_PCI_QUIRK(PCI_VENDOR_ID_DELL, 0x0262,
				"unknown Dell", STAC_DELL_M4_2),
	SND_PCI_QUIRK(PCI_VENDOR_ID_DELL, 0x0264,
				"unknown Dell", STAC_DELL_M4_2),
	SND_PCI_QUIRK(PCI_VENDOR_ID_DELL, 0x02aa,
				"unknown Dell", STAC_DELL_M4_3),
	{} /* terminator */
};

static const struct hda_pintbl ref922x_pin_configs[] = {
	{ 0x0a, 0x01014010 },
	{ 0x0b, 0x01016011 },
	{ 0x0c, 0x01012012 },
	{ 0x0d, 0x0221401f },
	{ 0x0e, 0x01813122 },
	{ 0x0f, 0x01011014 },
	{ 0x10, 0x01441030 },
	{ 0x11, 0x01c41030 },
	{ 0x15, 0x40000100 },
	{ 0x1b, 0x40000100 },
	{}
};

/*
    STAC 922X pin configs for
    102801A7
    102801AB
    102801A9
    102801D1
    102801D2
*/
static const struct hda_pintbl dell_922x_d81_pin_configs[] = {
	{ 0x0a, 0x02214030 },
	{ 0x0b, 0x01a19021 },
	{ 0x0c, 0x01111012 },
	{ 0x0d, 0x01114010 },
	{ 0x0e, 0x02a19020 },
	{ 0x0f, 0x01117011 },
	{ 0x10, 0x400001f0 },
	{ 0x11, 0x400001f1 },
	{ 0x15, 0x01813122 },
	{ 0x1b, 0x400001f2 },
	{}
};

/*
    STAC 922X pin configs for
    102801AC
    102801D0
*/
static const struct hda_pintbl dell_922x_d82_pin_configs[] = {
	{ 0x0a, 0x02214030 },
	{ 0x0b, 0x01a19021 },
	{ 0x0c, 0x01111012 },
	{ 0x0d, 0x01114010 },
	{ 0x0e, 0x02a19020 },
	{ 0x0f, 0x01117011 },
	{ 0x10, 0x01451140 },
	{ 0x11, 0x400001f0 },
	{ 0x15, 0x01813122 },
	{ 0x1b, 0x400001f1 },
	{}
};

/*
    STAC 922X pin configs for
    102801BF
*/
static const struct hda_pintbl dell_922x_m81_pin_configs[] = {
	{ 0x0a, 0x0321101f },
	{ 0x0b, 0x01112024 },
	{ 0x0c, 0x01111222 },
	{ 0x0d, 0x91174220 },
	{ 0x0e, 0x03a11050 },
	{ 0x0f, 0x01116221 },
	{ 0x10, 0x90a70330 },
	{ 0x11, 0x01452340 },
	{ 0x15, 0x40C003f1 },
	{ 0x1b, 0x405003f0 },
	{}
};

/*
    STAC 9221 A1 pin configs for
    102801D7 (Dell XPS M1210)
*/
static const struct hda_pintbl dell_922x_m82_pin_configs[] = {
	{ 0x0a, 0x02211211 },
	{ 0x0b, 0x408103ff },
	{ 0x0c, 0x02a1123e },
	{ 0x0d, 0x90100310 },
	{ 0x0e, 0x408003f1 },
	{ 0x0f, 0x0221121f },
	{ 0x10, 0x03451340 },
	{ 0x11, 0x40c003f2 },
	{ 0x15, 0x508003f3 },
	{ 0x1b, 0x405003f4 },
	{}
};

static const struct hda_pintbl d945gtp3_pin_configs[] = {
	{ 0x0a, 0x0221401f },
	{ 0x0b, 0x01a19022 },
	{ 0x0c, 0x01813021 },
	{ 0x0d, 0x01014010 },
	{ 0x0e, 0x40000100 },
	{ 0x0f, 0x40000100 },
	{ 0x10, 0x40000100 },
	{ 0x11, 0x40000100 },
	{ 0x15, 0x02a19120 },
	{ 0x1b, 0x40000100 },
	{}
};

static const struct hda_pintbl d945gtp5_pin_configs[] = {
	{ 0x0a, 0x0221401f },
	{ 0x0b, 0x01011012 },
	{ 0x0c, 0x01813024 },
	{ 0x0d, 0x01014010 },
	{ 0x0e, 0x01a19021 },
	{ 0x0f, 0x01016011 },
	{ 0x10, 0x01452130 },
	{ 0x11, 0x40000100 },
	{ 0x15, 0x02a19320 },
	{ 0x1b, 0x40000100 },
	{}
};

static const struct hda_pintbl intel_mac_v1_pin_configs[] = {
	{ 0x0a, 0x0121e21f },
	{ 0x0b, 0x400000ff },
	{ 0x0c, 0x9017e110 },
	{ 0x0d, 0x400000fd },
	{ 0x0e, 0x400000fe },
	{ 0x0f, 0x0181e020 },
	{ 0x10, 0x1145e030 },
	{ 0x11, 0x11c5e240 },
	{ 0x15, 0x400000fc },
	{ 0x1b, 0x400000fb },
	{}
};

static const struct hda_pintbl intel_mac_v2_pin_configs[] = {
	{ 0x0a, 0x0121e21f },
	{ 0x0b, 0x90a7012e },
	{ 0x0c, 0x9017e110 },
	{ 0x0d, 0x400000fd },
	{ 0x0e, 0x400000fe },
	{ 0x0f, 0x0181e020 },
	{ 0x10, 0x1145e230 },
	{ 0x11, 0x500000fa },
	{ 0x15, 0x400000fc },
	{ 0x1b, 0x400000fb },
	{}
};

static const struct hda_pintbl intel_mac_v3_pin_configs[] = {
	{ 0x0a, 0x0121e21f },
	{ 0x0b, 0x90a7012e },
	{ 0x0c, 0x9017e110 },
	{ 0x0d, 0x400000fd },
	{ 0x0e, 0x400000fe },
	{ 0x0f, 0x0181e020 },
	{ 0x10, 0x1145e230 },
	{ 0x11, 0x11c5e240 },
	{ 0x15, 0x400000fc },
	{ 0x1b, 0x400000fb },
	{}
};

static const struct hda_pintbl intel_mac_v4_pin_configs[] = {
	{ 0x0a, 0x0321e21f },
	{ 0x0b, 0x03a1e02e },
	{ 0x0c, 0x9017e110 },
	{ 0x0d, 0x9017e11f },
	{ 0x0e, 0x400000fe },
	{ 0x0f, 0x0381e020 },
	{ 0x10, 0x1345e230 },
	{ 0x11, 0x13c5e240 },
	{ 0x15, 0x400000fc },
	{ 0x1b, 0x400000fb },
	{}
};

static const struct hda_pintbl intel_mac_v5_pin_configs[] = {
	{ 0x0a, 0x0321e21f },
	{ 0x0b, 0x03a1e02e },
	{ 0x0c, 0x9017e110 },
	{ 0x0d, 0x9017e11f },
	{ 0x0e, 0x400000fe },
	{ 0x0f, 0x0381e020 },
	{ 0x10, 0x1345e230 },
	{ 0x11, 0x13c5e240 },
	{ 0x15, 0x400000fc },
	{ 0x1b, 0x400000fb },
	{}
};

static const struct hda_pintbl ecs202_pin_configs[] = {
	{ 0x0a, 0x0221401f },
	{ 0x0b, 0x02a19020 },
	{ 0x0c, 0x01a19020 },
	{ 0x0d, 0x01114010 },
	{ 0x0e, 0x408000f0 },
	{ 0x0f, 0x01813022 },
	{ 0x10, 0x074510a0 },
	{ 0x11, 0x40c400f1 },
	{ 0x15, 0x9037012e },
	{ 0x1b, 0x40e000f2 },
	{}
};

/* codec SSIDs for Intel Mac sharing the same PCI SSID 8384:7680 */
static const struct snd_pci_quirk stac922x_intel_mac_fixup_tbl[] = {
	SND_PCI_QUIRK(0x0000, 0x0100, "Mac Mini", STAC_INTEL_MAC_V3),
	SND_PCI_QUIRK(0x106b, 0x0800, "Mac", STAC_INTEL_MAC_V1),
	SND_PCI_QUIRK(0x106b, 0x0600, "Mac", STAC_INTEL_MAC_V2),
	SND_PCI_QUIRK(0x106b, 0x0700, "Mac", STAC_INTEL_MAC_V2),
	SND_PCI_QUIRK(0x106b, 0x0e00, "Mac", STAC_INTEL_MAC_V3),
	SND_PCI_QUIRK(0x106b, 0x0f00, "Mac", STAC_INTEL_MAC_V3),
	SND_PCI_QUIRK(0x106b, 0x1600, "Mac", STAC_INTEL_MAC_V3),
	SND_PCI_QUIRK(0x106b, 0x1700, "Mac", STAC_INTEL_MAC_V3),
	SND_PCI_QUIRK(0x106b, 0x0200, "Mac", STAC_INTEL_MAC_V3),
	SND_PCI_QUIRK(0x106b, 0x1e00, "Mac", STAC_INTEL_MAC_V3),
	SND_PCI_QUIRK(0x106b, 0x1a00, "Mac", STAC_INTEL_MAC_V4),
	SND_PCI_QUIRK(0x106b, 0x0a00, "Mac", STAC_INTEL_MAC_V5),
	SND_PCI_QUIRK(0x106b, 0x2200, "Mac", STAC_INTEL_MAC_V5),
	{}
};

static const struct hda_fixup stac922x_fixups[];

/* remap the fixup from codec SSID and apply it */
static void stac922x_fixup_intel_mac_auto(struct hda_codec *codec,
					  const struct hda_fixup *fix,
					  int action)
{
	if (action != HDA_FIXUP_ACT_PRE_PROBE)
		return;

	codec->fixup_id = HDA_FIXUP_ID_NOT_SET;
	snd_hda_pick_fixup(codec, NULL, stac922x_intel_mac_fixup_tbl,
			   stac922x_fixups);
	if (codec->fixup_id != HDA_FIXUP_ID_NOT_SET)
		snd_hda_apply_fixup(codec, action);
}

static void stac922x_fixup_intel_mac_gpio(struct hda_codec *codec,
					  const struct hda_fixup *fix,
					  int action)
{
	struct sigmatel_spec *spec = codec->spec;

	if (action == HDA_FIXUP_ACT_PRE_PROBE) {
		spec->gpio_mask = spec->gpio_dir = 0x03;
		spec->gpio_data = 0x03;
	}
}

static const struct hda_fixup stac922x_fixups[] = {
	[STAC_D945_REF] = {
		.type = HDA_FIXUP_PINS,
		.v.pins = ref922x_pin_configs,
	},
	[STAC_D945GTP3] = {
		.type = HDA_FIXUP_PINS,
		.v.pins = d945gtp3_pin_configs,
	},
	[STAC_D945GTP5] = {
		.type = HDA_FIXUP_PINS,
		.v.pins = d945gtp5_pin_configs,
	},
	[STAC_INTEL_MAC_AUTO] = {
		.type = HDA_FIXUP_FUNC,
		.v.func = stac922x_fixup_intel_mac_auto,
	},
	[STAC_INTEL_MAC_V1] = {
		.type = HDA_FIXUP_PINS,
		.v.pins = intel_mac_v1_pin_configs,
		.chained = true,
		.chain_id = STAC_922X_INTEL_MAC_GPIO,
	},
	[STAC_INTEL_MAC_V2] = {
		.type = HDA_FIXUP_PINS,
		.v.pins = intel_mac_v2_pin_configs,
		.chained = true,
		.chain_id = STAC_922X_INTEL_MAC_GPIO,
	},
	[STAC_INTEL_MAC_V3] = {
		.type = HDA_FIXUP_PINS,
		.v.pins = intel_mac_v3_pin_configs,
		.chained = true,
		.chain_id = STAC_922X_INTEL_MAC_GPIO,
	},
	[STAC_INTEL_MAC_V4] = {
		.type = HDA_FIXUP_PINS,
		.v.pins = intel_mac_v4_pin_configs,
		.chained = true,
		.chain_id = STAC_922X_INTEL_MAC_GPIO,
	},
	[STAC_INTEL_MAC_V5] = {
		.type = HDA_FIXUP_PINS,
		.v.pins = intel_mac_v5_pin_configs,
		.chained = true,
		.chain_id = STAC_922X_INTEL_MAC_GPIO,
	},
	[STAC_922X_INTEL_MAC_GPIO] = {
		.type = HDA_FIXUP_FUNC,
		.v.func = stac922x_fixup_intel_mac_gpio,
	},
	[STAC_ECS_202] = {
		.type = HDA_FIXUP_PINS,
		.v.pins = ecs202_pin_configs,
	},
	[STAC_922X_DELL_D81] = {
		.type = HDA_FIXUP_PINS,
		.v.pins = dell_922x_d81_pin_configs,
	},
	[STAC_922X_DELL_D82] = {
		.type = HDA_FIXUP_PINS,
		.v.pins = dell_922x_d82_pin_configs,
	},
	[STAC_922X_DELL_M81] = {
		.type = HDA_FIXUP_PINS,
		.v.pins = dell_922x_m81_pin_configs,
	},
	[STAC_922X_DELL_M82] = {
		.type = HDA_FIXUP_PINS,
		.v.pins = dell_922x_m82_pin_configs,
	},
};

static const struct hda_model_fixup stac922x_models[] = {
	{ .id = STAC_D945_REF, .name = "ref" },
	{ .id = STAC_D945GTP5, .name = "5stack" },
	{ .id = STAC_D945GTP3, .name = "3stack" },
	{ .id = STAC_INTEL_MAC_V1, .name = "intel-mac-v1" },
	{ .id = STAC_INTEL_MAC_V2, .name = "intel-mac-v2" },
	{ .id = STAC_INTEL_MAC_V3, .name = "intel-mac-v3" },
	{ .id = STAC_INTEL_MAC_V4, .name = "intel-mac-v4" },
	{ .id = STAC_INTEL_MAC_V5, .name = "intel-mac-v5" },
	{ .id = STAC_INTEL_MAC_AUTO, .name = "intel-mac-auto" },
	{ .id = STAC_ECS_202, .name = "ecs202" },
	{ .id = STAC_922X_DELL_D81, .name = "dell-d81" },
	{ .id = STAC_922X_DELL_D82, .name = "dell-d82" },
	{ .id = STAC_922X_DELL_M81, .name = "dell-m81" },
	{ .id = STAC_922X_DELL_M82, .name = "dell-m82" },
	/* for backward compatibility */
	{ .id = STAC_INTEL_MAC_V3, .name = "macmini" },
	{ .id = STAC_INTEL_MAC_V5, .name = "macbook" },
	{ .id = STAC_INTEL_MAC_V3, .name = "macbook-pro-v1" },
	{ .id = STAC_INTEL_MAC_V3, .name = "macbook-pro" },
	{ .id = STAC_INTEL_MAC_V2, .name = "imac-intel" },
	{ .id = STAC_INTEL_MAC_V3, .name = "imac-intel-20" },
	{}
};

static const struct snd_pci_quirk stac922x_fixup_tbl[] = {
	/* SigmaTel reference board */
	SND_PCI_QUIRK(PCI_VENDOR_ID_INTEL, 0x2668,
		      "DFI LanParty", STAC_D945_REF),
	SND_PCI_QUIRK(PCI_VENDOR_ID_DFI, 0x3101,
		      "DFI LanParty", STAC_D945_REF),
	/* Intel 945G based systems */
	SND_PCI_QUIRK(PCI_VENDOR_ID_INTEL, 0x0101,
		      "Intel D945G", STAC_D945GTP3),
	SND_PCI_QUIRK(PCI_VENDOR_ID_INTEL, 0x0202,
		      "Intel D945G", STAC_D945GTP3),
	SND_PCI_QUIRK(PCI_VENDOR_ID_INTEL, 0x0606,
		      "Intel D945G", STAC_D945GTP3),
	SND_PCI_QUIRK(PCI_VENDOR_ID_INTEL, 0x0601,
		      "Intel D945G", STAC_D945GTP3),
	SND_PCI_QUIRK(PCI_VENDOR_ID_INTEL, 0x0111,
		      "Intel D945G", STAC_D945GTP3),
	SND_PCI_QUIRK(PCI_VENDOR_ID_INTEL, 0x1115,
		      "Intel D945G", STAC_D945GTP3),
	SND_PCI_QUIRK(PCI_VENDOR_ID_INTEL, 0x1116,
		      "Intel D945G", STAC_D945GTP3),
	SND_PCI_QUIRK(PCI_VENDOR_ID_INTEL, 0x1117,
		      "Intel D945G", STAC_D945GTP3),
	SND_PCI_QUIRK(PCI_VENDOR_ID_INTEL, 0x1118,
		      "Intel D945G", STAC_D945GTP3),
	SND_PCI_QUIRK(PCI_VENDOR_ID_INTEL, 0x1119,
		      "Intel D945G", STAC_D945GTP3),
	SND_PCI_QUIRK(PCI_VENDOR_ID_INTEL, 0x8826,
		      "Intel D945G", STAC_D945GTP3),
	SND_PCI_QUIRK(PCI_VENDOR_ID_INTEL, 0x5049,
		      "Intel D945G", STAC_D945GTP3),
	SND_PCI_QUIRK(PCI_VENDOR_ID_INTEL, 0x5055,
		      "Intel D945G", STAC_D945GTP3),
	SND_PCI_QUIRK(PCI_VENDOR_ID_INTEL, 0x5048,
		      "Intel D945G", STAC_D945GTP3),
	SND_PCI_QUIRK(PCI_VENDOR_ID_INTEL, 0x0110,
		      "Intel D945G", STAC_D945GTP3),
	/* Intel D945G 5-stack systems */
	SND_PCI_QUIRK(PCI_VENDOR_ID_INTEL, 0x0404,
		      "Intel D945G", STAC_D945GTP5),
	SND_PCI_QUIRK(PCI_VENDOR_ID_INTEL, 0x0303,
		      "Intel D945G", STAC_D945GTP5),
	SND_PCI_QUIRK(PCI_VENDOR_ID_INTEL, 0x0013,
		      "Intel D945G", STAC_D945GTP5),
	SND_PCI_QUIRK(PCI_VENDOR_ID_INTEL, 0x0417,
		      "Intel D945G", STAC_D945GTP5),
	/* Intel 945P based systems */
	SND_PCI_QUIRK(PCI_VENDOR_ID_INTEL, 0x0b0b,
		      "Intel D945P", STAC_D945GTP3),
	SND_PCI_QUIRK(PCI_VENDOR_ID_INTEL, 0x0112,
		      "Intel D945P", STAC_D945GTP3),
	SND_PCI_QUIRK(PCI_VENDOR_ID_INTEL, 0x0d0d,
		      "Intel D945P", STAC_D945GTP3),
	SND_PCI_QUIRK(PCI_VENDOR_ID_INTEL, 0x0909,
		      "Intel D945P", STAC_D945GTP3),
	SND_PCI_QUIRK(PCI_VENDOR_ID_INTEL, 0x0505,
		      "Intel D945P", STAC_D945GTP3),
	SND_PCI_QUIRK(PCI_VENDOR_ID_INTEL, 0x0707,
		      "Intel D945P", STAC_D945GTP5),
	/* other intel */
	SND_PCI_QUIRK(PCI_VENDOR_ID_INTEL, 0x0204,
		      "Intel D945", STAC_D945_REF),
	/* other systems  */

	/* Apple Intel Mac (Mac Mini, MacBook, MacBook Pro...) */
	SND_PCI_QUIRK(0x8384, 0x7680, "Mac", STAC_INTEL_MAC_AUTO),

	/* Dell systems  */
	SND_PCI_QUIRK(PCI_VENDOR_ID_DELL, 0x01a7,
		      "unknown Dell", STAC_922X_DELL_D81),
	SND_PCI_QUIRK(PCI_VENDOR_ID_DELL, 0x01a9,
		      "unknown Dell", STAC_922X_DELL_D81),
	SND_PCI_QUIRK(PCI_VENDOR_ID_DELL, 0x01ab,
		      "unknown Dell", STAC_922X_DELL_D81),
	SND_PCI_QUIRK(PCI_VENDOR_ID_DELL, 0x01ac,
		      "unknown Dell", STAC_922X_DELL_D82),
	SND_PCI_QUIRK(PCI_VENDOR_ID_DELL, 0x01bf,
		      "unknown Dell", STAC_922X_DELL_M81),
	SND_PCI_QUIRK(PCI_VENDOR_ID_DELL, 0x01d0,
		      "unknown Dell", STAC_922X_DELL_D82),
	SND_PCI_QUIRK(PCI_VENDOR_ID_DELL, 0x01d1,
		      "unknown Dell", STAC_922X_DELL_D81),
	SND_PCI_QUIRK(PCI_VENDOR_ID_DELL, 0x01d2,
		      "unknown Dell", STAC_922X_DELL_D81),
	SND_PCI_QUIRK(PCI_VENDOR_ID_DELL, 0x01d7,
		      "Dell XPS M1210", STAC_922X_DELL_M82),
	/* ECS/PC Chips boards */
	SND_PCI_QUIRK_MASK(0x1019, 0xf000, 0x2000,
		      "ECS/PC chips", STAC_ECS_202),
	{} /* terminator */
};

static const struct hda_pintbl ref927x_pin_configs[] = {
	{ 0x0a, 0x02214020 },
	{ 0x0b, 0x02a19080 },
	{ 0x0c, 0x0181304e },
	{ 0x0d, 0x01014010 },
	{ 0x0e, 0x01a19040 },
	{ 0x0f, 0x01011012 },
	{ 0x10, 0x01016011 },
	{ 0x11, 0x0101201f },
	{ 0x12, 0x183301f0 },
	{ 0x13, 0x18a001f0 },
	{ 0x14, 0x18a001f0 },
	{ 0x21, 0x01442070 },
	{ 0x22, 0x01c42190 },
	{ 0x23, 0x40000100 },
	{}
};

static const struct hda_pintbl d965_3st_pin_configs[] = {
	{ 0x0a, 0x0221401f },
	{ 0x0b, 0x02a19120 },
	{ 0x0c, 0x40000100 },
	{ 0x0d, 0x01014011 },
	{ 0x0e, 0x01a19021 },
	{ 0x0f, 0x01813024 },
	{ 0x10, 0x40000100 },
	{ 0x11, 0x40000100 },
	{ 0x12, 0x40000100 },
	{ 0x13, 0x40000100 },
	{ 0x14, 0x40000100 },
	{ 0x21, 0x40000100 },
	{ 0x22, 0x40000100 },
	{ 0x23, 0x40000100 },
	{}
};

static const struct hda_pintbl d965_5st_pin_configs[] = {
	{ 0x0a, 0x02214020 },
	{ 0x0b, 0x02a19080 },
	{ 0x0c, 0x0181304e },
	{ 0x0d, 0x01014010 },
	{ 0x0e, 0x01a19040 },
	{ 0x0f, 0x01011012 },
	{ 0x10, 0x01016011 },
	{ 0x11, 0x40000100 },
	{ 0x12, 0x40000100 },
	{ 0x13, 0x40000100 },
	{ 0x14, 0x40000100 },
	{ 0x21, 0x01442070 },
	{ 0x22, 0x40000100 },
	{ 0x23, 0x40000100 },
	{}
};

static const struct hda_pintbl d965_5st_no_fp_pin_configs[] = {
	{ 0x0a, 0x40000100 },
	{ 0x0b, 0x40000100 },
	{ 0x0c, 0x0181304e },
	{ 0x0d, 0x01014010 },
	{ 0x0e, 0x01a19040 },
	{ 0x0f, 0x01011012 },
	{ 0x10, 0x01016011 },
	{ 0x11, 0x40000100 },
	{ 0x12, 0x40000100 },
	{ 0x13, 0x40000100 },
	{ 0x14, 0x40000100 },
	{ 0x21, 0x01442070 },
	{ 0x22, 0x40000100 },
	{ 0x23, 0x40000100 },
	{}
};

static const struct hda_pintbl dell_3st_pin_configs[] = {
	{ 0x0a, 0x02211230 },
	{ 0x0b, 0x02a11220 },
	{ 0x0c, 0x01a19040 },
	{ 0x0d, 0x01114210 },
	{ 0x0e, 0x01111212 },
	{ 0x0f, 0x01116211 },
	{ 0x10, 0x01813050 },
	{ 0x11, 0x01112214 },
	{ 0x12, 0x403003fa },
	{ 0x13, 0x90a60040 },
	{ 0x14, 0x90a60040 },
	{ 0x21, 0x404003fb },
	{ 0x22, 0x40c003fc },
	{ 0x23, 0x40000100 },
	{}
};

static void stac927x_fixup_ref_no_jd(struct hda_codec *codec,
				     const struct hda_fixup *fix, int action)
{
	/* no jack detecion for ref-no-jd model */
	if (action == HDA_FIXUP_ACT_PRE_PROBE)
		codec->no_jack_detect = 1;
}

static void stac927x_fixup_ref(struct hda_codec *codec,
			       const struct hda_fixup *fix, int action)
{
	struct sigmatel_spec *spec = codec->spec;

	if (action == HDA_FIXUP_ACT_PRE_PROBE) {
		snd_hda_apply_pincfgs(codec, ref927x_pin_configs);
		spec->eapd_mask = spec->gpio_mask = 0;
		spec->gpio_dir = spec->gpio_data = 0;
	}
}

static void stac927x_fixup_dell_dmic(struct hda_codec *codec,
				     const struct hda_fixup *fix, int action)
{
	struct sigmatel_spec *spec = codec->spec;

	if (action != HDA_FIXUP_ACT_PRE_PROBE)
		return;

	if (codec->subsystem_id != 0x1028022f) {
		/* GPIO2 High = Enable EAPD */
		spec->eapd_mask = spec->gpio_mask = 0x04;
		spec->gpio_dir = spec->gpio_data = 0x04;
	}

	snd_hda_add_verbs(codec, dell_3st_core_init);
	spec->volknob_init = 1;
}

static void stac927x_fixup_volknob(struct hda_codec *codec,
				   const struct hda_fixup *fix, int action)
{
	struct sigmatel_spec *spec = codec->spec;

	if (action == HDA_FIXUP_ACT_PRE_PROBE) {
		snd_hda_add_verbs(codec, stac927x_volknob_core_init);
		spec->volknob_init = 1;
	}
}

static const struct hda_fixup stac927x_fixups[] = {
	[STAC_D965_REF_NO_JD] = {
		.type = HDA_FIXUP_FUNC,
		.v.func = stac927x_fixup_ref_no_jd,
		.chained = true,
		.chain_id = STAC_D965_REF,
	},
	[STAC_D965_REF] = {
		.type = HDA_FIXUP_FUNC,
		.v.func = stac927x_fixup_ref,
	},
	[STAC_D965_3ST] = {
		.type = HDA_FIXUP_PINS,
		.v.pins = d965_3st_pin_configs,
		.chained = true,
		.chain_id = STAC_D965_VERBS,
	},
	[STAC_D965_5ST] = {
		.type = HDA_FIXUP_PINS,
		.v.pins = d965_5st_pin_configs,
		.chained = true,
		.chain_id = STAC_D965_VERBS,
	},
	[STAC_D965_VERBS] = {
		.type = HDA_FIXUP_VERBS,
		.v.verbs = d965_core_init,
	},
	[STAC_D965_5ST_NO_FP] = {
		.type = HDA_FIXUP_PINS,
		.v.pins = d965_5st_no_fp_pin_configs,
	},
	[STAC_DELL_3ST] = {
		.type = HDA_FIXUP_PINS,
		.v.pins = dell_3st_pin_configs,
		.chained = true,
		.chain_id = STAC_927X_DELL_DMIC,
	},
	[STAC_DELL_BIOS] = {
		.type = HDA_FIXUP_PINS,
		.v.pins = (const struct hda_pintbl[]) {
			/* correct the front output jack as a hp out */
			{ 0x0f, 0x0221101f },
			/* correct the front input jack as a mic */
			{ 0x0e, 0x02a79130 },
			{}
		},
		.chained = true,
		.chain_id = STAC_927X_DELL_DMIC,
	},
	[STAC_DELL_BIOS_AMIC] = {
		.type = HDA_FIXUP_PINS,
		.v.pins = (const struct hda_pintbl[]) {
			/* configure the analog microphone on some laptops */
			{ 0x0c, 0x90a79130 },
			{}
		},
		.chained = true,
		.chain_id = STAC_DELL_BIOS,
	},
	[STAC_DELL_BIOS_SPDIF] = {
		.type = HDA_FIXUP_PINS,
		.v.pins = (const struct hda_pintbl[]) {
			/* correct the device field to SPDIF out */
			{ 0x21, 0x01442070 },
			{}
		},
		.chained = true,
		.chain_id = STAC_DELL_BIOS,
	},
	[STAC_927X_DELL_DMIC] = {
		.type = HDA_FIXUP_FUNC,
		.v.func = stac927x_fixup_dell_dmic,
	},
	[STAC_927X_VOLKNOB] = {
		.type = HDA_FIXUP_FUNC,
		.v.func = stac927x_fixup_volknob,
	},
};

static const struct hda_model_fixup stac927x_models[] = {
	{ .id = STAC_D965_REF_NO_JD, .name = "ref-no-jd" },
	{ .id = STAC_D965_REF, .name = "ref" },
	{ .id = STAC_D965_3ST, .name = "3stack" },
	{ .id = STAC_D965_5ST, .name = "5stack" },
	{ .id = STAC_D965_5ST_NO_FP, .name = "5stack-no-fp" },
	{ .id = STAC_DELL_3ST, .name = "dell-3stack" },
	{ .id = STAC_DELL_BIOS, .name = "dell-bios" },
	{ .id = STAC_DELL_BIOS_AMIC, .name = "dell-bios-amic" },
	{ .id = STAC_927X_VOLKNOB, .name = "volknob" },
	{}
};

static const struct snd_pci_quirk stac927x_fixup_tbl[] = {
	/* SigmaTel reference board */
	SND_PCI_QUIRK(PCI_VENDOR_ID_INTEL, 0x2668,
		      "DFI LanParty", STAC_D965_REF),
	SND_PCI_QUIRK(PCI_VENDOR_ID_DFI, 0x3101,
		      "DFI LanParty", STAC_D965_REF),
	 /* Intel 946 based systems */
	SND_PCI_QUIRK(PCI_VENDOR_ID_INTEL, 0x3d01, "Intel D946", STAC_D965_3ST),
	SND_PCI_QUIRK(PCI_VENDOR_ID_INTEL, 0xa301, "Intel D946", STAC_D965_3ST),
	/* 965 based 3 stack systems */
	SND_PCI_QUIRK_MASK(PCI_VENDOR_ID_INTEL, 0xff00, 0x2100,
			   "Intel D965", STAC_D965_3ST),
	SND_PCI_QUIRK_MASK(PCI_VENDOR_ID_INTEL, 0xff00, 0x2000,
			   "Intel D965", STAC_D965_3ST),
	/* Dell 3 stack systems */
	SND_PCI_QUIRK(PCI_VENDOR_ID_DELL,  0x01dd, "Dell Dimension E520", STAC_DELL_3ST),
	SND_PCI_QUIRK(PCI_VENDOR_ID_DELL,  0x01ed, "Dell     ", STAC_DELL_3ST),
	SND_PCI_QUIRK(PCI_VENDOR_ID_DELL,  0x01f4, "Dell     ", STAC_DELL_3ST),
	/* Dell 3 stack systems with verb table in BIOS */
	SND_PCI_QUIRK(PCI_VENDOR_ID_DELL,  0x01f3, "Dell Inspiron 1420", STAC_DELL_BIOS),
	SND_PCI_QUIRK(PCI_VENDOR_ID_DELL,  0x01f7, "Dell XPS M1730", STAC_DELL_BIOS),
	SND_PCI_QUIRK(PCI_VENDOR_ID_DELL,  0x0227, "Dell Vostro 1400  ", STAC_DELL_BIOS),
	SND_PCI_QUIRK(PCI_VENDOR_ID_DELL,  0x022e, "Dell     ", STAC_DELL_BIOS_SPDIF),
	SND_PCI_QUIRK(PCI_VENDOR_ID_DELL,  0x022f, "Dell Inspiron 1525", STAC_DELL_BIOS),
	SND_PCI_QUIRK(PCI_VENDOR_ID_DELL,  0x0242, "Dell     ", STAC_DELL_BIOS),
	SND_PCI_QUIRK(PCI_VENDOR_ID_DELL,  0x0243, "Dell     ", STAC_DELL_BIOS),
	SND_PCI_QUIRK(PCI_VENDOR_ID_DELL,  0x02ff, "Dell     ", STAC_DELL_BIOS),
	SND_PCI_QUIRK(PCI_VENDOR_ID_DELL,  0x0209, "Dell XPS 1330", STAC_DELL_BIOS_SPDIF),
	/* 965 based 5 stack systems */
	SND_PCI_QUIRK_MASK(PCI_VENDOR_ID_INTEL, 0xff00, 0x2300,
			   "Intel D965", STAC_D965_5ST),
	SND_PCI_QUIRK_MASK(PCI_VENDOR_ID_INTEL, 0xff00, 0x2500,
			   "Intel D965", STAC_D965_5ST),
	/* volume-knob fixes */
	SND_PCI_QUIRK_VENDOR(0x10cf, "FSC", STAC_927X_VOLKNOB),
	{} /* terminator */
};

static const struct hda_pintbl ref9205_pin_configs[] = {
	{ 0x0a, 0x40000100 },
	{ 0x0b, 0x40000100 },
	{ 0x0c, 0x01016011 },
	{ 0x0d, 0x01014010 },
	{ 0x0e, 0x01813122 },
	{ 0x0f, 0x01a19021 },
	{ 0x14, 0x01019020 },
	{ 0x16, 0x40000100 },
	{ 0x17, 0x90a000f0 },
	{ 0x18, 0x90a000f0 },
	{ 0x21, 0x01441030 },
	{ 0x22, 0x01c41030 },
	{}
};

/*
    STAC 9205 pin configs for
    102801F1
    102801F2
    102801FC
    102801FD
    10280204
    1028021F
    10280228 (Dell Vostro 1500)
    10280229 (Dell Vostro 1700)
*/
static const struct hda_pintbl dell_9205_m42_pin_configs[] = {
	{ 0x0a, 0x0321101F },
	{ 0x0b, 0x03A11020 },
	{ 0x0c, 0x400003FA },
	{ 0x0d, 0x90170310 },
	{ 0x0e, 0x400003FB },
	{ 0x0f, 0x400003FC },
	{ 0x14, 0x400003FD },
	{ 0x16, 0x40F000F9 },
	{ 0x17, 0x90A60330 },
	{ 0x18, 0x400003FF },
	{ 0x21, 0x0144131F },
	{ 0x22, 0x40C003FE },
	{}
};

/*
    STAC 9205 pin configs for
    102801F9
    102801FA
    102801FE
    102801FF (Dell Precision M4300)
    10280206
    10280200
    10280201
*/
static const struct hda_pintbl dell_9205_m43_pin_configs[] = {
	{ 0x0a, 0x0321101f },
	{ 0x0b, 0x03a11020 },
	{ 0x0c, 0x90a70330 },
	{ 0x0d, 0x90170310 },
	{ 0x0e, 0x400000fe },
	{ 0x0f, 0x400000ff },
	{ 0x14, 0x400000fd },
	{ 0x16, 0x40f000f9 },
	{ 0x17, 0x400000fa },
	{ 0x18, 0x400000fc },
	{ 0x21, 0x0144131f },
	{ 0x22, 0x40c003f8 },
	/* Enable SPDIF in/out */
	{ 0x1f, 0x01441030 },
	{ 0x20, 0x1c410030 },
	{}
};

static const struct hda_pintbl dell_9205_m44_pin_configs[] = {
	{ 0x0a, 0x0421101f },
	{ 0x0b, 0x04a11020 },
	{ 0x0c, 0x400003fa },
	{ 0x0d, 0x90170310 },
	{ 0x0e, 0x400003fb },
	{ 0x0f, 0x400003fc },
	{ 0x14, 0x400003fd },
	{ 0x16, 0x400003f9 },
	{ 0x17, 0x90a60330 },
	{ 0x18, 0x400003ff },
	{ 0x21, 0x01441340 },
	{ 0x22, 0x40c003fe },
	{}
};

static void stac9205_fixup_ref(struct hda_codec *codec,
			       const struct hda_fixup *fix, int action)
{
	struct sigmatel_spec *spec = codec->spec;

	if (action == HDA_FIXUP_ACT_PRE_PROBE) {
		snd_hda_apply_pincfgs(codec, ref9205_pin_configs);
		/* SPDIF-In enabled */
		spec->eapd_mask = spec->gpio_mask = spec->gpio_dir = 0;
	}
}

static void stac9205_fixup_dell_m43(struct hda_codec *codec,
				    const struct hda_fixup *fix, int action)
{
	struct sigmatel_spec *spec = codec->spec;
	struct hda_jack_callback *jack;

	if (action == HDA_FIXUP_ACT_PRE_PROBE) {
		snd_hda_apply_pincfgs(codec, dell_9205_m43_pin_configs);

		/* Enable unsol response for GPIO4/Dock HP connection */
		snd_hda_codec_write_cache(codec, codec->afg, 0,
			AC_VERB_SET_GPIO_UNSOLICITED_RSP_MASK, 0x10);
		jack = snd_hda_jack_detect_enable_callback(codec, codec->afg,
							   stac_vref_event);
		if (!IS_ERR(jack))
			jack->private_data = 0x01;

		spec->gpio_dir = 0x0b;
		spec->eapd_mask = 0x01;
		spec->gpio_mask = 0x1b;
		spec->gpio_mute = 0x10;
		/* GPIO0 High = EAPD, GPIO1 Low = Headphone Mute,
		 * GPIO3 Low = DRM
		 */
		spec->gpio_data = 0x01;
	}
}

static void stac9205_fixup_eapd(struct hda_codec *codec,
				const struct hda_fixup *fix, int action)
{
	struct sigmatel_spec *spec = codec->spec;

	if (action == HDA_FIXUP_ACT_PRE_PROBE)
		spec->eapd_switch = 0;
}

static const struct hda_fixup stac9205_fixups[] = {
	[STAC_9205_REF] = {
		.type = HDA_FIXUP_FUNC,
		.v.func = stac9205_fixup_ref,
	},
	[STAC_9205_DELL_M42] = {
		.type = HDA_FIXUP_PINS,
		.v.pins = dell_9205_m42_pin_configs,
	},
	[STAC_9205_DELL_M43] = {
		.type = HDA_FIXUP_FUNC,
		.v.func = stac9205_fixup_dell_m43,
	},
	[STAC_9205_DELL_M44] = {
		.type = HDA_FIXUP_PINS,
		.v.pins = dell_9205_m44_pin_configs,
	},
	[STAC_9205_EAPD] = {
		.type = HDA_FIXUP_FUNC,
		.v.func = stac9205_fixup_eapd,
	},
	{}
};

static const struct hda_model_fixup stac9205_models[] = {
	{ .id = STAC_9205_REF, .name = "ref" },
	{ .id = STAC_9205_DELL_M42, .name = "dell-m42" },
	{ .id = STAC_9205_DELL_M43, .name = "dell-m43" },
	{ .id = STAC_9205_DELL_M44, .name = "dell-m44" },
	{ .id = STAC_9205_EAPD, .name = "eapd" },
	{}
};

static const struct snd_pci_quirk stac9205_fixup_tbl[] = {
	/* SigmaTel reference board */
	SND_PCI_QUIRK(PCI_VENDOR_ID_INTEL, 0x2668,
		      "DFI LanParty", STAC_9205_REF),
	SND_PCI_QUIRK(PCI_VENDOR_ID_INTEL, 0xfb30,
		      "SigmaTel", STAC_9205_REF),
	SND_PCI_QUIRK(PCI_VENDOR_ID_DFI, 0x3101,
		      "DFI LanParty", STAC_9205_REF),
	/* Dell */
	SND_PCI_QUIRK(PCI_VENDOR_ID_DELL, 0x01f1,
		      "unknown Dell", STAC_9205_DELL_M42),
	SND_PCI_QUIRK(PCI_VENDOR_ID_DELL, 0x01f2,
		      "unknown Dell", STAC_9205_DELL_M42),
	SND_PCI_QUIRK(PCI_VENDOR_ID_DELL, 0x01f8,
		      "Dell Precision", STAC_9205_DELL_M43),
	SND_PCI_QUIRK(PCI_VENDOR_ID_DELL, 0x01f9,
		      "Dell Precision", STAC_9205_DELL_M43),
	SND_PCI_QUIRK(PCI_VENDOR_ID_DELL, 0x01fa,
		      "Dell Precision", STAC_9205_DELL_M43),
	SND_PCI_QUIRK(PCI_VENDOR_ID_DELL, 0x01fc,
		      "unknown Dell", STAC_9205_DELL_M42),
	SND_PCI_QUIRK(PCI_VENDOR_ID_DELL, 0x01fd,
		      "unknown Dell", STAC_9205_DELL_M42),
	SND_PCI_QUIRK(PCI_VENDOR_ID_DELL, 0x01fe,
		      "Dell Precision", STAC_9205_DELL_M43),
	SND_PCI_QUIRK(PCI_VENDOR_ID_DELL, 0x01ff,
		      "Dell Precision M4300", STAC_9205_DELL_M43),
	SND_PCI_QUIRK(PCI_VENDOR_ID_DELL, 0x0204,
		      "unknown Dell", STAC_9205_DELL_M42),
	SND_PCI_QUIRK(PCI_VENDOR_ID_DELL, 0x0206,
		      "Dell Precision", STAC_9205_DELL_M43),
	SND_PCI_QUIRK(PCI_VENDOR_ID_DELL, 0x021b,
		      "Dell Precision", STAC_9205_DELL_M43),
	SND_PCI_QUIRK(PCI_VENDOR_ID_DELL, 0x021c,
		      "Dell Precision", STAC_9205_DELL_M43),
	SND_PCI_QUIRK(PCI_VENDOR_ID_DELL, 0x021f,
		      "Dell Inspiron", STAC_9205_DELL_M44),
	SND_PCI_QUIRK(PCI_VENDOR_ID_DELL, 0x0228,
		      "Dell Vostro 1500", STAC_9205_DELL_M42),
	SND_PCI_QUIRK(PCI_VENDOR_ID_DELL, 0x0229,
		      "Dell Vostro 1700", STAC_9205_DELL_M42),
	/* Gateway */
	SND_PCI_QUIRK(0x107b, 0x0560, "Gateway T6834c", STAC_9205_EAPD),
	SND_PCI_QUIRK(0x107b, 0x0565, "Gateway T1616", STAC_9205_EAPD),
	{} /* terminator */
};

static void stac92hd95_fixup_hp_led(struct hda_codec *codec,
				    const struct hda_fixup *fix, int action)
{
	struct sigmatel_spec *spec = codec->spec;

	if (action != HDA_FIXUP_ACT_PRE_PROBE)
		return;

	if (find_mute_led_cfg(codec, spec->default_polarity))
		codec_dbg(codec, "mute LED gpio %d polarity %d\n",
				spec->gpio_led,
				spec->gpio_led_polarity);
}

static const struct hda_fixup stac92hd95_fixups[] = {
	[STAC_92HD95_HP_LED] = {
		.type = HDA_FIXUP_FUNC,
		.v.func = stac92hd95_fixup_hp_led,
	},
	[STAC_92HD95_HP_BASS] = {
		.type = HDA_FIXUP_VERBS,
		.v.verbs = (const struct hda_verb[]) {
			{0x1a, 0x795, 0x00}, /* HPF to 100Hz */
			{}
		},
		.chained = true,
		.chain_id = STAC_92HD95_HP_LED,
	},
};

static const struct snd_pci_quirk stac92hd95_fixup_tbl[] = {
	SND_PCI_QUIRK(PCI_VENDOR_ID_HP, 0x1911, "HP Spectre 13", STAC_92HD95_HP_BASS),
	{} /* terminator */
};

static const struct hda_model_fixup stac92hd95_models[] = {
	{ .id = STAC_92HD95_HP_LED, .name = "hp-led" },
	{ .id = STAC_92HD95_HP_BASS, .name = "hp-bass" },
	{}
};


static int stac_parse_auto_config(struct hda_codec *codec)
{
	struct sigmatel_spec *spec = codec->spec;
	int err;
	int flags = 0;

	if (spec->headset_jack)
		flags |= HDA_PINCFG_HEADSET_MIC;

	err = snd_hda_parse_pin_defcfg(codec, &spec->gen.autocfg, NULL, flags);
	if (err < 0)
		return err;

	/* add hooks */
	spec->gen.pcm_playback_hook = stac_playback_pcm_hook;
	spec->gen.pcm_capture_hook = stac_capture_pcm_hook;

	spec->gen.automute_hook = stac_update_outputs;

	err = snd_hda_gen_parse_auto_config(codec, &spec->gen.autocfg);
	if (err < 0)
		return err;

	/* setup analog beep controls */
	if (spec->anabeep_nid > 0) {
		err = stac_auto_create_beep_ctls(codec,
						 spec->anabeep_nid);
		if (err < 0)
			return err;
	}

	/* setup digital beep controls and input device */
#ifdef CONFIG_SND_HDA_INPUT_BEEP
	if (spec->gen.beep_nid) {
		hda_nid_t nid = spec->gen.beep_nid;
		unsigned int caps;

		err = stac_auto_create_beep_ctls(codec, nid);
		if (err < 0)
			return err;
		if (codec->beep) {
			/* IDT/STAC codecs have linear beep tone parameter */
			codec->beep->linear_tone = spec->linear_tone_beep;
			/* if no beep switch is available, make its own one */
			caps = query_amp_caps(codec, nid, HDA_OUTPUT);
			if (!(caps & AC_AMPCAP_MUTE)) {
				err = stac_beep_switch_ctl(codec);
				if (err < 0)
					return err;
			}
		}
	}
#endif

	if (spec->gpio_led)
		spec->gen.vmaster_mute.hook = stac_vmaster_hook;

	if (spec->aloopback_ctl &&
	    snd_hda_get_bool_hint(codec, "loopback") == 1) {
		if (!snd_hda_gen_add_kctl(&spec->gen, NULL, spec->aloopback_ctl))
			return -ENOMEM;
	}

	if (spec->have_spdif_mux) {
		err = stac_create_spdif_mux_ctls(codec);
		if (err < 0)
			return err;
	}

	return 0;
}

<<<<<<< HEAD
static int stac_build_controls(struct hda_codec *codec)
{
	int err = snd_hda_gen_build_controls(codec);

	if (err < 0)
		return err;
	stac_init_power_map(codec);
	return 0;
}

=======
>>>>>>> 5164bece
static int stac_init(struct hda_codec *codec)
{
	struct sigmatel_spec *spec = codec->spec;
	int i;

	/* override some hints */
	stac_store_hints(codec);

	/* set up GPIO */
	/* turn on EAPD statically when spec->eapd_switch isn't set.
	 * otherwise, unsol event will turn it on/off dynamically
	 */
	if (!spec->eapd_switch)
		spec->gpio_data |= spec->eapd_mask;
	stac_gpio_set(codec, spec->gpio_mask, spec->gpio_dir, spec->gpio_data);

	snd_hda_gen_init(codec);

	/* sync the power-map */
	if (spec->num_pwrs)
		snd_hda_codec_write(codec, codec->afg, 0,
				    AC_VERB_IDT_SET_POWER_MAP,
				    spec->power_map_bits);

	/* power down inactive ADCs */
	if (spec->powerdown_adcs) {
		for (i = 0; i < spec->gen.num_all_adcs; i++) {
			if (spec->active_adcs & (1 << i))
				continue;
			snd_hda_codec_write(codec, spec->gen.all_adcs[i], 0,
					    AC_VERB_SET_POWER_STATE,
					    AC_PWRST_D3);
		}
	}

	return 0;
}

static void stac_shutup(struct hda_codec *codec)
{
	struct sigmatel_spec *spec = codec->spec;

	snd_hda_shutup_pins(codec);

	if (spec->eapd_mask)
		stac_gpio_set(codec, spec->gpio_mask,
				spec->gpio_dir, spec->gpio_data &
				~spec->eapd_mask);
}

#define stac_free	snd_hda_gen_free

#ifdef CONFIG_PROC_FS
static void stac92hd_proc_hook(struct snd_info_buffer *buffer,
			       struct hda_codec *codec, hda_nid_t nid)
{
	if (nid == codec->afg)
		snd_iprintf(buffer, "Power-Map: 0x%02x\n", 
			    snd_hda_codec_read(codec, nid, 0,
					       AC_VERB_IDT_GET_POWER_MAP, 0));
}

static void analog_loop_proc_hook(struct snd_info_buffer *buffer,
				  struct hda_codec *codec,
				  unsigned int verb)
{
	snd_iprintf(buffer, "Analog Loopback: 0x%02x\n",
		    snd_hda_codec_read(codec, codec->afg, 0, verb, 0));
}

/* stac92hd71bxx, stac92hd73xx */
static void stac92hd7x_proc_hook(struct snd_info_buffer *buffer,
				 struct hda_codec *codec, hda_nid_t nid)
{
	stac92hd_proc_hook(buffer, codec, nid);
	if (nid == codec->afg)
		analog_loop_proc_hook(buffer, codec, 0xfa0);
}

static void stac9205_proc_hook(struct snd_info_buffer *buffer,
			       struct hda_codec *codec, hda_nid_t nid)
{
	if (nid == codec->afg)
		analog_loop_proc_hook(buffer, codec, 0xfe0);
}

static void stac927x_proc_hook(struct snd_info_buffer *buffer,
			       struct hda_codec *codec, hda_nid_t nid)
{
	if (nid == codec->afg)
		analog_loop_proc_hook(buffer, codec, 0xfeb);
}
#else
#define stac92hd_proc_hook	NULL
#define stac92hd7x_proc_hook	NULL
#define stac9205_proc_hook	NULL
#define stac927x_proc_hook	NULL
#endif

#ifdef CONFIG_PM
static int stac_suspend(struct hda_codec *codec)
{
	stac_shutup(codec);
	return 0;
}
#else
#define stac_suspend		NULL
#endif /* CONFIG_PM */

static const struct hda_codec_ops stac_patch_ops = {
	.build_controls = stac_build_controls,
	.build_pcms = snd_hda_gen_build_pcms,
	.init = stac_init,
	.free = stac_free,
	.unsol_event = snd_hda_jack_unsol_event,
#ifdef CONFIG_PM
	.suspend = stac_suspend,
#endif
	.reboot_notify = stac_shutup,
};

static int alloc_stac_spec(struct hda_codec *codec)
{
	struct sigmatel_spec *spec;

	spec = kzalloc(sizeof(*spec), GFP_KERNEL);
	if (!spec)
		return -ENOMEM;
	snd_hda_gen_spec_init(&spec->gen);
	codec->spec = spec;
	codec->no_trigger_sense = 1; /* seems common with STAC/IDT codecs */
	spec->gen.dac_min_mute = true;
	return 0;
}

static int patch_stac9200(struct hda_codec *codec)
{
	struct sigmatel_spec *spec;
	int err;

	err = alloc_stac_spec(codec);
	if (err < 0)
		return err;

	spec = codec->spec;
	spec->linear_tone_beep = 1;
	spec->gen.own_eapd_ctl = 1;

	codec->patch_ops = stac_patch_ops;
	codec->power_filter = snd_hda_codec_eapd_power_filter;

	snd_hda_add_verbs(codec, stac9200_eapd_init);

	snd_hda_pick_fixup(codec, stac9200_models, stac9200_fixup_tbl,
			   stac9200_fixups);
	snd_hda_apply_fixup(codec, HDA_FIXUP_ACT_PRE_PROBE);

	err = stac_parse_auto_config(codec);
	if (err < 0) {
		stac_free(codec);
		return err;
	}

	snd_hda_apply_fixup(codec, HDA_FIXUP_ACT_PROBE);

	return 0;
}

static int patch_stac925x(struct hda_codec *codec)
{
	struct sigmatel_spec *spec;
	int err;

	err = alloc_stac_spec(codec);
	if (err < 0)
		return err;

	spec = codec->spec;
	spec->linear_tone_beep = 1;
	spec->gen.own_eapd_ctl = 1;

	codec->patch_ops = stac_patch_ops;

	snd_hda_add_verbs(codec, stac925x_core_init);

	snd_hda_pick_fixup(codec, stac925x_models, stac925x_fixup_tbl,
			   stac925x_fixups);
	snd_hda_apply_fixup(codec, HDA_FIXUP_ACT_PRE_PROBE);

	err = stac_parse_auto_config(codec);
	if (err < 0) {
		stac_free(codec);
		return err;
	}

	snd_hda_apply_fixup(codec, HDA_FIXUP_ACT_PROBE);

	return 0;
}

static int patch_stac92hd73xx(struct hda_codec *codec)
{
	struct sigmatel_spec *spec;
	int err;
	int num_dacs;

	err = alloc_stac_spec(codec);
	if (err < 0)
		return err;

	spec = codec->spec;
	spec->linear_tone_beep = 0;
	spec->gen.mixer_nid = 0x1d;
	spec->have_spdif_mux = 1;

	num_dacs = snd_hda_get_num_conns(codec, 0x0a) - 1;
	if (num_dacs < 3 || num_dacs > 5) {
		codec_warn(codec,
			   "Could not determine number of channels defaulting to DAC count\n");
		num_dacs = 5;
	}

	switch (num_dacs) {
	case 0x3: /* 6 Channel */
		spec->aloopback_ctl = &stac92hd73xx_6ch_loopback;
		break;
	case 0x4: /* 8 Channel */
		spec->aloopback_ctl = &stac92hd73xx_8ch_loopback;
		break;
	case 0x5: /* 10 Channel */
		spec->aloopback_ctl = &stac92hd73xx_10ch_loopback;
		break;
	}

	spec->aloopback_mask = 0x01;
	spec->aloopback_shift = 8;

	spec->gen.beep_nid = 0x1c; /* digital beep */

	/* GPIO0 High = Enable EAPD */
	spec->eapd_mask = spec->gpio_mask = spec->gpio_dir = 0x1;
	spec->gpio_data = 0x01;

	spec->eapd_switch = 1;

	spec->num_pwrs = ARRAY_SIZE(stac92hd73xx_pwr_nids);
	spec->pwr_nids = stac92hd73xx_pwr_nids;

	spec->gen.own_eapd_ctl = 1;
	spec->gen.power_down_unused = 1;

	codec->patch_ops = stac_patch_ops;

	snd_hda_pick_fixup(codec, stac92hd73xx_models, stac92hd73xx_fixup_tbl,
			   stac92hd73xx_fixups);
	snd_hda_apply_fixup(codec, HDA_FIXUP_ACT_PRE_PROBE);

	if (!spec->volknob_init)
		snd_hda_add_verbs(codec, stac92hd73xx_core_init);

	err = stac_parse_auto_config(codec);
	if (err < 0) {
		stac_free(codec);
		return err;
	}

	/* Don't GPIO-mute speakers if there are no internal speakers, because
	 * the GPIO might be necessary for Headphone
	 */
	if (spec->eapd_switch && !has_builtin_speaker(codec))
		spec->eapd_switch = 0;

	codec->proc_widget_hook = stac92hd7x_proc_hook;

	snd_hda_apply_fixup(codec, HDA_FIXUP_ACT_PROBE);

	return 0;
}

static void stac_setup_gpio(struct hda_codec *codec)
{
	struct sigmatel_spec *spec = codec->spec;

	spec->gpio_mask |= spec->eapd_mask;
	if (spec->gpio_led) {
		if (!spec->vref_mute_led_nid) {
			spec->gpio_mask |= spec->gpio_led;
			spec->gpio_dir |= spec->gpio_led;
			spec->gpio_data |= spec->gpio_led;
		} else {
			codec->power_filter = stac_vref_led_power_filter;
		}
	}

	if (spec->mic_mute_led_gpio) {
		spec->gpio_mask |= spec->mic_mute_led_gpio;
		spec->gpio_dir |= spec->mic_mute_led_gpio;
		spec->mic_enabled = 0;
		spec->gpio_data |= spec->mic_mute_led_gpio;

		spec->gen.cap_sync_hook = stac_capture_led_hook;
	}
}

static int patch_stac92hd83xxx(struct hda_codec *codec)
{
	struct sigmatel_spec *spec;
	int err;

	err = alloc_stac_spec(codec);
	if (err < 0)
		return err;

	codec->epss = 0; /* longer delay needed for D3 */

	spec = codec->spec;
	spec->linear_tone_beep = 0;
	spec->gen.own_eapd_ctl = 1;
	spec->gen.power_down_unused = 1;
	spec->gen.mixer_nid = 0x1b;

	spec->gen.beep_nid = 0x21; /* digital beep */
	spec->pwr_nids = stac92hd83xxx_pwr_nids;
	spec->num_pwrs = ARRAY_SIZE(stac92hd83xxx_pwr_nids);
	spec->default_polarity = -1; /* no default cfg */

	codec->patch_ops = stac_patch_ops;

	snd_hda_add_verbs(codec, stac92hd83xxx_core_init);

	snd_hda_pick_fixup(codec, stac92hd83xxx_models, stac92hd83xxx_fixup_tbl,
			   stac92hd83xxx_fixups);
	snd_hda_apply_fixup(codec, HDA_FIXUP_ACT_PRE_PROBE);

	stac_setup_gpio(codec);

	err = stac_parse_auto_config(codec);
	if (err < 0) {
		stac_free(codec);
		return err;
	}

	codec->proc_widget_hook = stac92hd_proc_hook;

	snd_hda_apply_fixup(codec, HDA_FIXUP_ACT_PROBE);

	return 0;
}

static const hda_nid_t stac92hd95_pwr_nids[] = {
	0x0a, 0x0b, 0x0c, 0x0d
};

static int patch_stac92hd95(struct hda_codec *codec)
{
	struct sigmatel_spec *spec;
	int err;

	err = alloc_stac_spec(codec);
	if (err < 0)
		return err;

	codec->epss = 0; /* longer delay needed for D3 */

	spec = codec->spec;
	spec->linear_tone_beep = 0;
	spec->gen.own_eapd_ctl = 1;
	spec->gen.power_down_unused = 1;

	spec->gen.beep_nid = 0x19; /* digital beep */
	spec->pwr_nids = stac92hd95_pwr_nids;
	spec->num_pwrs = ARRAY_SIZE(stac92hd95_pwr_nids);
	spec->default_polarity = 0;

	codec->patch_ops = stac_patch_ops;

	snd_hda_pick_fixup(codec, stac92hd95_models, stac92hd95_fixup_tbl,
			   stac92hd95_fixups);
	snd_hda_apply_fixup(codec, HDA_FIXUP_ACT_PRE_PROBE);

	stac_setup_gpio(codec);

	err = stac_parse_auto_config(codec);
	if (err < 0) {
		stac_free(codec);
		return err;
	}

	codec->proc_widget_hook = stac92hd_proc_hook;

	snd_hda_apply_fixup(codec, HDA_FIXUP_ACT_PROBE);

	return 0;
}

static int patch_stac92hd71bxx(struct hda_codec *codec)
{
	struct sigmatel_spec *spec;
	const struct hda_verb *unmute_init = stac92hd71bxx_unmute_core_init;
	int err;

	err = alloc_stac_spec(codec);
	if (err < 0)
		return err;

	spec = codec->spec;
	spec->linear_tone_beep = 0;
	spec->gen.own_eapd_ctl = 1;
	spec->gen.power_down_unused = 1;
	spec->gen.mixer_nid = 0x17;
	spec->have_spdif_mux = 1;

	codec->patch_ops = stac_patch_ops;

	/* GPIO0 = EAPD */
	spec->gpio_mask = 0x01;
	spec->gpio_dir = 0x01;
	spec->gpio_data = 0x01;

	switch (codec->vendor_id) {
	case 0x111d76b6: /* 4 Port without Analog Mixer */
	case 0x111d76b7:
		unmute_init++;
		break;
	case 0x111d7608: /* 5 Port with Analog Mixer */
		if ((codec->revision_id & 0xf) == 0 ||
		    (codec->revision_id & 0xf) == 1)
			spec->stream_delay = 40; /* 40 milliseconds */

		/* disable VSW */
		unmute_init++;
		snd_hda_codec_set_pincfg(codec, 0x0f, 0x40f000f0);
		snd_hda_codec_set_pincfg(codec, 0x19, 0x40f000f3);
		break;
	case 0x111d7603: /* 6 Port with Analog Mixer */
		if ((codec->revision_id & 0xf) == 1)
			spec->stream_delay = 40; /* 40 milliseconds */

		break;
	}

	if (get_wcaps_type(get_wcaps(codec, 0x28)) == AC_WID_VOL_KNB)
		snd_hda_add_verbs(codec, stac92hd71bxx_core_init);

	if (get_wcaps(codec, 0xa) & AC_WCAP_IN_AMP)
		snd_hda_sequence_write_cache(codec, unmute_init);

	spec->aloopback_ctl = &stac92hd71bxx_loopback;
	spec->aloopback_mask = 0x50;
	spec->aloopback_shift = 0;

	spec->powerdown_adcs = 1;
	spec->gen.beep_nid = 0x26; /* digital beep */
	spec->num_pwrs = ARRAY_SIZE(stac92hd71bxx_pwr_nids);
	spec->pwr_nids = stac92hd71bxx_pwr_nids;

	snd_hda_pick_fixup(codec, stac92hd71bxx_models, stac92hd71bxx_fixup_tbl,
			   stac92hd71bxx_fixups);
	snd_hda_apply_fixup(codec, HDA_FIXUP_ACT_PRE_PROBE);

	stac_setup_gpio(codec);

	err = stac_parse_auto_config(codec);
	if (err < 0) {
		stac_free(codec);
		return err;
	}

	codec->proc_widget_hook = stac92hd7x_proc_hook;

	snd_hda_apply_fixup(codec, HDA_FIXUP_ACT_PROBE);

	return 0;
}

static int patch_stac922x(struct hda_codec *codec)
{
	struct sigmatel_spec *spec;
	int err;

	err = alloc_stac_spec(codec);
	if (err < 0)
		return err;

	spec = codec->spec;
	spec->linear_tone_beep = 1;
	spec->gen.own_eapd_ctl = 1;

	codec->patch_ops = stac_patch_ops;

	snd_hda_add_verbs(codec, stac922x_core_init);

	/* Fix Mux capture level; max to 2 */
	snd_hda_override_amp_caps(codec, 0x12, HDA_OUTPUT,
				  (0 << AC_AMPCAP_OFFSET_SHIFT) |
				  (2 << AC_AMPCAP_NUM_STEPS_SHIFT) |
				  (0x27 << AC_AMPCAP_STEP_SIZE_SHIFT) |
				  (0 << AC_AMPCAP_MUTE_SHIFT));

	snd_hda_pick_fixup(codec, stac922x_models, stac922x_fixup_tbl,
			   stac922x_fixups);
	snd_hda_apply_fixup(codec, HDA_FIXUP_ACT_PRE_PROBE);

	err = stac_parse_auto_config(codec);
	if (err < 0) {
		stac_free(codec);
		return err;
	}

	snd_hda_apply_fixup(codec, HDA_FIXUP_ACT_PROBE);

	return 0;
}

static const char * const stac927x_spdif_labels[] = {
	"Digital Playback", "ADAT", "Analog Mux 1",
	"Analog Mux 2", "Analog Mux 3", NULL
};

static int patch_stac927x(struct hda_codec *codec)
{
	struct sigmatel_spec *spec;
	int err;

	err = alloc_stac_spec(codec);
	if (err < 0)
		return err;

	spec = codec->spec;
	spec->linear_tone_beep = 1;
	spec->gen.own_eapd_ctl = 1;
	spec->have_spdif_mux = 1;
	spec->spdif_labels = stac927x_spdif_labels;

	spec->gen.beep_nid = 0x23; /* digital beep */

	/* GPIO0 High = Enable EAPD */
	spec->eapd_mask = spec->gpio_mask = 0x01;
	spec->gpio_dir = spec->gpio_data = 0x01;

	spec->aloopback_ctl = &stac927x_loopback;
	spec->aloopback_mask = 0x40;
	spec->aloopback_shift = 0;
	spec->eapd_switch = 1;

	codec->patch_ops = stac_patch_ops;

	snd_hda_pick_fixup(codec, stac927x_models, stac927x_fixup_tbl,
			   stac927x_fixups);
	snd_hda_apply_fixup(codec, HDA_FIXUP_ACT_PRE_PROBE);

	if (!spec->volknob_init)
		snd_hda_add_verbs(codec, stac927x_core_init);

	err = stac_parse_auto_config(codec);
	if (err < 0) {
		stac_free(codec);
		return err;
	}

	codec->proc_widget_hook = stac927x_proc_hook;

	/*
	 * !!FIXME!!
	 * The STAC927x seem to require fairly long delays for certain
	 * command sequences.  With too short delays (even if the answer
	 * is set to RIRB properly), it results in the silence output
	 * on some hardwares like Dell.
	 *
	 * The below flag enables the longer delay (see get_response
	 * in hda_intel.c).
	 */
	codec->bus->needs_damn_long_delay = 1;

	snd_hda_apply_fixup(codec, HDA_FIXUP_ACT_PROBE);

	return 0;
}

static int patch_stac9205(struct hda_codec *codec)
{
	struct sigmatel_spec *spec;
	int err;

	err = alloc_stac_spec(codec);
	if (err < 0)
		return err;

	spec = codec->spec;
	spec->linear_tone_beep = 1;
	spec->gen.own_eapd_ctl = 1;
	spec->have_spdif_mux = 1;

	spec->gen.beep_nid = 0x23; /* digital beep */

	snd_hda_add_verbs(codec, stac9205_core_init);
	spec->aloopback_ctl = &stac9205_loopback;

	spec->aloopback_mask = 0x40;
	spec->aloopback_shift = 0;
	
	/* GPIO0 High = EAPD */
	spec->eapd_mask = spec->gpio_mask = spec->gpio_dir = 0x1;
	spec->gpio_data = 0x01;

	/* Turn on/off EAPD per HP plugging */
	spec->eapd_switch = 1;

	codec->patch_ops = stac_patch_ops;

	snd_hda_pick_fixup(codec, stac9205_models, stac9205_fixup_tbl,
			   stac9205_fixups);
	snd_hda_apply_fixup(codec, HDA_FIXUP_ACT_PRE_PROBE);

	err = stac_parse_auto_config(codec);
	if (err < 0) {
		stac_free(codec);
		return err;
	}

	codec->proc_widget_hook = stac9205_proc_hook;

	snd_hda_apply_fixup(codec, HDA_FIXUP_ACT_PROBE);

	return 0;
}

/*
 * STAC9872 hack
 */

static const struct hda_verb stac9872_core_init[] = {
	{0x15, AC_VERB_SET_CONNECT_SEL, 0x1}, /* mic-sel: 0a,0d,14,02 */
	{0x15, AC_VERB_SET_AMP_GAIN_MUTE, AMP_OUT_UNMUTE}, /* Mic-in -> 0x9 */
	{}
};

static const struct hda_pintbl stac9872_vaio_pin_configs[] = {
	{ 0x0a, 0x03211020 },
	{ 0x0b, 0x411111f0 },
	{ 0x0c, 0x411111f0 },
	{ 0x0d, 0x03a15030 },
	{ 0x0e, 0x411111f0 },
	{ 0x0f, 0x90170110 },
	{ 0x11, 0x411111f0 },
	{ 0x13, 0x411111f0 },
	{ 0x14, 0x90a7013e },
	{}
};

static const struct hda_model_fixup stac9872_models[] = {
	{ .id = STAC_9872_VAIO, .name = "vaio" },
	{}
};

static const struct hda_fixup stac9872_fixups[] = {
	[STAC_9872_VAIO] = {
		.type = HDA_FIXUP_PINS,
		.v.pins = stac9872_vaio_pin_configs,
	},
};

static const struct snd_pci_quirk stac9872_fixup_tbl[] = {
	SND_PCI_QUIRK_MASK(0x104d, 0xfff0, 0x81e0,
			   "Sony VAIO F/S", STAC_9872_VAIO),
	{} /* terminator */
};

static int patch_stac9872(struct hda_codec *codec)
{
	struct sigmatel_spec *spec;
	int err;

	err = alloc_stac_spec(codec);
	if (err < 0)
		return err;

	spec = codec->spec;
	spec->linear_tone_beep = 1;
	spec->gen.own_eapd_ctl = 1;

	codec->patch_ops = stac_patch_ops;

	snd_hda_add_verbs(codec, stac9872_core_init);

	snd_hda_pick_fixup(codec, stac9872_models, stac9872_fixup_tbl,
			   stac9872_fixups);
	snd_hda_apply_fixup(codec, HDA_FIXUP_ACT_PRE_PROBE);

	err = stac_parse_auto_config(codec);
	if (err < 0) {
		stac_free(codec);
		return -EINVAL;
	}

	snd_hda_apply_fixup(codec, HDA_FIXUP_ACT_PROBE);

	return 0;
}


/*
 * patch entries
 */
static const struct hda_codec_preset snd_hda_preset_sigmatel[] = {
 	{ .id = 0x83847690, .name = "STAC9200", .patch = patch_stac9200 },
 	{ .id = 0x83847882, .name = "STAC9220 A1", .patch = patch_stac922x },
 	{ .id = 0x83847680, .name = "STAC9221 A1", .patch = patch_stac922x },
 	{ .id = 0x83847880, .name = "STAC9220 A2", .patch = patch_stac922x },
 	{ .id = 0x83847681, .name = "STAC9220D/9223D A2", .patch = patch_stac922x },
 	{ .id = 0x83847682, .name = "STAC9221 A2", .patch = patch_stac922x },
 	{ .id = 0x83847683, .name = "STAC9221D A2", .patch = patch_stac922x },
 	{ .id = 0x83847618, .name = "STAC9227", .patch = patch_stac927x },
 	{ .id = 0x83847619, .name = "STAC9227", .patch = patch_stac927x },
 	{ .id = 0x83847616, .name = "STAC9228", .patch = patch_stac927x },
 	{ .id = 0x83847617, .name = "STAC9228", .patch = patch_stac927x },
 	{ .id = 0x83847614, .name = "STAC9229", .patch = patch_stac927x },
 	{ .id = 0x83847615, .name = "STAC9229", .patch = patch_stac927x },
 	{ .id = 0x83847620, .name = "STAC9274", .patch = patch_stac927x },
 	{ .id = 0x83847621, .name = "STAC9274D", .patch = patch_stac927x },
 	{ .id = 0x83847622, .name = "STAC9273X", .patch = patch_stac927x },
 	{ .id = 0x83847623, .name = "STAC9273D", .patch = patch_stac927x },
 	{ .id = 0x83847624, .name = "STAC9272X", .patch = patch_stac927x },
 	{ .id = 0x83847625, .name = "STAC9272D", .patch = patch_stac927x },
 	{ .id = 0x83847626, .name = "STAC9271X", .patch = patch_stac927x },
 	{ .id = 0x83847627, .name = "STAC9271D", .patch = patch_stac927x },
 	{ .id = 0x83847628, .name = "STAC9274X5NH", .patch = patch_stac927x },
 	{ .id = 0x83847629, .name = "STAC9274D5NH", .patch = patch_stac927x },
	{ .id = 0x83847632, .name = "STAC9202",  .patch = patch_stac925x },
	{ .id = 0x83847633, .name = "STAC9202D", .patch = patch_stac925x },
	{ .id = 0x83847634, .name = "STAC9250", .patch = patch_stac925x },
	{ .id = 0x83847635, .name = "STAC9250D", .patch = patch_stac925x },
	{ .id = 0x83847636, .name = "STAC9251", .patch = patch_stac925x },
	{ .id = 0x83847637, .name = "STAC9250D", .patch = patch_stac925x },
	{ .id = 0x83847645, .name = "92HD206X", .patch = patch_stac927x },
	{ .id = 0x83847646, .name = "92HD206D", .patch = patch_stac927x },
 	/* The following does not take into account .id=0x83847661 when subsys =
 	 * 104D0C00 which is STAC9225s. Because of this, some SZ Notebooks are
 	 * currently not fully supported.
 	 */
 	{ .id = 0x83847661, .name = "CXD9872RD/K", .patch = patch_stac9872 },
 	{ .id = 0x83847662, .name = "STAC9872AK", .patch = patch_stac9872 },
 	{ .id = 0x83847664, .name = "CXD9872AKD", .patch = patch_stac9872 },
	{ .id = 0x83847698, .name = "STAC9205", .patch = patch_stac9205 },
 	{ .id = 0x838476a0, .name = "STAC9205", .patch = patch_stac9205 },
 	{ .id = 0x838476a1, .name = "STAC9205D", .patch = patch_stac9205 },
 	{ .id = 0x838476a2, .name = "STAC9204", .patch = patch_stac9205 },
 	{ .id = 0x838476a3, .name = "STAC9204D", .patch = patch_stac9205 },
 	{ .id = 0x838476a4, .name = "STAC9255", .patch = patch_stac9205 },
 	{ .id = 0x838476a5, .name = "STAC9255D", .patch = patch_stac9205 },
 	{ .id = 0x838476a6, .name = "STAC9254", .patch = patch_stac9205 },
 	{ .id = 0x838476a7, .name = "STAC9254D", .patch = patch_stac9205 },
	{ .id = 0x111d7603, .name = "92HD75B3X5", .patch = patch_stac92hd71bxx},
	{ .id = 0x111d7604, .name = "92HD83C1X5", .patch = patch_stac92hd83xxx},
	{ .id = 0x111d76d4, .name = "92HD83C1C5", .patch = patch_stac92hd83xxx},
	{ .id = 0x111d7605, .name = "92HD81B1X5", .patch = patch_stac92hd83xxx},
	{ .id = 0x111d76d5, .name = "92HD81B1C5", .patch = patch_stac92hd83xxx},
	{ .id = 0x111d76d1, .name = "92HD87B1/3", .patch = patch_stac92hd83xxx},
	{ .id = 0x111d76d9, .name = "92HD87B2/4", .patch = patch_stac92hd83xxx},
	{ .id = 0x111d7666, .name = "92HD88B3", .patch = patch_stac92hd83xxx},
	{ .id = 0x111d7667, .name = "92HD88B1", .patch = patch_stac92hd83xxx},
	{ .id = 0x111d7668, .name = "92HD88B2", .patch = patch_stac92hd83xxx},
	{ .id = 0x111d7669, .name = "92HD88B4", .patch = patch_stac92hd83xxx},
	{ .id = 0x111d7608, .name = "92HD75B2X5", .patch = patch_stac92hd71bxx},
	{ .id = 0x111d7674, .name = "92HD73D1X5", .patch = patch_stac92hd73xx },
	{ .id = 0x111d7675, .name = "92HD73C1X5", .patch = patch_stac92hd73xx },
	{ .id = 0x111d7676, .name = "92HD73E1X5", .patch = patch_stac92hd73xx },
	{ .id = 0x111d7695, .name = "92HD95", .patch = patch_stac92hd95 },
	{ .id = 0x111d76b0, .name = "92HD71B8X", .patch = patch_stac92hd71bxx },
	{ .id = 0x111d76b1, .name = "92HD71B8X", .patch = patch_stac92hd71bxx },
	{ .id = 0x111d76b2, .name = "92HD71B7X", .patch = patch_stac92hd71bxx },
	{ .id = 0x111d76b3, .name = "92HD71B7X", .patch = patch_stac92hd71bxx },
	{ .id = 0x111d76b4, .name = "92HD71B6X", .patch = patch_stac92hd71bxx },
	{ .id = 0x111d76b5, .name = "92HD71B6X", .patch = patch_stac92hd71bxx },
	{ .id = 0x111d76b6, .name = "92HD71B5X", .patch = patch_stac92hd71bxx },
	{ .id = 0x111d76b7, .name = "92HD71B5X", .patch = patch_stac92hd71bxx },
	{ .id = 0x111d76c0, .name = "92HD89C3", .patch = patch_stac92hd73xx },
	{ .id = 0x111d76c1, .name = "92HD89C2", .patch = patch_stac92hd73xx },
	{ .id = 0x111d76c2, .name = "92HD89C1", .patch = patch_stac92hd73xx },
	{ .id = 0x111d76c3, .name = "92HD89B3", .patch = patch_stac92hd73xx },
	{ .id = 0x111d76c4, .name = "92HD89B2", .patch = patch_stac92hd73xx },
	{ .id = 0x111d76c5, .name = "92HD89B1", .patch = patch_stac92hd73xx },
	{ .id = 0x111d76c6, .name = "92HD89E3", .patch = patch_stac92hd73xx },
	{ .id = 0x111d76c7, .name = "92HD89E2", .patch = patch_stac92hd73xx },
	{ .id = 0x111d76c8, .name = "92HD89E1", .patch = patch_stac92hd73xx },
	{ .id = 0x111d76c9, .name = "92HD89D3", .patch = patch_stac92hd73xx },
	{ .id = 0x111d76ca, .name = "92HD89D2", .patch = patch_stac92hd73xx },
	{ .id = 0x111d76cb, .name = "92HD89D1", .patch = patch_stac92hd73xx },
	{ .id = 0x111d76cc, .name = "92HD89F3", .patch = patch_stac92hd73xx },
	{ .id = 0x111d76cd, .name = "92HD89F2", .patch = patch_stac92hd73xx },
	{ .id = 0x111d76ce, .name = "92HD89F1", .patch = patch_stac92hd73xx },
	{ .id = 0x111d76df, .name = "92HD93BXX", .patch = patch_stac92hd83xxx},
	{ .id = 0x111d76e0, .name = "92HD91BXX", .patch = patch_stac92hd83xxx},
	{ .id = 0x111d76e3, .name = "92HD98BXX", .patch = patch_stac92hd83xxx},
	{ .id = 0x111d76e5, .name = "92HD99BXX", .patch = patch_stac92hd83xxx},
	{ .id = 0x111d76e7, .name = "92HD90BXX", .patch = patch_stac92hd83xxx},
	{ .id = 0x111d76e8, .name = "92HD66B1X5", .patch = patch_stac92hd83xxx},
	{ .id = 0x111d76e9, .name = "92HD66B2X5", .patch = patch_stac92hd83xxx},
	{ .id = 0x111d76ea, .name = "92HD66B3X5", .patch = patch_stac92hd83xxx},
	{ .id = 0x111d76eb, .name = "92HD66C1X5", .patch = patch_stac92hd83xxx},
	{ .id = 0x111d76ec, .name = "92HD66C2X5", .patch = patch_stac92hd83xxx},
	{ .id = 0x111d76ed, .name = "92HD66C3X5", .patch = patch_stac92hd83xxx},
	{ .id = 0x111d76ee, .name = "92HD66B1X3", .patch = patch_stac92hd83xxx},
	{ .id = 0x111d76ef, .name = "92HD66B2X3", .patch = patch_stac92hd83xxx},
	{ .id = 0x111d76f0, .name = "92HD66B3X3", .patch = patch_stac92hd83xxx},
	{ .id = 0x111d76f1, .name = "92HD66C1X3", .patch = patch_stac92hd83xxx},
	{ .id = 0x111d76f2, .name = "92HD66C2X3", .patch = patch_stac92hd83xxx},
	{ .id = 0x111d76f3, .name = "92HD66C3/65", .patch = patch_stac92hd83xxx},
	{} /* terminator */
};

MODULE_ALIAS("snd-hda-codec-id:8384*");
MODULE_ALIAS("snd-hda-codec-id:111d*");

MODULE_LICENSE("GPL");
MODULE_DESCRIPTION("IDT/Sigmatel HD-audio codec");

static struct hda_codec_preset_list sigmatel_list = {
	.preset = snd_hda_preset_sigmatel,
	.owner = THIS_MODULE,
};

static int __init patch_sigmatel_init(void)
{
	return snd_hda_add_codec_preset(&sigmatel_list);
}

static void __exit patch_sigmatel_exit(void)
{
	snd_hda_delete_codec_preset(&sigmatel_list);
}

module_init(patch_sigmatel_init)
module_exit(patch_sigmatel_exit)<|MERGE_RESOLUTION|>--- conflicted
+++ resolved
@@ -4234,22 +4234,11 @@
 			return err;
 	}
 
+	stac_init_power_map(codec);
+
 	return 0;
 }
 
-<<<<<<< HEAD
-static int stac_build_controls(struct hda_codec *codec)
-{
-	int err = snd_hda_gen_build_controls(codec);
-
-	if (err < 0)
-		return err;
-	stac_init_power_map(codec);
-	return 0;
-}
-
-=======
->>>>>>> 5164bece
 static int stac_init(struct hda_codec *codec)
 {
 	struct sigmatel_spec *spec = codec->spec;
@@ -4360,7 +4349,7 @@
 #endif /* CONFIG_PM */
 
 static const struct hda_codec_ops stac_patch_ops = {
-	.build_controls = stac_build_controls,
+	.build_controls = snd_hda_gen_build_controls,
 	.build_pcms = snd_hda_gen_build_pcms,
 	.init = stac_init,
 	.free = stac_free,
