--- conflicted
+++ resolved
@@ -102,16 +102,9 @@
 	fe->dpcm[stream].runtime = fe_substream->runtime;
 
 	ret = dpcm_path_get(fe, stream, &list);
-<<<<<<< HEAD
-	if (ret < 0) {
-		mutex_unlock(&fe->card->mutex);
-		goto fe_err;
-	} else if (ret == 0) {
-=======
 	if (ret < 0)
 		goto fe_err;
 	else if (ret == 0)
->>>>>>> 5164bece
 		dev_dbg(fe->dev, "ASoC: %s no valid %s route\n",
 			fe->dai_link->name, stream ? "capture" : "playback");
 
