/*
 * ADAV80X Audio Codec driver supporting ADAV801, ADAV803
 *
 * Copyright 2011 Analog Devices Inc.
 * Author: Yi Li <yi.li@analog.com>
 * Author: Lars-Peter Clausen <lars@metafoo.de>
 *
 * Licensed under the GPL-2 or later.
 */

#include <linux/init.h>
#include <linux/module.h>
#include <linux/kernel.h>
#include <linux/i2c.h>
#include <linux/spi/spi.h>
#include <linux/slab.h>
#include <sound/core.h>
#include <sound/pcm.h>
#include <sound/pcm_params.h>
#include <sound/tlv.h>
#include <sound/soc.h>

#include "adav80x.h"

#define ADAV80X_PLAYBACK_CTRL	0x04
#define ADAV80X_AUX_IN_CTRL	0x05
#define ADAV80X_REC_CTRL	0x06
#define ADAV80X_AUX_OUT_CTRL	0x07
#define ADAV80X_DPATH_CTRL1	0x62
#define ADAV80X_DPATH_CTRL2	0x63
#define ADAV80X_DAC_CTRL1	0x64
#define ADAV80X_DAC_CTRL2	0x65
#define ADAV80X_DAC_CTRL3	0x66
#define ADAV80X_DAC_L_VOL	0x68
#define ADAV80X_DAC_R_VOL	0x69
#define ADAV80X_PGA_L_VOL	0x6c
#define ADAV80X_PGA_R_VOL	0x6d
#define ADAV80X_ADC_CTRL1	0x6e
#define ADAV80X_ADC_CTRL2	0x6f
#define ADAV80X_ADC_L_VOL	0x70
#define ADAV80X_ADC_R_VOL	0x71
#define ADAV80X_PLL_CTRL1	0x74
#define ADAV80X_PLL_CTRL2	0x75
#define ADAV80X_ICLK_CTRL1	0x76
#define ADAV80X_ICLK_CTRL2	0x77
#define ADAV80X_PLL_CLK_SRC	0x78
#define ADAV80X_PLL_OUTE	0x7a

#define ADAV80X_PLL_CLK_SRC_PLL_XIN(pll)	0x00
#define ADAV80X_PLL_CLK_SRC_PLL_MCLKI(pll)	(0x40 << (pll))
#define ADAV80X_PLL_CLK_SRC_PLL_MASK(pll)	(0x40 << (pll))

#define ADAV80X_ICLK_CTRL1_DAC_SRC(src)		((src) << 5)
#define ADAV80X_ICLK_CTRL1_ADC_SRC(src)		((src) << 2)
#define ADAV80X_ICLK_CTRL1_ICLK2_SRC(src)	(src)
#define ADAV80X_ICLK_CTRL2_ICLK1_SRC(src)	((src) << 3)

#define ADAV80X_PLL_CTRL1_PLLDIV		0x10
#define ADAV80X_PLL_CTRL1_PLLPD(pll)		(0x04 << (pll))
#define ADAV80X_PLL_CTRL1_XTLPD			0x02

#define ADAV80X_PLL_CTRL2_FIELD(pll, x)		((x) << ((pll) * 4))

#define ADAV80X_PLL_CTRL2_FS_48(pll)	ADAV80X_PLL_CTRL2_FIELD((pll), 0x00)
#define ADAV80X_PLL_CTRL2_FS_32(pll)	ADAV80X_PLL_CTRL2_FIELD((pll), 0x08)
#define ADAV80X_PLL_CTRL2_FS_44(pll)	ADAV80X_PLL_CTRL2_FIELD((pll), 0x0c)

#define ADAV80X_PLL_CTRL2_SEL(pll)	ADAV80X_PLL_CTRL2_FIELD((pll), 0x02)
#define ADAV80X_PLL_CTRL2_DOUB(pll)	ADAV80X_PLL_CTRL2_FIELD((pll), 0x01)
#define ADAV80X_PLL_CTRL2_PLL_MASK(pll) ADAV80X_PLL_CTRL2_FIELD((pll), 0x0f)

#define ADAV80X_ADC_CTRL1_MODULATOR_MASK	0x80
#define ADAV80X_ADC_CTRL1_MODULATOR_128FS	0x00
#define ADAV80X_ADC_CTRL1_MODULATOR_64FS	0x80

#define ADAV80X_DAC_CTRL1_PD			0x80

#define ADAV80X_DAC_CTRL2_DIV1			0x00
#define ADAV80X_DAC_CTRL2_DIV1_5		0x10
#define ADAV80X_DAC_CTRL2_DIV2			0x20
#define ADAV80X_DAC_CTRL2_DIV3			0x30
#define ADAV80X_DAC_CTRL2_DIV_MASK		0x30

#define ADAV80X_DAC_CTRL2_INTERPOL_256FS	0x00
#define ADAV80X_DAC_CTRL2_INTERPOL_128FS	0x40
#define ADAV80X_DAC_CTRL2_INTERPOL_64FS		0x80
#define ADAV80X_DAC_CTRL2_INTERPOL_MASK		0xc0

#define ADAV80X_DAC_CTRL2_DEEMPH_NONE		0x00
#define ADAV80X_DAC_CTRL2_DEEMPH_44		0x01
#define ADAV80X_DAC_CTRL2_DEEMPH_32		0x02
#define ADAV80X_DAC_CTRL2_DEEMPH_48		0x03
#define ADAV80X_DAC_CTRL2_DEEMPH_MASK		0x01

#define ADAV80X_CAPTURE_MODE_MASTER		0x20
#define ADAV80X_CAPTURE_WORD_LEN24		0x00
#define ADAV80X_CAPTURE_WORD_LEN20		0x04
#define ADAV80X_CAPTRUE_WORD_LEN18		0x08
#define ADAV80X_CAPTURE_WORD_LEN16		0x0c
#define ADAV80X_CAPTURE_WORD_LEN_MASK		0x0c

#define ADAV80X_CAPTURE_MODE_LEFT_J		0x00
#define ADAV80X_CAPTURE_MODE_I2S		0x01
#define ADAV80X_CAPTURE_MODE_RIGHT_J		0x03
#define ADAV80X_CAPTURE_MODE_MASK		0x03

#define ADAV80X_PLAYBACK_MODE_MASTER		0x10
#define ADAV80X_PLAYBACK_MODE_LEFT_J		0x00
#define ADAV80X_PLAYBACK_MODE_I2S		0x01
#define ADAV80X_PLAYBACK_MODE_RIGHT_J_24	0x04
#define ADAV80X_PLAYBACK_MODE_RIGHT_J_20	0x05
#define ADAV80X_PLAYBACK_MODE_RIGHT_J_18	0x06
#define ADAV80X_PLAYBACK_MODE_RIGHT_J_16	0x07
#define ADAV80X_PLAYBACK_MODE_MASK		0x07

#define ADAV80X_PLL_OUTE_SYSCLKPD(x)		BIT(2 - (x))

static struct reg_default adav80x_reg_defaults[] = {
	{ ADAV80X_PLAYBACK_CTRL,	0x01 },
	{ ADAV80X_AUX_IN_CTRL,		0x01 },
	{ ADAV80X_REC_CTRL,		0x02 },
	{ ADAV80X_AUX_OUT_CTRL,		0x01 },
	{ ADAV80X_DPATH_CTRL1,		0xc0 },
	{ ADAV80X_DPATH_CTRL2,		0x11 },
	{ ADAV80X_DAC_CTRL1,		0x00 },
	{ ADAV80X_DAC_CTRL2,		0x00 },
	{ ADAV80X_DAC_CTRL3,		0x00 },
	{ ADAV80X_DAC_L_VOL,		0xff },
	{ ADAV80X_DAC_R_VOL,		0xff },
	{ ADAV80X_PGA_L_VOL,		0x00 },
	{ ADAV80X_PGA_R_VOL,		0x00 },
	{ ADAV80X_ADC_CTRL1,		0x00 },
	{ ADAV80X_ADC_CTRL2,		0x00 },
	{ ADAV80X_ADC_L_VOL,		0xff },
	{ ADAV80X_ADC_R_VOL,		0xff },
	{ ADAV80X_PLL_CTRL1,		0x00 },
	{ ADAV80X_PLL_CTRL2,		0x00 },
	{ ADAV80X_ICLK_CTRL1,		0x00 },
	{ ADAV80X_ICLK_CTRL2,		0x00 },
	{ ADAV80X_PLL_CLK_SRC,		0x00 },
	{ ADAV80X_PLL_OUTE,		0x00 },
};

struct adav80x {
	struct regmap *regmap;

	enum adav80x_clk_src clk_src;
	unsigned int sysclk;
	enum adav80x_pll_src pll_src;

	unsigned int dai_fmt[2];
	unsigned int rate;
	bool deemph;
	bool sysclk_pd[3];
};

static const char *adav80x_mux_text[] = {
	"ADC",
	"Playback",
	"Aux Playback",
};

static const unsigned int adav80x_mux_values[] = {
	0, 2, 3,
};

#define ADAV80X_MUX_ENUM_DECL(name, reg, shift) \
	SOC_VALUE_ENUM_DOUBLE_DECL(name, reg, shift, 7, \
		ARRAY_SIZE(adav80x_mux_text), adav80x_mux_text, \
		adav80x_mux_values)

static ADAV80X_MUX_ENUM_DECL(adav80x_aux_capture_enum, ADAV80X_DPATH_CTRL1, 0);
static ADAV80X_MUX_ENUM_DECL(adav80x_capture_enum, ADAV80X_DPATH_CTRL1, 3);
static ADAV80X_MUX_ENUM_DECL(adav80x_dac_enum, ADAV80X_DPATH_CTRL2, 3);

static const struct snd_kcontrol_new adav80x_aux_capture_mux_ctrl =
	SOC_DAPM_VALUE_ENUM("Route", adav80x_aux_capture_enum);
static const struct snd_kcontrol_new adav80x_capture_mux_ctrl =
	SOC_DAPM_VALUE_ENUM("Route", adav80x_capture_enum);
static const struct snd_kcontrol_new adav80x_dac_mux_ctrl =
	SOC_DAPM_VALUE_ENUM("Route", adav80x_dac_enum);

#define ADAV80X_MUX(name, ctrl) \
	SND_SOC_DAPM_VALUE_MUX(name, SND_SOC_NOPM, 0, 0, ctrl)

static const struct snd_soc_dapm_widget adav80x_dapm_widgets[] = {
	SND_SOC_DAPM_DAC("DAC", NULL, ADAV80X_DAC_CTRL1, 7, 1),
	SND_SOC_DAPM_ADC("ADC", NULL, ADAV80X_ADC_CTRL1, 5, 1),

	SND_SOC_DAPM_PGA("Right PGA", ADAV80X_ADC_CTRL1, 0, 1, NULL, 0),
	SND_SOC_DAPM_PGA("Left PGA", ADAV80X_ADC_CTRL1, 1, 1, NULL, 0),

	SND_SOC_DAPM_AIF_OUT("AIFOUT", "HiFi Capture", 0, SND_SOC_NOPM, 0, 0),
	SND_SOC_DAPM_AIF_IN("AIFIN", "HiFi Playback", 0, SND_SOC_NOPM, 0, 0),

	SND_SOC_DAPM_AIF_OUT("AIFAUXOUT", "Aux Capture", 0, SND_SOC_NOPM, 0, 0),
	SND_SOC_DAPM_AIF_IN("AIFAUXIN", "Aux Playback", 0, SND_SOC_NOPM, 0, 0),

	ADAV80X_MUX("Aux Capture Select", &adav80x_aux_capture_mux_ctrl),
	ADAV80X_MUX("Capture Select", &adav80x_capture_mux_ctrl),
	ADAV80X_MUX("DAC Select", &adav80x_dac_mux_ctrl),

	SND_SOC_DAPM_INPUT("VINR"),
	SND_SOC_DAPM_INPUT("VINL"),
	SND_SOC_DAPM_OUTPUT("VOUTR"),
	SND_SOC_DAPM_OUTPUT("VOUTL"),

	SND_SOC_DAPM_SUPPLY("SYSCLK", SND_SOC_NOPM, 0, 0, NULL, 0),
	SND_SOC_DAPM_SUPPLY("PLL1", ADAV80X_PLL_CTRL1, 2, 1, NULL, 0),
	SND_SOC_DAPM_SUPPLY("PLL2", ADAV80X_PLL_CTRL1, 3, 1, NULL, 0),
	SND_SOC_DAPM_SUPPLY("OSC", ADAV80X_PLL_CTRL1, 1, 1, NULL, 0),
};

static int adav80x_dapm_sysclk_check(struct snd_soc_dapm_widget *source,
			 struct snd_soc_dapm_widget *sink)
{
	struct snd_soc_codec *codec = source->codec;
	struct adav80x *adav80x = snd_soc_codec_get_drvdata(codec);
	const char *clk;

	switch (adav80x->clk_src) {
	case ADAV80X_CLK_PLL1:
		clk = "PLL1";
		break;
	case ADAV80X_CLK_PLL2:
		clk = "PLL2";
		break;
	case ADAV80X_CLK_XTAL:
		clk = "OSC";
		break;
	default:
		return 0;
	}

	return strcmp(source->name, clk) == 0;
}

static int adav80x_dapm_pll_check(struct snd_soc_dapm_widget *source,
			 struct snd_soc_dapm_widget *sink)
{
	struct snd_soc_codec *codec = source->codec;
	struct adav80x *adav80x = snd_soc_codec_get_drvdata(codec);

	return adav80x->pll_src == ADAV80X_PLL_SRC_XTAL;
}


static const struct snd_soc_dapm_route adav80x_dapm_routes[] = {
	{ "DAC Select", "ADC", "ADC" },
	{ "DAC Select", "Playback", "AIFIN" },
	{ "DAC Select", "Aux Playback", "AIFAUXIN" },
	{ "DAC", NULL,  "DAC Select" },

	{ "Capture Select", "ADC", "ADC" },
	{ "Capture Select", "Playback", "AIFIN" },
	{ "Capture Select", "Aux Playback", "AIFAUXIN" },
	{ "AIFOUT", NULL,  "Capture Select" },

	{ "Aux Capture Select", "ADC", "ADC" },
	{ "Aux Capture Select", "Playback", "AIFIN" },
	{ "Aux Capture Select", "Aux Playback", "AIFAUXIN" },
	{ "AIFAUXOUT", NULL,  "Aux Capture Select" },

	{ "VOUTR",  NULL, "DAC" },
	{ "VOUTL",  NULL, "DAC" },

	{ "Left PGA", NULL, "VINL" },
	{ "Right PGA", NULL, "VINR" },
	{ "ADC", NULL, "Left PGA" },
	{ "ADC", NULL, "Right PGA" },

	{ "SYSCLK", NULL, "PLL1", adav80x_dapm_sysclk_check },
	{ "SYSCLK", NULL, "PLL2", adav80x_dapm_sysclk_check },
	{ "SYSCLK", NULL, "OSC", adav80x_dapm_sysclk_check },
	{ "PLL1", NULL, "OSC", adav80x_dapm_pll_check },
	{ "PLL2", NULL, "OSC", adav80x_dapm_pll_check },

	{ "ADC", NULL, "SYSCLK" },
	{ "DAC", NULL, "SYSCLK" },
	{ "AIFOUT", NULL, "SYSCLK" },
	{ "AIFAUXOUT", NULL, "SYSCLK" },
	{ "AIFIN", NULL, "SYSCLK" },
	{ "AIFAUXIN", NULL, "SYSCLK" },
};

static int adav80x_set_deemph(struct snd_soc_codec *codec)
{
	struct adav80x *adav80x = snd_soc_codec_get_drvdata(codec);
	unsigned int val;

	if (adav80x->deemph) {
		switch (adav80x->rate) {
		case 32000:
			val = ADAV80X_DAC_CTRL2_DEEMPH_32;
			break;
		case 44100:
			val = ADAV80X_DAC_CTRL2_DEEMPH_44;
			break;
		case 48000:
		case 64000:
		case 88200:
		case 96000:
			val = ADAV80X_DAC_CTRL2_DEEMPH_48;
			break;
		default:
			val = ADAV80X_DAC_CTRL2_DEEMPH_NONE;
			break;
		}
	} else {
		val = ADAV80X_DAC_CTRL2_DEEMPH_NONE;
	}

	return regmap_update_bits(adav80x->regmap, ADAV80X_DAC_CTRL2,
		ADAV80X_DAC_CTRL2_DEEMPH_MASK, val);
}

static int adav80x_put_deemph(struct snd_kcontrol *kcontrol,
		struct snd_ctl_elem_value *ucontrol)
{
	struct snd_soc_codec *codec = snd_kcontrol_chip(kcontrol);
	struct adav80x *adav80x = snd_soc_codec_get_drvdata(codec);
	unsigned int deemph = ucontrol->value.enumerated.item[0];

	if (deemph > 1)
		return -EINVAL;

	adav80x->deemph = deemph;

	return adav80x_set_deemph(codec);
}

static int adav80x_get_deemph(struct snd_kcontrol *kcontrol,
				struct snd_ctl_elem_value *ucontrol)
{
	struct snd_soc_codec *codec = snd_kcontrol_chip(kcontrol);
	struct adav80x *adav80x = snd_soc_codec_get_drvdata(codec);

	ucontrol->value.enumerated.item[0] = adav80x->deemph;
	return 0;
};

static const DECLARE_TLV_DB_SCALE(adav80x_inpga_tlv, 0, 50, 0);
static const DECLARE_TLV_DB_MINMAX(adav80x_digital_tlv, -9563, 0);

static const struct snd_kcontrol_new adav80x_controls[] = {
	SOC_DOUBLE_R_TLV("Master Playback Volume", ADAV80X_DAC_L_VOL,
		ADAV80X_DAC_R_VOL, 0, 0xff, 0, adav80x_digital_tlv),
	SOC_DOUBLE_R_TLV("Master Capture Volume", ADAV80X_ADC_L_VOL,
			ADAV80X_ADC_R_VOL, 0, 0xff, 0, adav80x_digital_tlv),

	SOC_DOUBLE_R_TLV("PGA Capture Volume", ADAV80X_PGA_L_VOL,
			ADAV80X_PGA_R_VOL, 0, 0x30, 0, adav80x_inpga_tlv),

	SOC_DOUBLE("Master Playback Switch", ADAV80X_DAC_CTRL1, 0, 1, 1, 0),
	SOC_DOUBLE("Master Capture Switch", ADAV80X_ADC_CTRL1, 2, 3, 1, 1),

	SOC_SINGLE("ADC High Pass Filter Switch", ADAV80X_ADC_CTRL1, 6, 1, 0),

	SOC_SINGLE_BOOL_EXT("Playback De-emphasis Switch", 0,
			adav80x_get_deemph, adav80x_put_deemph),
};

static unsigned int adav80x_port_ctrl_regs[2][2] = {
	{ ADAV80X_REC_CTRL, ADAV80X_PLAYBACK_CTRL, },
	{ ADAV80X_AUX_OUT_CTRL, ADAV80X_AUX_IN_CTRL },
};

static int adav80x_set_dai_fmt(struct snd_soc_dai *dai, unsigned int fmt)
{
	struct snd_soc_codec *codec = dai->codec;
	struct adav80x *adav80x = snd_soc_codec_get_drvdata(codec);
	unsigned int capture = 0x00;
	unsigned int playback = 0x00;

	switch (fmt & SND_SOC_DAIFMT_MASTER_MASK) {
	case SND_SOC_DAIFMT_CBM_CFM:
		capture |= ADAV80X_CAPTURE_MODE_MASTER;
		playback |= ADAV80X_PLAYBACK_MODE_MASTER;
	case SND_SOC_DAIFMT_CBS_CFS:
		break;
	default:
		return -EINVAL;
	}

	switch (fmt & SND_SOC_DAIFMT_FORMAT_MASK) {
	case SND_SOC_DAIFMT_I2S:
		capture |= ADAV80X_CAPTURE_MODE_I2S;
		playback |= ADAV80X_PLAYBACK_MODE_I2S;
		break;
	case SND_SOC_DAIFMT_LEFT_J:
		capture |= ADAV80X_CAPTURE_MODE_LEFT_J;
		playback |= ADAV80X_PLAYBACK_MODE_LEFT_J;
		break;
	case SND_SOC_DAIFMT_RIGHT_J:
		capture |= ADAV80X_CAPTURE_MODE_RIGHT_J;
		playback |= ADAV80X_PLAYBACK_MODE_RIGHT_J_24;
		break;
	default:
		return -EINVAL;
	}

	switch (fmt & SND_SOC_DAIFMT_INV_MASK) {
	case SND_SOC_DAIFMT_NB_NF:
		break;
	default:
		return -EINVAL;
	}

	regmap_update_bits(adav80x->regmap, adav80x_port_ctrl_regs[dai->id][0],
		ADAV80X_CAPTURE_MODE_MASK | ADAV80X_CAPTURE_MODE_MASTER,
		capture);
	regmap_write(adav80x->regmap, adav80x_port_ctrl_regs[dai->id][1],
		playback);

	adav80x->dai_fmt[dai->id] = fmt & SND_SOC_DAIFMT_FORMAT_MASK;

	return 0;
}

static int adav80x_set_adc_clock(struct snd_soc_codec *codec,
		unsigned int sample_rate)
{
	struct adav80x *adav80x = snd_soc_codec_get_drvdata(codec);
	unsigned int val;

	if (sample_rate <= 48000)
		val = ADAV80X_ADC_CTRL1_MODULATOR_128FS;
	else
		val = ADAV80X_ADC_CTRL1_MODULATOR_64FS;

	regmap_update_bits(adav80x->regmap, ADAV80X_ADC_CTRL1,
		ADAV80X_ADC_CTRL1_MODULATOR_MASK, val);

	return 0;
}

static int adav80x_set_dac_clock(struct snd_soc_codec *codec,
		unsigned int sample_rate)
{
	struct adav80x *adav80x = snd_soc_codec_get_drvdata(codec);
	unsigned int val;

	if (sample_rate <= 48000)
		val = ADAV80X_DAC_CTRL2_DIV1 | ADAV80X_DAC_CTRL2_INTERPOL_256FS;
	else
		val = ADAV80X_DAC_CTRL2_DIV2 | ADAV80X_DAC_CTRL2_INTERPOL_128FS;

	regmap_update_bits(adav80x->regmap, ADAV80X_DAC_CTRL2,
		ADAV80X_DAC_CTRL2_DIV_MASK | ADAV80X_DAC_CTRL2_INTERPOL_MASK,
		val);

	return 0;
}

static int adav80x_set_capture_pcm_format(struct snd_soc_codec *codec,
		struct snd_soc_dai *dai, snd_pcm_format_t format)
{
	struct adav80x *adav80x = snd_soc_codec_get_drvdata(codec);
	unsigned int val;

	switch (format) {
	case SNDRV_PCM_FORMAT_S16_LE:
		val = ADAV80X_CAPTURE_WORD_LEN16;
		break;
	case SNDRV_PCM_FORMAT_S18_3LE:
		val = ADAV80X_CAPTRUE_WORD_LEN18;
		break;
	case SNDRV_PCM_FORMAT_S20_3LE:
		val = ADAV80X_CAPTURE_WORD_LEN20;
		break;
	case SNDRV_PCM_FORMAT_S24_LE:
		val = ADAV80X_CAPTURE_WORD_LEN24;
		break;
	default:
		return -EINVAL;
	}

	regmap_update_bits(adav80x->regmap, adav80x_port_ctrl_regs[dai->id][0],
		ADAV80X_CAPTURE_WORD_LEN_MASK, val);

	return 0;
}

static int adav80x_set_playback_pcm_format(struct snd_soc_codec *codec,
		struct snd_soc_dai *dai, snd_pcm_format_t format)
{
	struct adav80x *adav80x = snd_soc_codec_get_drvdata(codec);
	unsigned int val;

	if (adav80x->dai_fmt[dai->id] != SND_SOC_DAIFMT_RIGHT_J)
		return 0;

	switch (format) {
	case SNDRV_PCM_FORMAT_S16_LE:
		val = ADAV80X_PLAYBACK_MODE_RIGHT_J_16;
		break;
	case SNDRV_PCM_FORMAT_S18_3LE:
		val = ADAV80X_PLAYBACK_MODE_RIGHT_J_18;
		break;
	case SNDRV_PCM_FORMAT_S20_3LE:
		val = ADAV80X_PLAYBACK_MODE_RIGHT_J_20;
		break;
	case SNDRV_PCM_FORMAT_S24_LE:
		val = ADAV80X_PLAYBACK_MODE_RIGHT_J_24;
		break;
	default:
		return -EINVAL;
	}

	regmap_update_bits(adav80x->regmap, adav80x_port_ctrl_regs[dai->id][1],
		ADAV80X_PLAYBACK_MODE_MASK, val);

	return 0;
}

static int adav80x_hw_params(struct snd_pcm_substream *substream,
		struct snd_pcm_hw_params *params, struct snd_soc_dai *dai)
{
	struct snd_soc_codec *codec = dai->codec;
	struct adav80x *adav80x = snd_soc_codec_get_drvdata(codec);
	unsigned int rate = params_rate(params);

	if (rate * 256 != adav80x->sysclk)
		return -EINVAL;

	if (substream->stream == SNDRV_PCM_STREAM_PLAYBACK) {
		adav80x_set_playback_pcm_format(codec, dai,
			params_format(params));
		adav80x_set_dac_clock(codec, rate);
	} else {
		adav80x_set_capture_pcm_format(codec, dai,
			params_format(params));
		adav80x_set_adc_clock(codec, rate);
	}
	adav80x->rate = rate;
	adav80x_set_deemph(codec);

	return 0;
}

static int adav80x_set_sysclk(struct snd_soc_codec *codec,
			      int clk_id, int source,
			      unsigned int freq, int dir)
{
	struct adav80x *adav80x = snd_soc_codec_get_drvdata(codec);

	if (dir == SND_SOC_CLOCK_IN) {
		switch (clk_id) {
		case ADAV80X_CLK_XIN:
		case ADAV80X_CLK_XTAL:
		case ADAV80X_CLK_MCLKI:
		case ADAV80X_CLK_PLL1:
		case ADAV80X_CLK_PLL2:
			break;
		default:
			return -EINVAL;
		}

		adav80x->sysclk = freq;

		if (adav80x->clk_src != clk_id) {
			unsigned int iclk_ctrl1, iclk_ctrl2;

			adav80x->clk_src = clk_id;
			if (clk_id == ADAV80X_CLK_XTAL)
				clk_id = ADAV80X_CLK_XIN;

			iclk_ctrl1 = ADAV80X_ICLK_CTRL1_DAC_SRC(clk_id) |
					ADAV80X_ICLK_CTRL1_ADC_SRC(clk_id) |
					ADAV80X_ICLK_CTRL1_ICLK2_SRC(clk_id);
			iclk_ctrl2 = ADAV80X_ICLK_CTRL2_ICLK1_SRC(clk_id);

			regmap_write(adav80x->regmap, ADAV80X_ICLK_CTRL1,
				iclk_ctrl1);
			regmap_write(adav80x->regmap, ADAV80X_ICLK_CTRL2,
				iclk_ctrl2);

			snd_soc_dapm_sync(&codec->dapm);
		}
	} else {
		unsigned int mask;

		switch (clk_id) {
		case ADAV80X_CLK_SYSCLK1:
		case ADAV80X_CLK_SYSCLK2:
		case ADAV80X_CLK_SYSCLK3:
			break;
		default:
			return -EINVAL;
		}

		clk_id -= ADAV80X_CLK_SYSCLK1;
		mask = ADAV80X_PLL_OUTE_SYSCLKPD(clk_id);

		if (freq == 0) {
			regmap_update_bits(adav80x->regmap, ADAV80X_PLL_OUTE,
				mask, mask);
			adav80x->sysclk_pd[clk_id] = true;
		} else {
			regmap_update_bits(adav80x->regmap, ADAV80X_PLL_OUTE,
				mask, 0);
			adav80x->sysclk_pd[clk_id] = false;
		}

		if (adav80x->sysclk_pd[0])
			snd_soc_dapm_disable_pin(&codec->dapm, "PLL1");
		else
			snd_soc_dapm_force_enable_pin(&codec->dapm, "PLL1");

		if (adav80x->sysclk_pd[1] || adav80x->sysclk_pd[2])
			snd_soc_dapm_disable_pin(&codec->dapm, "PLL2");
		else
			snd_soc_dapm_force_enable_pin(&codec->dapm, "PLL2");

		snd_soc_dapm_sync(&codec->dapm);
	}

	return 0;
}

static int adav80x_set_pll(struct snd_soc_codec *codec, int pll_id,
		int source, unsigned int freq_in, unsigned int freq_out)
{
	struct adav80x *adav80x = snd_soc_codec_get_drvdata(codec);
	unsigned int pll_ctrl1 = 0;
	unsigned int pll_ctrl2 = 0;
	unsigned int pll_src;

	switch (source) {
	case ADAV80X_PLL_SRC_XTAL:
	case ADAV80X_PLL_SRC_XIN:
	case ADAV80X_PLL_SRC_MCLKI:
		break;
	default:
		return -EINVAL;
	}

	if (!freq_out)
		return 0;

	switch (freq_in) {
	case 27000000:
		break;
	case 54000000:
		if (source == ADAV80X_PLL_SRC_XIN) {
			pll_ctrl1 |= ADAV80X_PLL_CTRL1_PLLDIV;
			break;
		}
	default:
		return -EINVAL;
	}

	if (freq_out > 12288000) {
		pll_ctrl2 |= ADAV80X_PLL_CTRL2_DOUB(pll_id);
		freq_out /= 2;
	}

	/* freq_out = sample_rate * 256 */
	switch (freq_out) {
	case 8192000:
		pll_ctrl2 |= ADAV80X_PLL_CTRL2_FS_32(pll_id);
		break;
	case 11289600:
		pll_ctrl2 |= ADAV80X_PLL_CTRL2_FS_44(pll_id);
		break;
	case 12288000:
		pll_ctrl2 |= ADAV80X_PLL_CTRL2_FS_48(pll_id);
		break;
	default:
		return -EINVAL;
	}

	regmap_update_bits(adav80x->regmap, ADAV80X_PLL_CTRL1,
			ADAV80X_PLL_CTRL1_PLLDIV, pll_ctrl1);
	regmap_update_bits(adav80x->regmap, ADAV80X_PLL_CTRL2,
			ADAV80X_PLL_CTRL2_PLL_MASK(pll_id), pll_ctrl2);

	if (source != adav80x->pll_src) {
		if (source == ADAV80X_PLL_SRC_MCLKI)
			pll_src = ADAV80X_PLL_CLK_SRC_PLL_MCLKI(pll_id);
		else
			pll_src = ADAV80X_PLL_CLK_SRC_PLL_XIN(pll_id);

		regmap_update_bits(adav80x->regmap, ADAV80X_PLL_CLK_SRC,
				ADAV80X_PLL_CLK_SRC_PLL_MASK(pll_id), pll_src);

		adav80x->pll_src = source;

		snd_soc_dapm_sync(&codec->dapm);
	}

	return 0;
}

static int adav80x_set_bias_level(struct snd_soc_codec *codec,
		enum snd_soc_bias_level level)
{
	struct adav80x *adav80x = snd_soc_codec_get_drvdata(codec);
	unsigned int mask = ADAV80X_DAC_CTRL1_PD;

	switch (level) {
	case SND_SOC_BIAS_ON:
		break;
	case SND_SOC_BIAS_PREPARE:
		break;
	case SND_SOC_BIAS_STANDBY:
		regmap_update_bits(adav80x->regmap, ADAV80X_DAC_CTRL1, mask,
			0x00);
		break;
	case SND_SOC_BIAS_OFF:
		regmap_update_bits(adav80x->regmap, ADAV80X_DAC_CTRL1, mask,
			mask);
		break;
	}

	codec->dapm.bias_level = level;
	return 0;
}

/* Enforce the same sample rate on all audio interfaces */
static int adav80x_dai_startup(struct snd_pcm_substream *substream,
	struct snd_soc_dai *dai)
{
	struct snd_soc_codec *codec = dai->codec;
	struct adav80x *adav80x = snd_soc_codec_get_drvdata(codec);

	if (!codec->active || !adav80x->rate)
		return 0;

	return snd_pcm_hw_constraint_minmax(substream->runtime,
			SNDRV_PCM_HW_PARAM_RATE, adav80x->rate, adav80x->rate);
}

static void adav80x_dai_shutdown(struct snd_pcm_substream *substream,
		struct snd_soc_dai *dai)
{
	struct snd_soc_codec *codec = dai->codec;
	struct adav80x *adav80x = snd_soc_codec_get_drvdata(codec);

	if (!codec->active)
		adav80x->rate = 0;
}

static const struct snd_soc_dai_ops adav80x_dai_ops = {
	.set_fmt = adav80x_set_dai_fmt,
	.hw_params = adav80x_hw_params,
	.startup = adav80x_dai_startup,
	.shutdown = adav80x_dai_shutdown,
};

#define ADAV80X_PLAYBACK_RATES (SNDRV_PCM_RATE_32000 | SNDRV_PCM_RATE_44100 | \
	SNDRV_PCM_RATE_48000 | SNDRV_PCM_RATE_64000 | SNDRV_PCM_RATE_88200 | \
	SNDRV_PCM_RATE_96000)

#define ADAV80X_CAPTURE_RATES (SNDRV_PCM_RATE_48000 | SNDRV_PCM_RATE_96000)

#define ADAV80X_FORMATS (SNDRV_PCM_FMTBIT_S16_LE | SNDRV_PCM_FMTBIT_S18_3LE | \
	SNDRV_PCM_FMTBIT_S20_3LE | SNDRV_PCM_FMTBIT_S24_LE)

static struct snd_soc_dai_driver adav80x_dais[] = {
	{
		.name = "adav80x-hifi",
		.id = 0,
		.playback = {
			.stream_name = "HiFi Playback",
			.channels_min = 2,
			.channels_max = 2,
			.rates = ADAV80X_PLAYBACK_RATES,
			.formats = ADAV80X_FORMATS,
	},
		.capture = {
			.stream_name = "HiFi Capture",
			.channels_min = 2,
			.channels_max = 2,
			.rates = ADAV80X_CAPTURE_RATES,
			.formats = ADAV80X_FORMATS,
		},
		.ops = &adav80x_dai_ops,
	},
	{
		.name = "adav80x-aux",
		.id = 1,
		.playback = {
			.stream_name = "Aux Playback",
			.channels_min = 2,
			.channels_max = 2,
			.rates = ADAV80X_PLAYBACK_RATES,
			.formats = ADAV80X_FORMATS,
		},
		.capture = {
			.stream_name = "Aux Capture",
			.channels_min = 2,
			.channels_max = 2,
			.rates = ADAV80X_CAPTURE_RATES,
			.formats = ADAV80X_FORMATS,
		},
		.ops = &adav80x_dai_ops,
	},
};

static int adav80x_probe(struct snd_soc_codec *codec)
{
	int ret;
	struct adav80x *adav80x = snd_soc_codec_get_drvdata(codec);

	ret = snd_soc_codec_set_cache_io(codec, 0, 0, SND_SOC_REGMAP);
	if (ret) {
		dev_err(codec->dev, "failed to set cache I/O: %d\n", ret);
		return ret;
	}

	/* Force PLLs on for SYSCLK output */
	snd_soc_dapm_force_enable_pin(&codec->dapm, "PLL1");
	snd_soc_dapm_force_enable_pin(&codec->dapm, "PLL2");

	/* Power down S/PDIF receiver, since it is currently not supported */
	regmap_write(adav80x->regmap, ADAV80X_PLL_OUTE, 0x20);
	/* Disable DAC zero flag */
	regmap_write(adav80x->regmap, ADAV80X_DAC_CTRL3, 0x6);

	return adav80x_set_bias_level(codec, SND_SOC_BIAS_STANDBY);
}

static int adav80x_suspend(struct snd_soc_codec *codec)
{
	struct adav80x *adav80x = snd_soc_codec_get_drvdata(codec);
	int ret;

	ret = adav80x_set_bias_level(codec, SND_SOC_BIAS_OFF);
	regcache_cache_only(adav80x->regmap, true);

	return ret;
}

static int adav80x_resume(struct snd_soc_codec *codec)
{
	struct adav80x *adav80x = snd_soc_codec_get_drvdata(codec);

	regcache_cache_only(adav80x->regmap, false);
	adav80x_set_bias_level(codec, SND_SOC_BIAS_STANDBY);
	regcache_sync(adav80x->regmap);

	return 0;
}

static int adav80x_remove(struct snd_soc_codec *codec)
{
	return adav80x_set_bias_level(codec, SND_SOC_BIAS_OFF);
}

static struct snd_soc_codec_driver adav80x_codec_driver = {
	.probe = adav80x_probe,
	.remove = adav80x_remove,
	.suspend = adav80x_suspend,
	.resume = adav80x_resume,
	.set_bias_level = adav80x_set_bias_level,

	.set_pll = adav80x_set_pll,
	.set_sysclk = adav80x_set_sysclk,

	.controls = adav80x_controls,
	.num_controls = ARRAY_SIZE(adav80x_controls),
	.dapm_widgets = adav80x_dapm_widgets,
	.num_dapm_widgets = ARRAY_SIZE(adav80x_dapm_widgets),
	.dapm_routes = adav80x_dapm_routes,
	.num_dapm_routes = ARRAY_SIZE(adav80x_dapm_routes),
};

static int adav80x_bus_probe(struct device *dev, struct regmap *regmap)
{
	struct adav80x *adav80x;
	int ret;

	if (IS_ERR(regmap))
		return PTR_ERR(regmap);

	adav80x = kzalloc(sizeof(*adav80x), GFP_KERNEL);
	if (!adav80x)
		return -ENOMEM;


	dev_set_drvdata(dev, adav80x);
	adav80x->regmap = regmap;

	ret = snd_soc_register_codec(dev, &adav80x_codec_driver,
		adav80x_dais, ARRAY_SIZE(adav80x_dais));
	if (ret)
		kfree(adav80x);

	return ret;
}

static int adav80x_bus_remove(struct device *dev)
{
	snd_soc_unregister_codec(dev);
	kfree(dev_get_drvdata(dev));
	return 0;
}

#if defined(CONFIG_SPI_MASTER)
<<<<<<< HEAD
=======
static const struct regmap_config adav80x_spi_regmap_config = {
	.val_bits = 8,
	.pad_bits = 1,
	.reg_bits = 7,
	.read_flag_mask = 0x01,

	.max_register = ADAV80X_PLL_OUTE,

	.cache_type = REGCACHE_RBTREE,
	.reg_defaults = adav80x_reg_defaults,
	.num_reg_defaults = ARRAY_SIZE(adav80x_reg_defaults),
};

>>>>>>> d8ec26d7
static const struct spi_device_id adav80x_spi_id[] = {
	{ "adav801", 0 },
	{ }
};
MODULE_DEVICE_TABLE(spi, adav80x_spi_id);

static int adav80x_spi_probe(struct spi_device *spi)
{
	return adav80x_bus_probe(&spi->dev,
		devm_regmap_init_spi(spi, &adav80x_spi_regmap_config));
}

static int adav80x_spi_remove(struct spi_device *spi)
{
	return adav80x_bus_remove(&spi->dev);
}

static struct spi_driver adav80x_spi_driver = {
	.driver = {
		.name	= "adav801",
		.owner	= THIS_MODULE,
	},
	.probe		= adav80x_spi_probe,
	.remove		= adav80x_spi_remove,
	.id_table	= adav80x_spi_id,
};
#endif

#if defined(CONFIG_I2C) || defined(CONFIG_I2C_MODULE)
<<<<<<< HEAD
=======
static const struct regmap_config adav80x_i2c_regmap_config = {
	.val_bits = 8,
	.pad_bits = 1,
	.reg_bits = 7,

	.max_register = ADAV80X_PLL_OUTE,

	.cache_type = REGCACHE_RBTREE,
	.reg_defaults = adav80x_reg_defaults,
	.num_reg_defaults = ARRAY_SIZE(adav80x_reg_defaults),
};

>>>>>>> d8ec26d7
static const struct i2c_device_id adav80x_i2c_id[] = {
	{ "adav803", 0 },
	{ }
};
MODULE_DEVICE_TABLE(i2c, adav80x_i2c_id);

static int adav80x_i2c_probe(struct i2c_client *client,
			     const struct i2c_device_id *id)
{
	return adav80x_bus_probe(&client->dev,
		devm_regmap_init_i2c(client, &adav80x_i2c_regmap_config));
}

static int adav80x_i2c_remove(struct i2c_client *client)
{
	return adav80x_bus_remove(&client->dev);
}

static struct i2c_driver adav80x_i2c_driver = {
	.driver = {
		.name = "adav803",
		.owner = THIS_MODULE,
	},
	.probe = adav80x_i2c_probe,
	.remove = adav80x_i2c_remove,
	.id_table = adav80x_i2c_id,
};
#endif

static int __init adav80x_init(void)
{
	int ret = 0;

#if defined(CONFIG_I2C) || defined(CONFIG_I2C_MODULE)
	ret = i2c_add_driver(&adav80x_i2c_driver);
	if (ret)
		return ret;
#endif

#if defined(CONFIG_SPI_MASTER)
	ret = spi_register_driver(&adav80x_spi_driver);
#endif

	return ret;
}
module_init(adav80x_init);

static void __exit adav80x_exit(void)
{
#if defined(CONFIG_I2C) || defined(CONFIG_I2C_MODULE)
	i2c_del_driver(&adav80x_i2c_driver);
#endif
#if defined(CONFIG_SPI_MASTER)
	spi_unregister_driver(&adav80x_spi_driver);
#endif
}
module_exit(adav80x_exit);

MODULE_DESCRIPTION("ASoC ADAV80x driver");
MODULE_AUTHOR("Lars-Peter Clausen <lars@metafoo.de>");
MODULE_AUTHOR("Yi Li <yi.li@analog.com>>");
MODULE_LICENSE("GPL");<|MERGE_RESOLUTION|>--- conflicted
+++ resolved
@@ -898,8 +898,6 @@
 }
 
 #if defined(CONFIG_SPI_MASTER)
-<<<<<<< HEAD
-=======
 static const struct regmap_config adav80x_spi_regmap_config = {
 	.val_bits = 8,
 	.pad_bits = 1,
@@ -913,7 +911,6 @@
 	.num_reg_defaults = ARRAY_SIZE(adav80x_reg_defaults),
 };
 
->>>>>>> d8ec26d7
 static const struct spi_device_id adav80x_spi_id[] = {
 	{ "adav801", 0 },
 	{ }
@@ -943,8 +940,6 @@
 #endif
 
 #if defined(CONFIG_I2C) || defined(CONFIG_I2C_MODULE)
-<<<<<<< HEAD
-=======
 static const struct regmap_config adav80x_i2c_regmap_config = {
 	.val_bits = 8,
 	.pad_bits = 1,
@@ -957,7 +952,6 @@
 	.num_reg_defaults = ARRAY_SIZE(adav80x_reg_defaults),
 };
 
->>>>>>> d8ec26d7
 static const struct i2c_device_id adav80x_i2c_id[] = {
 	{ "adav803", 0 },
 	{ }
