/*
 * DMA Pool allocator
 *
 * Copyright 2001 David Brownell
 * Copyright 2007 Intel Corporation
 *   Author: Matthew Wilcox <willy@linux.intel.com>
 *
 * This software may be redistributed and/or modified under the terms of
 * the GNU General Public License ("GPL") version 2 as published by the
 * Free Software Foundation.
 *
 * This allocator returns small blocks of a given size which are DMA-able by
 * the given device.  It uses the dma_alloc_coherent page allocator to get
 * new pages, then splits them up into blocks of the required size.
 * Many older drivers still have their own code to do this.
 *
 * The current design of this allocator is fairly simple.  The pool is
 * represented by the 'struct dma_pool' which keeps a doubly-linked list of
 * allocated pages.  Each page in the page_list is split into blocks of at
 * least 'size' bytes.  Free blocks are tracked in an unsorted singly-linked
 * list of free blocks within the page.  Used blocks aren't tracked, but we
 * keep a count of how many are currently allocated from each page.
 */

#include <linux/device.h>
#include <linux/dma-mapping.h>
#include <linux/dmapool.h>
#include <linux/kernel.h>
#include <linux/list.h>
#include <linux/export.h>
#include <linux/mutex.h>
#include <linux/poison.h>
#include <linux/sched.h>
#include <linux/slab.h>
#include <linux/stat.h>
#include <linux/spinlock.h>
#include <linux/string.h>
#include <linux/types.h>
#include <linux/wait.h>

#if defined(CONFIG_DEBUG_SLAB) || defined(CONFIG_SLUB_DEBUG_ON)
#define DMAPOOL_DEBUG 1
#endif

struct dma_pool {		/* the pool */
	struct list_head page_list;
	spinlock_t lock;
	size_t size;
	struct device *dev;
	size_t allocation;
	size_t boundary;
	char name[32];
	struct list_head pools;
};

struct dma_page {		/* cacheable header for 'allocation' bytes */
	struct list_head page_list;
	void *vaddr;
	dma_addr_t dma;
	unsigned int in_use;
	unsigned int offset;
};

static DEFINE_MUTEX(pools_lock);
static DEFINE_MUTEX(pools_reg_lock);

static ssize_t
show_pools(struct device *dev, struct device_attribute *attr, char *buf)
{
	unsigned temp;
	unsigned size;
	char *next;
	struct dma_page *page;
	struct dma_pool *pool;

	next = buf;
	size = PAGE_SIZE;

	temp = scnprintf(next, size, "poolinfo - 0.1\n");
	size -= temp;
	next += temp;

	mutex_lock(&pools_lock);
	list_for_each_entry(pool, &dev->dma_pools, pools) {
		unsigned pages = 0;
		unsigned blocks = 0;

		spin_lock_irq(&pool->lock);
		list_for_each_entry(page, &pool->page_list, page_list) {
			pages++;
			blocks += page->in_use;
		}
		spin_unlock_irq(&pool->lock);

		/* per-pool info, no real statistics yet */
		temp = scnprintf(next, size, "%-16s %4u %4Zu %4Zu %2u\n",
				 pool->name, blocks,
				 pages * (pool->allocation / pool->size),
				 pool->size, pages);
		size -= temp;
		next += temp;
	}
	mutex_unlock(&pools_lock);

	return PAGE_SIZE - size;
}

static DEVICE_ATTR(pools, S_IRUGO, show_pools, NULL);

/**
 * dma_pool_create - Creates a pool of consistent memory blocks, for dma.
 * @name: name of pool, for diagnostics
 * @dev: device that will be doing the DMA
 * @size: size of the blocks in this pool.
 * @align: alignment requirement for blocks; must be a power of two
 * @boundary: returned blocks won't cross this power of two boundary
 * Context: !in_interrupt()
 *
 * Returns a dma allocation pool with the requested characteristics, or
 * null if one can't be created.  Given one of these pools, dma_pool_alloc()
 * may be used to allocate memory.  Such memory will all have "consistent"
 * DMA mappings, accessible by the device and its driver without using
 * cache flushing primitives.  The actual size of blocks allocated may be
 * larger than requested because of alignment.
 *
 * If @boundary is nonzero, objects returned from dma_pool_alloc() won't
 * cross that size boundary.  This is useful for devices which have
 * addressing restrictions on individual DMA transfers, such as not crossing
 * boundaries of 4KBytes.
 */
struct dma_pool *dma_pool_create(const char *name, struct device *dev,
				 size_t size, size_t align, size_t boundary)
{
	struct dma_pool *retval;
	size_t allocation;
	bool empty = false;

	if (align == 0)
		align = 1;
	else if (align & (align - 1))
		return NULL;

	if (size == 0)
		return NULL;
	else if (size < 4)
		size = 4;

	if ((size % align) != 0)
		size = ALIGN(size, align);

	allocation = max_t(size_t, size, PAGE_SIZE);

	if (!boundary)
		boundary = allocation;
	else if ((boundary < size) || (boundary & (boundary - 1)))
		return NULL;

	retval = kmalloc_node(sizeof(*retval), GFP_KERNEL, dev_to_node(dev));
	if (!retval)
		return retval;

	strlcpy(retval->name, name, sizeof(retval->name));

	retval->dev = dev;

	INIT_LIST_HEAD(&retval->page_list);
	spin_lock_init(&retval->lock);
	retval->size = size;
	retval->boundary = boundary;
	retval->allocation = allocation;

	INIT_LIST_HEAD(&retval->pools);

	/*
	 * pools_lock ensures that the ->dma_pools list does not get corrupted.
	 * pools_reg_lock ensures that there is not a race between
	 * dma_pool_create() and dma_pool_destroy() or within dma_pool_create()
	 * when the first invocation of dma_pool_create() failed on
	 * device_create_file() and the second assumes that it has been done (I
	 * know it is a short window).
	 */
	mutex_lock(&pools_reg_lock);
	mutex_lock(&pools_lock);
<<<<<<< HEAD
	if (list_empty(&dev->dma_pools) &&
	    device_create_file(dev, &dev_attr_pools)) {
		kfree(retval);
		retval = NULL;
	} else
		list_add(&retval->pools, &dev->dma_pools);
=======
	if (list_empty(&dev->dma_pools))
		empty = true;
	list_add(&retval->pools, &dev->dma_pools);
>>>>>>> 5164bece
	mutex_unlock(&pools_lock);
	if (empty) {
		int err;

		err = device_create_file(dev, &dev_attr_pools);
		if (err) {
			mutex_lock(&pools_lock);
			list_del(&retval->pools);
			mutex_unlock(&pools_lock);
			mutex_unlock(&pools_reg_lock);
			kfree(retval);
			return NULL;
		}
	}
	mutex_unlock(&pools_reg_lock);
	return retval;
}
EXPORT_SYMBOL(dma_pool_create);

static void pool_initialise_page(struct dma_pool *pool, struct dma_page *page)
{
	unsigned int offset = 0;
	unsigned int next_boundary = pool->boundary;

	do {
		unsigned int next = offset + pool->size;
		if (unlikely((next + pool->size) >= next_boundary)) {
			next = next_boundary;
			next_boundary += pool->boundary;
		}
		*(int *)(page->vaddr + offset) = next;
		offset = next;
	} while (offset < pool->allocation);
}

static struct dma_page *pool_alloc_page(struct dma_pool *pool, gfp_t mem_flags)
{
	struct dma_page *page;

	page = kmalloc(sizeof(*page), mem_flags);
	if (!page)
		return NULL;
	page->vaddr = dma_alloc_coherent(pool->dev, pool->allocation,
					 &page->dma, mem_flags);
	if (page->vaddr) {
#ifdef	DMAPOOL_DEBUG
		memset(page->vaddr, POOL_POISON_FREED, pool->allocation);
#endif
		pool_initialise_page(pool, page);
		page->in_use = 0;
		page->offset = 0;
	} else {
		kfree(page);
		page = NULL;
	}
	return page;
}

static inline int is_page_busy(struct dma_page *page)
{
	return page->in_use != 0;
}

static void pool_free_page(struct dma_pool *pool, struct dma_page *page)
{
	dma_addr_t dma = page->dma;

#ifdef	DMAPOOL_DEBUG
	memset(page->vaddr, POOL_POISON_FREED, pool->allocation);
#endif
	dma_free_coherent(pool->dev, pool->allocation, page->vaddr, dma);
	list_del(&page->page_list);
	kfree(page);
}

/**
 * dma_pool_destroy - destroys a pool of dma memory blocks.
 * @pool: dma pool that will be destroyed
 * Context: !in_interrupt()
 *
 * Caller guarantees that no more memory from the pool is in use,
 * and that nothing will try to use the pool after this call.
 */
void dma_pool_destroy(struct dma_pool *pool)
{
	bool empty = false;

	mutex_lock(&pools_reg_lock);
	mutex_lock(&pools_lock);
	list_del(&pool->pools);
	if (pool->dev && list_empty(&pool->dev->dma_pools))
		empty = true;
	mutex_unlock(&pools_lock);
	if (empty)
		device_remove_file(pool->dev, &dev_attr_pools);
	mutex_unlock(&pools_reg_lock);

	while (!list_empty(&pool->page_list)) {
		struct dma_page *page;
		page = list_entry(pool->page_list.next,
				  struct dma_page, page_list);
		if (is_page_busy(page)) {
			if (pool->dev)
				dev_err(pool->dev,
					"dma_pool_destroy %s, %p busy\n",
					pool->name, page->vaddr);
			else
				printk(KERN_ERR
				       "dma_pool_destroy %s, %p busy\n",
				       pool->name, page->vaddr);
			/* leak the still-in-use consistent memory */
			list_del(&page->page_list);
			kfree(page);
		} else
			pool_free_page(pool, page);
	}

	kfree(pool);
}
EXPORT_SYMBOL(dma_pool_destroy);

/**
 * dma_pool_alloc - get a block of consistent memory
 * @pool: dma pool that will produce the block
 * @mem_flags: GFP_* bitmask
 * @handle: pointer to dma address of block
 *
 * This returns the kernel virtual address of a currently unused block,
 * and reports its dma address through the handle.
 * If such a memory block can't be allocated, %NULL is returned.
 */
void *dma_pool_alloc(struct dma_pool *pool, gfp_t mem_flags,
		     dma_addr_t *handle)
{
	unsigned long flags;
	struct dma_page *page;
	size_t offset;
	void *retval;

	might_sleep_if(mem_flags & __GFP_WAIT);

	spin_lock_irqsave(&pool->lock, flags);
	list_for_each_entry(page, &pool->page_list, page_list) {
		if (page->offset < pool->allocation)
			goto ready;
	}

	/* pool_alloc_page() might sleep, so temporarily drop &pool->lock */
	spin_unlock_irqrestore(&pool->lock, flags);

	page = pool_alloc_page(pool, mem_flags);
	if (!page)
		return NULL;

	spin_lock_irqsave(&pool->lock, flags);

	list_add(&page->page_list, &pool->page_list);
 ready:
	page->in_use++;
	offset = page->offset;
	page->offset = *(int *)(page->vaddr + offset);
	retval = offset + page->vaddr;
	*handle = offset + page->dma;
#ifdef	DMAPOOL_DEBUG
	{
		int i;
		u8 *data = retval;
		/* page->offset is stored in first 4 bytes */
		for (i = sizeof(page->offset); i < pool->size; i++) {
			if (data[i] == POOL_POISON_FREED)
				continue;
			if (pool->dev)
				dev_err(pool->dev,
					"dma_pool_alloc %s, %p (corrupted)\n",
					pool->name, retval);
			else
				pr_err("dma_pool_alloc %s, %p (corrupted)\n",
					pool->name, retval);

			/*
			 * Dump the first 4 bytes even if they are not
			 * POOL_POISON_FREED
			 */
			print_hex_dump(KERN_ERR, "", DUMP_PREFIX_OFFSET, 16, 1,
					data, pool->size, 1);
			break;
		}
	}
	memset(retval, POOL_POISON_ALLOCATED, pool->size);
#endif
	spin_unlock_irqrestore(&pool->lock, flags);
	return retval;
}
EXPORT_SYMBOL(dma_pool_alloc);

static struct dma_page *pool_find_page(struct dma_pool *pool, dma_addr_t dma)
{
	struct dma_page *page;

	list_for_each_entry(page, &pool->page_list, page_list) {
		if (dma < page->dma)
			continue;
		if (dma < (page->dma + pool->allocation))
			return page;
	}
	return NULL;
}

/**
 * dma_pool_free - put block back into dma pool
 * @pool: the dma pool holding the block
 * @vaddr: virtual address of block
 * @dma: dma address of block
 *
 * Caller promises neither device nor driver will again touch this block
 * unless it is first re-allocated.
 */
void dma_pool_free(struct dma_pool *pool, void *vaddr, dma_addr_t dma)
{
	struct dma_page *page;
	unsigned long flags;
	unsigned int offset;

	spin_lock_irqsave(&pool->lock, flags);
	page = pool_find_page(pool, dma);
	if (!page) {
		spin_unlock_irqrestore(&pool->lock, flags);
		if (pool->dev)
			dev_err(pool->dev,
				"dma_pool_free %s, %p/%lx (bad dma)\n",
				pool->name, vaddr, (unsigned long)dma);
		else
			printk(KERN_ERR "dma_pool_free %s, %p/%lx (bad dma)\n",
			       pool->name, vaddr, (unsigned long)dma);
		return;
	}

	offset = vaddr - page->vaddr;
#ifdef	DMAPOOL_DEBUG
	if ((dma - page->dma) != offset) {
		spin_unlock_irqrestore(&pool->lock, flags);
		if (pool->dev)
			dev_err(pool->dev,
				"dma_pool_free %s, %p (bad vaddr)/%Lx\n",
				pool->name, vaddr, (unsigned long long)dma);
		else
			printk(KERN_ERR
			       "dma_pool_free %s, %p (bad vaddr)/%Lx\n",
			       pool->name, vaddr, (unsigned long long)dma);
		return;
	}
	{
		unsigned int chain = page->offset;
		while (chain < pool->allocation) {
			if (chain != offset) {
				chain = *(int *)(page->vaddr + chain);
				continue;
			}
			spin_unlock_irqrestore(&pool->lock, flags);
			if (pool->dev)
				dev_err(pool->dev, "dma_pool_free %s, dma %Lx "
					"already free\n", pool->name,
					(unsigned long long)dma);
			else
				printk(KERN_ERR "dma_pool_free %s, dma %Lx "
					"already free\n", pool->name,
					(unsigned long long)dma);
			return;
		}
	}
	memset(vaddr, POOL_POISON_FREED, pool->size);
#endif

	page->in_use--;
	*(int *)vaddr = page->offset;
	page->offset = offset;
	/*
	 * Resist a temptation to do
	 *    if (!is_page_busy(page)) pool_free_page(pool, page);
	 * Better have a few empty pages hang around.
	 */
	spin_unlock_irqrestore(&pool->lock, flags);
}
EXPORT_SYMBOL(dma_pool_free);

/*
 * Managed DMA pool
 */
static void dmam_pool_release(struct device *dev, void *res)
{
	struct dma_pool *pool = *(struct dma_pool **)res;

	dma_pool_destroy(pool);
}

static int dmam_pool_match(struct device *dev, void *res, void *match_data)
{
	return *(struct dma_pool **)res == match_data;
}

/**
 * dmam_pool_create - Managed dma_pool_create()
 * @name: name of pool, for diagnostics
 * @dev: device that will be doing the DMA
 * @size: size of the blocks in this pool.
 * @align: alignment requirement for blocks; must be a power of two
 * @allocation: returned blocks won't cross this boundary (or zero)
 *
 * Managed dma_pool_create().  DMA pool created with this function is
 * automatically destroyed on driver detach.
 */
struct dma_pool *dmam_pool_create(const char *name, struct device *dev,
				  size_t size, size_t align, size_t allocation)
{
	struct dma_pool **ptr, *pool;

	ptr = devres_alloc(dmam_pool_release, sizeof(*ptr), GFP_KERNEL);
	if (!ptr)
		return NULL;

	pool = *ptr = dma_pool_create(name, dev, size, align, allocation);
	if (pool)
		devres_add(dev, ptr);
	else
		devres_free(ptr);

	return pool;
}
EXPORT_SYMBOL(dmam_pool_create);

/**
 * dmam_pool_destroy - Managed dma_pool_destroy()
 * @pool: dma pool that will be destroyed
 *
 * Managed dma_pool_destroy().
 */
void dmam_pool_destroy(struct dma_pool *pool)
{
	struct device *dev = pool->dev;

	WARN_ON(devres_release(dev, dmam_pool_release, dmam_pool_match, pool));
}
EXPORT_SYMBOL(dmam_pool_destroy);<|MERGE_RESOLUTION|>--- conflicted
+++ resolved
@@ -181,18 +181,9 @@
 	 */
 	mutex_lock(&pools_reg_lock);
 	mutex_lock(&pools_lock);
-<<<<<<< HEAD
-	if (list_empty(&dev->dma_pools) &&
-	    device_create_file(dev, &dev_attr_pools)) {
-		kfree(retval);
-		retval = NULL;
-	} else
-		list_add(&retval->pools, &dev->dma_pools);
-=======
 	if (list_empty(&dev->dma_pools))
 		empty = true;
 	list_add(&retval->pools, &dev->dma_pools);
->>>>>>> 5164bece
 	mutex_unlock(&pools_lock);
 	if (empty) {
 		int err;
